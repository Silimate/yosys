/*
 *  yosys -- Yosys Open SYnthesis Suite
 *
 *  Copyright (C) 2012  Claire Xenia Wolf <claire@yosyshq.com>
 *
 *  Permission to use, copy, modify, and/or distribute this software for any
 *  purpose with or without fee is hereby granted, provided that the above
 *  copyright notice and this permission notice appear in all copies.
 *
 *  THE SOFTWARE IS PROVIDED "AS IS" AND THE AUTHOR DISCLAIMS ALL WARRANTIES
 *  WITH REGARD TO THIS SOFTWARE INCLUDING ALL IMPLIED WARRANTIES OF
 *  MERCHANTABILITY AND FITNESS. IN NO EVENT SHALL THE AUTHOR BE LIABLE FOR
 *  ANY SPECIAL, DIRECT, INDIRECT, OR CONSEQUENTIAL DAMAGES OR ANY DAMAGES
 *  WHATSOEVER RESULTING FROM LOSS OF USE, DATA OR PROFITS, WHETHER IN AN
 *  ACTION OF CONTRACT, NEGLIGENCE OR OTHER TORTIOUS ACTION, ARISING OUT OF
 *  OR IN CONNECTION WITH THE USE OR PERFORMANCE OF THIS SOFTWARE.
 *
 */

#include "kernel/yosys.h"
#include "kernel/sigtools.h"
#include "kernel/celltypes.h"
#include "kernel/log.h"
#include "kernel/utils.h"
#include "libs/sha1/sha1.h"
#include <stdlib.h>
#include <stdio.h>
#include <string.h>

#ifndef _WIN32
#  include <unistd.h>
#  include <dirent.h>
#endif

#include "frontends/verific/verific.h"

USING_YOSYS_NAMESPACE

#ifdef YOSYS_ENABLE_VERIFIC

#ifdef __clang__
#pragma clang diagnostic push
#pragma clang diagnostic ignored "-Woverloaded-virtual"
#endif

#include "Array.h"
#include "RuntimeFlags.h"
#ifdef VERIFIC_HIER_TREE_SUPPORT
#include "hier_tree.h"
#endif

#ifdef VERIFIC_SYSTEMVERILOG_SUPPORT
#include "veri_file.h"
#include "VeriModule.h"
#include "VeriWrite.h"
#include "VeriLibrary.h"
#include "VeriExpression.h"
#endif

#ifdef VERIFIC_VHDL_SUPPORT
#include "vhdl_file.h"
#include "VhdlIdDef.h"
#include "VhdlUnits.h"
#include "NameSpace.h"
#endif

#ifdef VERIFIC_EDIF_SUPPORT
#include "edif_file.h"
#endif

#ifdef VERIFIC_LIBERTY_SUPPORT
#include "synlib_file.h"
#include "SynlibGroup.h"
#endif

#ifdef VERIFIC_UPF_SUPPORT
#include "upf_file.h"
#include "UpfRuntimeFlags.h"
#endif

#include "VerificStream.h"
#include "FileSystem.h"

#ifdef YOSYSHQ_VERIFIC_EXTENSIONS
#include "VerificExtensions.h"
#endif

#ifdef YOSYSHQ_VERIFIC_API_VERSION
#if YOSYSHQ_VERIFIC_API_VERSION < 20230901
#  error "Please update your version of YosysHQ flavored Verific."
#endif
#endif

#if !defined(VERIFIC_VHDL_SUPPORT) && !defined(VERIFIC_SYSTEMVERILOG_SUPPORT)
#error "At least one of HDL languages must be enabled."
#endif

#ifdef __clang__
#pragma clang diagnostic pop
#endif

#ifdef VERIFIC_NAMESPACE
using namespace Verific;
#endif

#endif

#ifdef YOSYS_ENABLE_VERIFIC
YOSYS_NAMESPACE_BEGIN

int verific_verbose;
bool verific_import_pending;
string verific_error_msg;
int verific_sva_fsm_limit;
bool verific_opt; // SILIMATE: enable Verific optimizations
bool verific_no_split_complex_ports; // SILIMATE: disable splitting of complex ports

#ifdef VERIFIC_SYSTEMVERILOG_SUPPORT
vector<string> verific_incdirs, verific_libdirs, verific_libexts;
#endif

void msg_func(msg_type_t msg_type, const char *message_id, linefile_type linefile, const char *msg, va_list args)
{
	string message_prefix = stringf("VERIFIC-%s [%s] ",
			msg_type == VERIFIC_NONE ? "NONE" :
			msg_type == VERIFIC_ERROR ? "ERROR" :
			msg_type == VERIFIC_WARNING ? "WARNING" :
			msg_type == VERIFIC_IGNORE ? "IGNORE" :
			msg_type == VERIFIC_INFO ? "INFO" :
			msg_type == VERIFIC_COMMENT ? "COMMENT" :
			msg_type == VERIFIC_PROGRAM_ERROR ? "PROGRAM_ERROR" : "UNKNOWN", message_id ? message_id : "");

	string message = linefile ? stringf("%s:%d: ", LineFile::GetFileName(linefile), LineFile::GetLineNo(linefile)) : "";
	message += vstringf(msg, args);

	if (log_verific_callback) {
		string full_message = stringf("%s%s\n", message_prefix, message);
#ifdef VERIFIC_LINEFILE_INCLUDES_COLUMNS 
		log_verific_callback(int(msg_type), message_id, LineFile::GetFileName(linefile), 
			linefile ? linefile->GetLeftLine() : 0, linefile ? linefile->GetLeftCol() : 0, 
			linefile ? linefile->GetRightLine() : 0, linefile ? linefile->GetRightCol() : 0, full_message.c_str());
#else
		log_verific_callback(int(msg_type), message_id, LineFile::GetFileName(linefile), 
			linefile ? LineFile::GetLineNo(linefile) : 0, 0, 
			linefile ? LineFile::GetLineNo(linefile) : 0, 0, full_message.c_str());
#endif
	} else {
		if (msg_type == VERIFIC_ERROR || msg_type == VERIFIC_WARNING || msg_type == VERIFIC_PROGRAM_ERROR)
			log_warning_noprefix("%s%s\n", message_prefix, message);
		else
			log("%s%s\n", message_prefix, message);
	}
	if (verific_error_msg.empty() && (msg_type == VERIFIC_ERROR || msg_type == VERIFIC_PROGRAM_ERROR))
		verific_error_msg = message;
}

void set_verific_logging(void (*cb)(int msg_type, const char *message_id, const char* file_path, unsigned int left_line, unsigned int left_col, unsigned int right_line, unsigned int right_col, const char *msg))
{
	Message::SetConsoleOutput(0);
	Message::RegisterCallBackMsg(msg_func);
	log_verific_callback = cb;
}

string get_full_netlist_name(Netlist *nl)
{
	if (nl->NumOfRefs() == 1) {
		Instance *inst = (Instance*)nl->GetReferences()->GetLast();
		return get_full_netlist_name(inst->Owner()) + "." + inst->Name();
	}

	return nl->CellBaseName();
}

std::string format_src_location(DesignObj *obj)
{
	if (obj == nullptr || !obj->Linefile())
		return std::string();
#ifdef VERIFIC_LINEFILE_INCLUDES_COLUMNS
	return stringf("%s:%d.%d-%d.%d", LineFile::GetFileName(obj->Linefile()), obj->Linefile()->GetLeftLine(), obj->Linefile()->GetLeftCol(), obj->Linefile()->GetRightLine(), obj->Linefile()->GetRightCol());
#else
	return stringf("%s:%d", LineFile::GetFileName(obj->Linefile()), LineFile::GetLineNo(obj->Linefile()));
#endif
}

std::string announce_src_location(DesignObj *obj)
{
	std::string loc = format_src_location(obj);
	if (loc.empty())
		return std::string();
	return loc + ": ";
}

#ifdef VERIFIC_SYSTEMVERILOG_SUPPORT
class YosysStreamCallBackHandler : public VerificStreamCallBackHandler
{
public:
	YosysStreamCallBackHandler() : VerificStreamCallBackHandler() { }
	virtual ~YosysStreamCallBackHandler() { }

	virtual verific_stream *GetSysCallStream(const char *file_path)
	{
		if (!file_path) return nullptr;

		linefile_type src_loc = GetFromLocation();

		char *this_file_name = nullptr;
		if (src_loc && !FileSystem::IsAbsolutePath(file_path)) {
			const char *src_file_name = LineFile::GetFileName(src_loc);
			char *dir_name = FileSystem::DirectoryPath(src_file_name);
			if (dir_name) {
				this_file_name = Strings::save(dir_name, "/", file_path);
				Strings::free(dir_name);
				file_path = this_file_name;
			}
		}
		verific_stream *strm = new verific_ifstream(file_path);
		Strings::free(this_file_name);
		return strm;
	}
};

YosysStreamCallBackHandler verific_read_cb;
#endif

// ==================================================================

VerificImporter::VerificImporter(bool mode_gates, bool mode_keep, bool mode_nosva, bool mode_sva_continue, bool mode_names, bool mode_verific, bool mode_autocover, bool mode_fullinit) :
		mode_gates(mode_gates), mode_keep(mode_keep), mode_nosva(mode_nosva), mode_sva_continue(mode_sva_continue),
		mode_names(mode_names), mode_verific(mode_verific), mode_autocover(mode_autocover),
		mode_fullinit(mode_fullinit)
{
}

RTLIL::SigBit VerificImporter::net_map_at(Net *net)
{
	if (net->IsExternalTo(netlist))
		log_error("Found external reference to '%s.%s' in netlist '%s', please use -flatten or -extnets.\n",
				get_full_netlist_name(net->Owner()).c_str(), net->Name(), get_full_netlist_name(netlist).c_str());

	return net_map.at(net);
}

bool is_blackbox(Netlist *nl)
{
	if (nl->HasParameters())
		return false;

	if (nl->IsBlackBox() || nl->IsEmptyBox())
		return true;

	const char *attr = nl->GetAttValue("blackbox");
	if (attr != nullptr && strcmp(attr, "0"))
		return true;

	return false;
}

RTLIL::IdString VerificImporter::new_verific_id(Verific::DesignObj *obj)
{
	return module->uniquify(RTLIL::escape_id(obj->Name()));
}

RTLIL::IdString VerificImporter::new_verific_id_suffix(RTLIL::IdString id, const char *suffix)
{
	return module->uniquify(stringf("%s_%s", id, suffix));
}

static const RTLIL::Const extract_vhdl_boolean(std::string &val)
{
	if (val == "false")
		return RTLIL::Const::from_string("0");
	if (val == "true")
		return RTLIL::Const::from_string("1");
	log_error("Expecting VHDL boolean value.\n");
}

static const RTLIL::Const extract_vhdl_bit(std::string &val, std::string &typ)
{
	if (val.size()==3 && val[0]=='\'' && val.back()=='\'')
		return  RTLIL::Const::from_string(val.substr(1,val.size()-2));
	log_error("Error parsing VHDL %s.\n", typ);
}

static const RTLIL::Const extract_vhdl_bit_vector(std::string &val, std::string &typ)
{
	if (val.size()>1 && val[0]=='\"' && val.back()=='\"') {
		RTLIL::Const c = RTLIL::Const::from_string(val.substr(1,val.size()-2));
		if (typ == "signed")
			c.flags |= RTLIL::CONST_FLAG_SIGNED;
		return c;
	}
	log_error("Error parsing VHDL %s.\n", typ);
}

static const RTLIL::Const extract_vhdl_integer(std::string &val)
{
	char *end;
	return RTLIL::Const((int)std::strtol(val.c_str(), &end, 10));
}

static const RTLIL::Const extract_vhdl_char(std::string &val)
{
	if (val.size()==3 && val[0]=='\"' && val.back()=='\"')
		return RTLIL::Const((int)val[1]);
	log_error("Error parsing VHDL character.\n");
}

static const RTLIL::Const extract_real_value(std::string &val)
{
	RTLIL::Const c(val);
	c.flags |= RTLIL::CONST_FLAG_REAL;
	return c;
}

static const RTLIL::Const extract_vhdl_string(std::string &val)
{
	if (!(val.size()>1 && val[0]=='\"' && val.back()=='\"'))
		log_error("Error parsing VHDL string.\n");
	return RTLIL::Const(val.substr(1,val.size()-2));
}

static const  RTLIL::Const extract_vhdl_const(const char *value, bool output_signed)
{
	RTLIL::Const c;
	char *end;
	int decimal;
	bool is_signed = false;
	std::string val = std::string(value);

	if (val.size()>1 && val[0]=='\"' && val.back()=='\"') {
		std::string data = val.substr(1,val.size()-2);
		bool isBinary = std::all_of(data.begin(), data.end(), [](char c) {return c=='1' || c=='0'; });
		if (isBinary)
			c = RTLIL::Const::from_string(data);
		else 
			c = RTLIL::Const(data);
	} else if (val.size()==3 && val[0]=='\'' && val.back()=='\'') {
		c = RTLIL::Const::from_string(val.substr(1,val.size()-2));
	} else if ((value[0] == '-' || (value[0] >= '0' && value[0] <= '9')) &&
			((decimal = std::strtol(value, &end, 10)), !end[0])) {
		is_signed = output_signed;
		c = RTLIL::Const((int)decimal);
	} else if (val == "false") {
		c = RTLIL::Const::from_string("0");
	} else if (val == "true") {
		c = RTLIL::Const::from_string("1");
	} else {
		c = RTLIL::Const(val);
		log_warning("encoding value '%s' as string.\n", value);
	}
	if (is_signed)
		c.flags |= RTLIL::CONST_FLAG_SIGNED;
	return c;
}

static const  RTLIL::Const extract_verilog_const(const char *value, bool allow_string, bool output_signed)
{
	RTLIL::Const c;
	char *end;
	int decimal;
	bool is_signed = false;
	size_t found;
	std::string val = std::string(value);

	if (allow_string && val.size()>1 && val[0]=='\"' && val.back()=='\"') {
		c = RTLIL::Const(val.substr(1,val.size()-2));
	} else if ((found = val.find("'sb")) != std::string::npos) {
		is_signed = output_signed;
		c = RTLIL::Const::from_string(val.substr(found + 3));
	} else if ((found = val.find("'b")) != std::string::npos) {
		c = RTLIL::Const::from_string(val.substr(found + 2));
	} else if ((value[0] == '-' || (value[0] >= '0' && value[0] <= '9')) &&
			((decimal = std::strtol(value, &end, 10)), !end[0])) {
		is_signed = output_signed;
		c = RTLIL::Const((int)decimal);
	} else if (allow_string) {
		c = RTLIL::Const(val);
	} else {
		c = RTLIL::Const(val);
		log_warning("encoding value '%s' as string.\n", value);
	}
	if (is_signed)
		c.flags |= RTLIL::CONST_FLAG_SIGNED;
	return c;
}

// When used as attributes or parameter values Verific constants come already processed.
// - Real string values are already under quotes
// - Numeric values with specified width are always converted to binary
// - Rest of user defined values are handled as 32bit integers
// - There could be some internal values that are strings without quotes
//   so we check if value is all digits or not
//
// Note: For signed values, verific uses <len>'sb<bits> and decimal values can
// also be negative.
static const RTLIL::Const verific_const(const char* type_name, const char *value, DesignObj *obj, bool allow_string = true, bool output_signed = false)
{
	std::string val = std::string(value);
	// VHDL
	if (obj->IsFromVhdl()) {
		if (type_name) {
			std::string typ = std::string(type_name);
			transform(typ.begin(), typ.end(), typ.begin(), ::tolower);
			if (typ ==  "integer" ||  typ == "natural" || typ=="positive") return extract_vhdl_integer(val);
			else if (typ =="boolean") return extract_vhdl_boolean(val);
			else if (typ == "bit" || typ =="std_logic" || typ == "std_ulogic") return extract_vhdl_bit(val,typ);
			else if (typ == "character") return extract_vhdl_char(val);
			else if (typ == "bit_vector" || typ == "std_logic_vector" || typ == "std_ulogic_vector" ||
					 typ == "unsigned" || typ == "signed") return extract_vhdl_bit_vector(val,typ);
			else if (typ == "real") return extract_real_value(val);
			else if (typ == "string") return extract_vhdl_string(val);
			else {
				if (val.size()>1 && val[0]=='\"' && val.back()=='\"')
					return RTLIL::Const(val.substr(1,val.size()-2));
				else if (val.size()==3 && val[0]=='\'' && val.back()=='\'')
					return RTLIL::Const(val.substr(1,val.size()-2));
				else
					return RTLIL::Const(val);
			}
		} else extract_vhdl_const(value, output_signed);
	}
	// SystemVerilog
	if (type_name && strcmp(type_name, "real")==0) {
		return extract_real_value(val);
	} else 
		return extract_verilog_const(value, allow_string, output_signed);
}

#ifdef YOSYSHQ_VERIFIC_API_VERSION
static const std::string verific_unescape(const char *value)
{
	std::string val = std::string(value);
	if (val.size()>1 && val[0]=='\"' && val.back()=='\"')
		return val.substr(1,val.size()-2);
	return value;
}
#endif

void VerificImporter::import_attributes(dict<RTLIL::IdString, RTLIL::Const> &attributes, DesignObj *obj, Netlist *nl, int wire_width_hint)
{
	if (!obj)
		return;

	MapIter mi;
	Att *attr;

<<<<<<< HEAD
#ifdef VERIFIC_LINEFILE_INCLUDES_COLUMNS 
	if (obj->Linefile()) {
		attributes[ID::src] = stringf("%s:%d.%d-%d.%d", LineFile::GetFileName(obj->Linefile()), obj->Linefile()->GetLeftLine(), obj->Linefile()->GetLeftCol(), obj->Linefile()->GetRightLine(), obj->Linefile()->GetRightCol());
	}
#else
	if (obj->Linefile())
		attributes[ID::src] = stringf("%s:%d", LineFile::GetFileName(obj->Linefile()), LineFile::GetLineNo(obj->Linefile()));
#endif
=======
	if (obj->Linefile())
		attributes[ID::src] = format_src_location(obj);
>>>>>>> d6b9158f

	FOREACH_ATTRIBUTE(obj, mi, attr) {
		if (attr->Key()[0] == ' ' || attr->Value() == nullptr)
			continue;
		attributes[RTLIL::escape_id(attr->Key())] = verific_const(nullptr, attr->Value(), obj);
	}

	if (nl) {
		auto type_range = nl->GetTypeRange(obj->Name());
		if (!type_range)
			return;
		if (nl->IsFromVhdl() && type_range->IsTypeScalar()) {
			const long long bottom_bound = type_range->GetScalarRangeLeftBound();
			const long long top_bound = type_range->GetScalarRangeRightBound();
			int bit_width = type_range->LeftRangeBound()+1;
			if (bit_width <= 0) { // VHDL null range
				if (wire_width_hint >= 0)
					bit_width = wire_width_hint;
				else
					bit_width = 64; //fallback, currently largest integer width that verific will allow (in vhdl2019 mode)
			} else {
				if (wire_width_hint >= 0) log_assert(bit_width == wire_width_hint);
			}
			RTLIL::Const bottom_const(bottom_bound, bit_width);
			RTLIL::Const top_const(top_bound, bit_width);
			if (bottom_bound < 0 || top_bound < 0) {
				bottom_const.flags |= RTLIL::CONST_FLAG_SIGNED;
				top_const.flags |= RTLIL::CONST_FLAG_SIGNED;
			}
			attributes.emplace(ID(bottom_bound), bottom_const);
			attributes.emplace(ID(top_bound), top_const);
		}
		if (!type_range->IsTypeEnum())
			return;
#ifdef VERIFIC_VHDL_SUPPORT
		if (nl->IsFromVhdl() && strcmp(type_range->GetTypeName(), "STD_LOGIC") == 0)
			return;
#endif
		auto type_name = type_range->GetTypeName();
		if (!type_name)
			return;
		attributes.emplace(ID::wiretype, RTLIL::escape_id(type_name));

		MapIter mi;
		const char *k, *v;
		FOREACH_MAP_ITEM(type_range->GetEnumIdMap(), mi, &k, &v) {
			if (nl->IsFromVerilog()) {
				auto const value = verific_const(type_name, v, nl, false);

				attributes.emplace(stringf("\\enum_value_%s", value.as_string()), RTLIL::escape_id(k));
			}
#ifdef VERIFIC_VHDL_SUPPORT
			else if (nl->IsFromVhdl()) {
				// Expect "<binary>" or plain <binary>
				auto p = v;
				if (p) {
					if (*p != '"') {
						auto l = strlen(p);
						auto q = (char*)malloc(l+1);
						strncpy(q, p, l);
						q[l] = '\0';
						for(char *ptr = q; *ptr; ++ptr )*ptr = tolower(*ptr);
						attributes.emplace(stringf("\\enum_value_%s", q), RTLIL::escape_id(k));
					} else {
						auto *q = p+1;
						for (; *q != '"'; q++)
							if (*q != '0' && *q != '1') {
								p = nullptr;
								break;
							}
						if (p && *(q+1) != '\0')
							p = nullptr;

						if (p != nullptr)
						{
							auto l = strlen(p);
							auto q = (char*)malloc(l+1-2);
							strncpy(q, p+1, l-2);
							q[l-2] = '\0';
							attributes.emplace(stringf("\\enum_value_%s", q), RTLIL::escape_id(k));
							free(q);
						}
					}
				}
				if (p == nullptr)
					log_error("%sExpected TypeRange value '%s' to be of form \"<binary>\" or <binary>.\n", announce_src_location(obj), v);
			}
#endif
		}
	}
}

RTLIL::SigBit VerificImporter::netToSigBit(Verific::Net *net) {
	if (net && net->IsGnd())
		return RTLIL::State::S0;
	else if (net && net->IsPwr())
		return RTLIL::State::S1;
	else if (net && net->IsX())
		return RTLIL::State::Sx;
	else if (net)
		return net_map_at(net);
	else
		return RTLIL::State::Sz;
}

RTLIL::SigSpec VerificImporter::operatorInput(Instance *inst)
{
	RTLIL::SigSpec sig;
	for (int i = int(inst->InputSize())-1; i >= 0; i--) {
		Net *net = inst->GetInputBit(i);
		sig.append(netToSigBit(net));
	}
	return sig;
}

RTLIL::SigSpec VerificImporter::operatorInput1(Instance *inst)
{
	RTLIL::SigSpec sig;
	for (int i = int(inst->Input1Size())-1; i >= 0; i--) {
		Net *net = inst->GetInput1Bit(i);
		sig.append(netToSigBit(net));
	}
	return sig;
}

RTLIL::SigSpec VerificImporter::operatorInput2(Instance *inst)
{
	RTLIL::SigSpec sig;
	for (int i = int(inst->Input2Size())-1; i >= 0; i--) {
		Net *net = inst->GetInput2Bit(i);
		sig.append(netToSigBit(net));
	}
	return sig;
}

RTLIL::SigSpec VerificImporter::operatorInport(Instance *inst, const char *portname)
{
	PortBus *portbus = inst->View()->GetPortBus(portname);
	if (portbus) {
		RTLIL::SigSpec sig;
		for (unsigned i = 0; i < portbus->Size(); i++) {
			Net *net = inst->GetNet(portbus->ElementAtIndex(i));
			if (net) {
				if (net->IsConstant()) {
					if (net->IsGnd())
						sig.append(RTLIL::State::S0);
					else if (net->IsPwr())
						sig.append(RTLIL::State::S1);
					else if (net->IsX())
						sig.append(RTLIL::State::Sx);
					else
						sig.append(RTLIL::State::Sz);
				}
				else
					sig.append(net_map_at(net));
			} else
				sig.append(RTLIL::State::Sz);
		}
		return sig;
	} else {
		Port *port = inst->View()->GetPort(portname);
		log_assert(port != NULL);
		Net *net = inst->GetNet(port);
		return net_map_at(net);
	}
}

RTLIL::SigSpec VerificImporter::operatorInportCase(Instance *inst, const char *portname)
{
	PortBus *portbus = inst->View()->GetPortBus(portname);
	if (portbus) {
		RTLIL::SigSpec sig;
		for (unsigned i = 0; i < portbus->Size(); i++) {
			Net *net = inst->GetNet(portbus->ElementAtIndex(i));
			if (net) {
				if (net->IsConstant()) {
					if (net->IsGnd())
						sig.append(RTLIL::State::S0);
					else if (net->IsPwr())
						sig.append(RTLIL::State::S1);
					else
						sig.append(RTLIL::State::Sa);
				}
				else
					sig.append(net_map_at(net));
			} else
				sig.append(RTLIL::State::Sa);
		}
		return sig;
	} else {
		Port *port = inst->View()->GetPort(portname);
		log_assert(port != NULL);
		Net *net = inst->GetNet(port);
		return net_map_at(net);
	}
}

RTLIL::SigSpec VerificImporter::operatorOutput(Instance *inst, const pool<Net*> *any_all_nets)
{
	RTLIL::SigSpec sig;
	RTLIL::Wire *dummy_wire = NULL;
	for (int i = int(inst->OutputSize())-1; i >= 0; i--)
		if (inst->GetOutputBit(i) && (!any_all_nets || !any_all_nets->count(inst->GetOutputBit(i)))) {
			sig.append(net_map_at(inst->GetOutputBit(i)));
			dummy_wire = NULL;
		} else {
			if (dummy_wire == NULL)
				dummy_wire = module->addWire(new_verific_id_suffix(RTLIL::escape_id(inst->Name()), "out"));
			else
				dummy_wire->width++;
			sig.append(RTLIL::SigSpec(dummy_wire, dummy_wire->width - 1));
		}
	return sig;
}

bool VerificImporter::import_netlist_instance_gates(Instance *inst, RTLIL::IdString inst_name)
{
	if (inst->Type() == PRIM_AND) {
		module->addAndGate(inst_name, net_map_at(inst->GetInput1()), net_map_at(inst->GetInput2()), net_map_at(inst->GetOutput()));
		return true;
	}

	if (inst->Type() == PRIM_NAND) {
		RTLIL::SigSpec tmp = module->addWire(new_verific_id_suffix(inst_name, "mid"));
		module->addAndGate(new_verific_id(inst), net_map_at(inst->GetInput1()), net_map_at(inst->GetInput2()), tmp);
		module->addNotGate(inst_name, tmp, net_map_at(inst->GetOutput()));
		return true;
	}

	if (inst->Type() == PRIM_OR) {
		module->addOrGate(inst_name, net_map_at(inst->GetInput1()), net_map_at(inst->GetInput2()), net_map_at(inst->GetOutput()));
		return true;
	}

	if (inst->Type() == PRIM_NOR) {
		RTLIL::SigSpec tmp = module->addWire(new_verific_id_suffix(inst_name, "mid"));
		module->addOrGate(new_verific_id(inst), net_map_at(inst->GetInput1()), net_map_at(inst->GetInput2()), tmp);
		module->addNotGate(inst_name, tmp, net_map_at(inst->GetOutput()));
		return true;
	}

	if (inst->Type() == PRIM_XOR) {
		module->addXorGate(inst_name, net_map_at(inst->GetInput1()), net_map_at(inst->GetInput2()), net_map_at(inst->GetOutput()));
		return true;
	}

	if (inst->Type() == PRIM_XNOR) {
		module->addXnorGate(inst_name, net_map_at(inst->GetInput1()), net_map_at(inst->GetInput2()), net_map_at(inst->GetOutput()));
		return true;
	}

	if (inst->Type() == PRIM_BUF) {
		auto outnet = inst->GetOutput();
		if (!any_all_nets.count(outnet))
			module->addBufGate(inst_name, net_map_at(inst->GetInput()), net_map_at(outnet));
		return true;
	}

	if (inst->Type() == PRIM_INV) {
		module->addNotGate(inst_name, net_map_at(inst->GetInput()), net_map_at(inst->GetOutput()));
		return true;
	}

	if (inst->Type() == PRIM_MUX) {
		module->addMuxGate(inst_name, net_map_at(inst->GetInput1()), net_map_at(inst->GetInput2()), net_map_at(inst->GetControl()), net_map_at(inst->GetOutput()));
		return true;
	}

	if ((inst->Type() == PRIM_TRI) || (inst->Type() == PRIM_BUFIF1)) {
		module->addMuxGate(inst_name, RTLIL::State::Sz, net_map_at(inst->GetInput()), net_map_at(inst->GetControl()), net_map_at(inst->GetOutput()));
		return true;
	}

	if (inst->Type() == PRIM_FADD)
	{
		RTLIL::SigSpec a = net_map_at(inst->GetInput1()), b = net_map_at(inst->GetInput2()), c = net_map_at(inst->GetCin());
		RTLIL::SigSpec x = inst->GetCout() ? net_map_at(inst->GetCout()) : module->addWire(new_verific_id_suffix(inst_name, "x"));
		RTLIL::SigSpec y = inst->GetOutput() ? net_map_at(inst->GetOutput()) : module->addWire(new_verific_id_suffix(inst_name, "y"));
		RTLIL::SigSpec tmp1 = module->addWire(new_verific_id_suffix(inst_name, "tmp1"));
		RTLIL::SigSpec tmp2 = module->addWire(new_verific_id_suffix(inst_name, "tmp2"));
		RTLIL::SigSpec tmp3 = module->addWire(new_verific_id_suffix(inst_name, "tmp3"));
		module->addXorGate(new_verific_id_suffix(inst_name, "tmp1_xor"), a, b, tmp1);
		module->addXorGate(inst_name, tmp1, c, y);
		module->addAndGate(new_verific_id_suffix(inst_name, "tmp2_and"), tmp1, c, tmp2);
		module->addAndGate(new_verific_id_suffix(inst_name, "tmp3_and"), a, b, tmp3);
		module->addOrGate(new_verific_id_suffix(inst_name, "x_or"), tmp2, tmp3, x);
		return true;
	}

	if (inst->Type() == PRIM_DFFRS)
	{
		VerificClocking clocking(this, inst->GetClock());
		log_assert(clocking.disable_sig == State::S0);
		log_assert(clocking.body_net == nullptr);

		if (inst->GetSet()->IsGnd() && inst->GetReset()->IsGnd())
			clocking.addDff(inst_name, net_map_at(inst->GetInput()), net_map_at(inst->GetOutput()));
		else if (inst->GetSet()->IsGnd())
			clocking.addAdff(inst_name, net_map_at(inst->GetReset()), net_map_at(inst->GetInput()), net_map_at(inst->GetOutput()), State::S0);
		else if (inst->GetReset()->IsGnd())
			clocking.addAdff(inst_name, net_map_at(inst->GetSet()), net_map_at(inst->GetInput()), net_map_at(inst->GetOutput()), State::S1);
		else
			clocking.addDffsr(inst_name, net_map_at(inst->GetSet()), net_map_at(inst->GetReset()),
					net_map_at(inst->GetInput()), net_map_at(inst->GetOutput()));
		return true;
	}

	if (inst->Type() == PRIM_DLATCHRS)
	{
		if (inst->GetSet()->IsGnd() && inst->GetReset()->IsGnd())
			module->addDlatch(inst_name, net_map_at(inst->GetControl()), net_map_at(inst->GetInput()), net_map_at(inst->GetOutput()));
		else
			module->addDlatchsr(inst_name, net_map_at(inst->GetControl()), net_map_at(inst->GetSet()), net_map_at(inst->GetReset()),
					net_map_at(inst->GetInput()), net_map_at(inst->GetOutput()));
		return true;
	}

	if (inst->Type() == PRIM_DFF)
	{
		VerificClocking clocking(this, inst->GetClock());
		log_assert(clocking.disable_sig == State::S0);
		log_assert(clocking.body_net == nullptr);

		if (inst->GetAsyncCond()->IsGnd())
			clocking.addDff(inst_name, net_map_at(inst->GetInput()), net_map_at(inst->GetOutput()));
		else
			clocking.addAldff(inst_name, net_map_at(inst->GetAsyncCond()), net_map_at(inst->GetAsyncVal()),
					net_map_at(inst->GetInput()), net_map_at(inst->GetOutput()));
		return true;
	}

	if (inst->Type() == PRIM_DLATCH)
	{
		if (inst->GetAsyncCond()->IsGnd()) {
			module->addDlatch(inst_name, net_map_at(inst->GetControl()), net_map_at(inst->GetInput()), net_map_at(inst->GetOutput()));
		} else {
			RTLIL::SigSpec sig_set = module->And(new_verific_id_suffix(inst_name, "set"), net_map_at(inst->GetAsyncCond()), net_map_at(inst->GetAsyncVal()));
			RTLIL::SigSpec sig_adata_inv = module->Not(new_verific_id_suffix(inst_name, "adata_inv"), net_map_at(inst->GetAsyncVal()));
			RTLIL::SigSpec sig_clr = module->And(new_verific_id_suffix(inst_name, "clr"), net_map_at(inst->GetAsyncCond()), sig_adata_inv);
			module->addDlatchsr(inst_name, net_map_at(inst->GetControl()), sig_set, sig_clr, net_map_at(inst->GetInput()), net_map_at(inst->GetOutput()));
		}
		return true;
	}

	return false;
}

bool VerificImporter::import_netlist_instance_cells(Instance *inst, RTLIL::IdString inst_name)
{
	RTLIL::Cell *cell = nullptr;

	if (inst->Type() == PRIM_AND) {
		cell = module->addAnd(inst_name, net_map_at(inst->GetInput1()), net_map_at(inst->GetInput2()), net_map_at(inst->GetOutput()));
		import_attributes(cell->attributes, inst);
		return true;
	}

	if (inst->Type() == PRIM_NAND) {
		RTLIL::SigSpec tmp = module->addWire(new_verific_id_suffix(inst_name, "and"));
		cell = module->addAnd(new_verific_id_suffix(inst_name, "and"), net_map_at(inst->GetInput1()), net_map_at(inst->GetInput2()), tmp);
		import_attributes(cell->attributes, inst);
		cell = module->addNot(new_verific_id_suffix(inst_name, "inv"), tmp, net_map_at(inst->GetOutput()));
		import_attributes(cell->attributes, inst);
		return true;
	}

	if (inst->Type() == PRIM_OR) {
		cell = module->addOr(inst_name, net_map_at(inst->GetInput1()), net_map_at(inst->GetInput2()), net_map_at(inst->GetOutput()));
		import_attributes(cell->attributes, inst);
		return true;
	}

	if (inst->Type() == PRIM_NOR) {
		RTLIL::SigSpec tmp = module->addWire(new_verific_id_suffix(inst_name, "mid"));
		cell = module->addOr(new_verific_id_suffix(inst_name, "or"), net_map_at(inst->GetInput1()), net_map_at(inst->GetInput2()), tmp);
		import_attributes(cell->attributes, inst);
		cell = module->addNot(new_verific_id_suffix(inst_name, "inv"), tmp, net_map_at(inst->GetOutput()));
		import_attributes(cell->attributes, inst);
		return true;
	}

	if (inst->Type() == PRIM_XOR) {
		cell = module->addXor(inst_name, net_map_at(inst->GetInput1()), net_map_at(inst->GetInput2()), net_map_at(inst->GetOutput()));
		import_attributes(cell->attributes, inst);
		return true;
	}

	if (inst->Type() == PRIM_XNOR) {
		cell = module->addXnor(inst_name, net_map_at(inst->GetInput1()), net_map_at(inst->GetInput2()), net_map_at(inst->GetOutput()));
		import_attributes(cell->attributes, inst);
		return true;
	}

	if (inst->Type() == PRIM_INV) {
		cell = module->addNot(inst_name, net_map_at(inst->GetInput()), net_map_at(inst->GetOutput()));
		import_attributes(cell->attributes, inst);
		return true;
	}

	if (inst->Type() == PRIM_MUX) {
		cell = module->addMux(inst_name, net_map_at(inst->GetInput1()), net_map_at(inst->GetInput2()), net_map_at(inst->GetControl()), net_map_at(inst->GetOutput()));
		import_attributes(cell->attributes, inst);
		return true;
	}

	if ((inst->Type() == PRIM_TRI) || (inst->Type() == PRIM_BUFIF1)) {
		cell = module->addMux(inst_name, RTLIL::State::Sz, net_map_at(inst->GetInput()), net_map_at(inst->GetControl()), net_map_at(inst->GetOutput()));
		import_attributes(cell->attributes, inst);
		return true;
	}

	if (inst->Type() == PRIM_FADD)
	{
		RTLIL::SigSpec a_plus_b = module->addWire(new_verific_id_suffix(inst_name, "a_plus_b"), 2);
		RTLIL::SigSpec y = inst->GetOutput() ? net_map_at(inst->GetOutput()) : module->addWire(new_verific_id_suffix(inst_name, "y"));
		if (inst->GetCout())
			y.append(net_map_at(inst->GetCout()));
		cell = module->addAdd(new_verific_id(inst), net_map_at(inst->GetInput1()), net_map_at(inst->GetInput2()), a_plus_b);
		import_attributes(cell->attributes, inst);
		cell = module->addAdd(inst_name, a_plus_b, net_map_at(inst->GetCin()), y);
		import_attributes(cell->attributes, inst);
		return true;
	}

	if (inst->Type() == PRIM_DFFRS)
	{
		VerificClocking clocking(this, inst->GetClock());
		log_assert(clocking.disable_sig == State::S0);
		log_assert(clocking.body_net == nullptr);

		if (inst->GetSet()->IsGnd() && inst->GetReset()->IsGnd())
			cell = clocking.addDff(inst_name, net_map_at(inst->GetInput()), net_map_at(inst->GetOutput()));
		else if (inst->GetSet()->IsGnd())
			cell = clocking.addAdff(inst_name, net_map_at(inst->GetReset()), net_map_at(inst->GetInput()), net_map_at(inst->GetOutput()), RTLIL::State::S0);
		else if (inst->GetReset()->IsGnd())
			cell = clocking.addAdff(inst_name, net_map_at(inst->GetSet()), net_map_at(inst->GetInput()), net_map_at(inst->GetOutput()), RTLIL::State::S1);
		else
			cell = clocking.addDffsr(inst_name, net_map_at(inst->GetSet()), net_map_at(inst->GetReset()),
					net_map_at(inst->GetInput()), net_map_at(inst->GetOutput()));
		import_attributes(cell->attributes, inst);
		return true;
	}

	if (inst->Type() == PRIM_DLATCHRS)
	{
		if (inst->GetSet()->IsGnd() && inst->GetReset()->IsGnd())
			cell = module->addDlatch(inst_name, net_map_at(inst->GetControl()), net_map_at(inst->GetInput()), net_map_at(inst->GetOutput()));
		else
			cell = module->addDlatchsr(inst_name, net_map_at(inst->GetControl()), net_map_at(inst->GetSet()), net_map_at(inst->GetReset()),
					net_map_at(inst->GetInput()), net_map_at(inst->GetOutput()));
		import_attributes(cell->attributes, inst);
		return true;
	}

	if (inst->Type() == PRIM_DFF)
	{
		VerificClocking clocking(this, inst->GetClock());
		log_assert(clocking.disable_sig == State::S0);
		log_assert(clocking.body_net == nullptr);

		if (inst->GetAsyncCond()->IsGnd())
			cell = clocking.addDff(inst_name, net_map_at(inst->GetInput()), net_map_at(inst->GetOutput()));
		else
			cell = clocking.addAldff(inst_name, net_map_at(inst->GetAsyncCond()), net_map_at(inst->GetAsyncVal()),
					net_map_at(inst->GetInput()), net_map_at(inst->GetOutput()));
		import_attributes(cell->attributes, inst);
		return true;
	}

	if (inst->Type() == PRIM_DLATCH)
	{
		if (inst->GetAsyncCond()->IsGnd()) {
			cell = module->addDlatch(inst_name, net_map_at(inst->GetControl()), net_map_at(inst->GetInput()), net_map_at(inst->GetOutput()));
		} else {
			RTLIL::SigSpec sig_set = module->And(new_verific_id_suffix(inst_name, "set"), net_map_at(inst->GetAsyncCond()), net_map_at(inst->GetAsyncVal()));
			RTLIL::SigSpec sig_adata_inv = module->Not(new_verific_id_suffix(inst_name, "adata_inv"), net_map_at(inst->GetAsyncVal()));
			RTLIL::SigSpec sig_clr = module->And(new_verific_id_suffix(inst_name, "clr"), net_map_at(inst->GetAsyncCond()), sig_adata_inv);
			cell = module->addDlatchsr(inst_name, net_map_at(inst->GetControl()), sig_set, sig_clr, net_map_at(inst->GetInput()), net_map_at(inst->GetOutput()));
		}
		import_attributes(cell->attributes, inst);
		return true;
	}

	#define IN  operatorInput(inst)
	#define IN1 operatorInput1(inst)
	#define IN2 operatorInput2(inst)
	#define OUT operatorOutput(inst)
	#define FILTERED_OUT operatorOutput(inst, &any_all_nets)
	#define SIGNED inst->View()->IsSigned()

	if (inst->Type() == OPER_ADDER) {
		RTLIL::SigSpec out = OUT;
		if (inst->GetCout() != NULL)
			out.append(net_map_at(inst->GetCout()));
		if (inst->GetCin()->IsGnd()) {
			cell = module->addAdd(inst_name, IN1, IN2, out, SIGNED);
			import_attributes(cell->attributes, inst);
		} else {
			RTLIL::SigSpec tmp = module->addWire(new_verific_id_suffix(inst_name, "mid"), GetSize(out));
			cell = module->addAdd(new_verific_id_suffix(inst_name, "cin"), IN1, IN2, tmp, SIGNED);
			import_attributes(cell->attributes, inst);
			cell = module->addAdd(inst_name, tmp, net_map_at(inst->GetCin()), out, false);
			import_attributes(cell->attributes, inst);
		}
		return true;
	}

	if (inst->Type() == OPER_MULTIPLIER) {
		cell = module->addMul(inst_name, IN1, IN2, OUT, SIGNED);
		import_attributes(cell->attributes, inst);
		return true;
	}

	if (inst->Type() == OPER_DIVIDER) {
		cell = module->addDiv(inst_name, IN1, IN2, OUT, SIGNED);
		import_attributes(cell->attributes, inst);
		return true;
	}

	if (inst->Type() == OPER_MODULO) {
		cell = module->addMod(inst_name, IN1, IN2, OUT, SIGNED);
		import_attributes(cell->attributes, inst);
		return true;
	}

	if (inst->Type() == OPER_REMAINDER) {
		cell = module->addMod(inst_name, IN1, IN2, OUT, SIGNED);
		import_attributes(cell->attributes, inst);
		return true;
	}

	if (inst->Type() == OPER_SHIFT_LEFT) {
		cell = module->addShl(inst_name, IN1, IN2, OUT, false);
		import_attributes(cell->attributes, inst);
		return true;
	}

	if (inst->Type() == OPER_ENABLED_DECODER) {
		RTLIL::SigSpec vec;
		vec.append(net_map_at(inst->GetControl()));
		for (unsigned i = 1; i < inst->OutputSize(); i++) {
			vec.append(RTLIL::State::S0);
		}
		cell = module->addShl(inst_name, vec, IN, OUT, false);
		import_attributes(cell->attributes, inst);
		return true;
	}

	if (inst->Type() == OPER_DECODER) {
		RTLIL::SigSpec vec;
		vec.append(RTLIL::State::S1);
		for (unsigned i = 1; i < inst->OutputSize(); i++) {
			vec.append(RTLIL::State::S0);
		}
		cell = module->addShl(inst_name, vec, IN, OUT, false);
		import_attributes(cell->attributes, inst);
		return true;
	}

	if (inst->Type() == OPER_SHIFT_RIGHT) {
		Net *net_cin = inst->GetCin();
		Net *net_a_msb = inst->GetInput1Bit(0);
		if (net_cin->IsGnd())
			cell = module->addShr(inst_name, IN1, IN2, OUT, false);
		else if (net_cin == net_a_msb)
			cell = module->addSshr(inst_name, IN1, IN2, OUT, true);
		else
			log_error("%sCan't import Verific OPER_SHIFT_RIGHT instance %s: carry_in is neither 0 nor msb of left input\n", announce_src_location(inst), inst->Name());
		import_attributes(cell->attributes, inst);
		return true;
	}

	if (inst->Type() == OPER_REDUCE_AND) {
		cell = module->addReduceAnd(inst_name, IN, net_map_at(inst->GetOutput()), SIGNED);
		import_attributes(cell->attributes, inst);
		return true;
	}

	if (inst->Type() == OPER_REDUCE_NAND) {
		Wire *tmp = module->addWire(new_verific_id_suffix(inst_name, "mid"));
		cell = module->addReduceAnd(new_verific_id_suffix(inst_name, "reduce_and"), IN, tmp, SIGNED);
		Cell *inv = module->addNot(new_verific_id_suffix(inst_name, "inv"), tmp, net_map_at(inst->GetOutput()));
		import_attributes(cell->attributes, inst);
		import_attributes(inv->attributes, inst);
		return true;
	}

	if (inst->Type() == OPER_REDUCE_OR) {
		cell = module->addReduceOr(inst_name, IN, net_map_at(inst->GetOutput()), SIGNED);
		import_attributes(cell->attributes, inst);
		return true;
	}

	if (inst->Type() == OPER_REDUCE_XOR) {
		cell = module->addReduceXor(inst_name, IN, net_map_at(inst->GetOutput()), SIGNED);
		import_attributes(cell->attributes, inst);
		return true;
	}

	if (inst->Type() == OPER_REDUCE_XNOR) {
		cell = module->addReduceXnor(inst_name, IN, net_map_at(inst->GetOutput()), SIGNED);
		import_attributes(cell->attributes, inst);
		return true;
	}

	if (inst->Type() == OPER_REDUCE_NOR) {
		Wire *tmp = module->addWire(new_verific_id_suffix(inst_name, "mid"));
		cell = module->addReduceOr(new_verific_id_suffix(inst_name, "reduce_or"), IN, tmp, SIGNED);
		Cell *inv = module->addNot(new_verific_id_suffix(inst_name, "inv"), tmp, net_map_at(inst->GetOutput()));
		import_attributes(cell->attributes, inst);
		import_attributes(inv->attributes, inst);
		return true;
	}

	if (inst->Type() == OPER_LESSTHAN) {
		Net *net_cin = inst->GetCin();
		if (net_cin->IsGnd())
			cell = module->addLt(inst_name, IN1, IN2, net_map_at(inst->GetOutput()), SIGNED);
		else if (net_cin->IsPwr())
			cell = module->addLe(inst_name, IN1, IN2, net_map_at(inst->GetOutput()), SIGNED);
		else
			log_error("%sCan't import Verific OPER_LESSTHAN instance %s: carry_in is neither 0 nor 1\n", announce_src_location(inst), inst->Name());
		import_attributes(cell->attributes, inst);
		return true;
	}

	if (inst->Type() == OPER_WIDE_AND) {
		cell = module->addAnd(inst_name, IN1, IN2, OUT, SIGNED);
		import_attributes(cell->attributes, inst);
		return true;
	}

	if (inst->Type() == OPER_WIDE_OR) {
		cell = module->addOr(inst_name, IN1, IN2, OUT, SIGNED);
		import_attributes(cell->attributes, inst);
		return true;
	}

	if (inst->Type() == OPER_WIDE_XOR) {
		cell = module->addXor(inst_name, IN1, IN2, OUT, SIGNED);
		import_attributes(cell->attributes, inst);
		return true;
	}

	if (inst->Type() == OPER_WIDE_XNOR) {
		cell = module->addXnor(inst_name, IN1, IN2, OUT, SIGNED);
		import_attributes(cell->attributes, inst);
		return true;
	}

	if (inst->Type() == OPER_WIDE_BUF) {
		cell = module->addPos(inst_name, IN, FILTERED_OUT, SIGNED);
		import_attributes(cell->attributes, inst);
		return true;
	}

	if (inst->Type() == OPER_WIDE_INV) {
		cell = module->addNot(inst_name, IN, OUT, SIGNED);
		import_attributes(cell->attributes, inst);
		return true;
	}

	if (inst->Type() == OPER_MINUS) {
		cell = module->addSub(inst_name, IN1, IN2, OUT, SIGNED);
		import_attributes(cell->attributes, inst);
		return true;
	}

	if (inst->Type() == OPER_UMINUS) {
		cell = module->addNeg(inst_name, IN, OUT, SIGNED);
		import_attributes(cell->attributes, inst);
		return true;
	}

	if (inst->Type() == OPER_EQUAL) {
		cell = module->addEq(inst_name, IN1, IN2, net_map_at(inst->GetOutput()), SIGNED);
		import_attributes(cell->attributes, inst);
		return true;
	}

	if (inst->Type() == OPER_NEQUAL) {
		cell = module->addNe(inst_name, IN1, IN2, net_map_at(inst->GetOutput()), SIGNED);
		import_attributes(cell->attributes, inst);
		return true;
	}

	if (inst->Type() == OPER_WIDE_MUX) {
		cell = module->addMux(inst_name, IN1, IN2, net_map_at(inst->GetControl()), OUT);
		import_attributes(cell->attributes, inst);
		return true;
	}

	if (inst->Type() == OPER_NTO1MUX) {
		cell = module->addBmux(inst_name, IN2, IN1, net_map_at(inst->GetOutput()));
		import_attributes(cell->attributes, inst);
		return true;
	}

	if (inst->Type() == OPER_WIDE_NTO1MUX)
	{
		cell = module->addBmux(inst_name, IN2, IN1, OUT);
		import_attributes(cell->attributes, inst);
		return true;
	}

	if (inst->Type() == OPER_SELECTOR)
	{
		cell = module->addPmux(inst_name, State::S0, IN2, IN1, net_map_at(inst->GetOutput()));
		import_attributes(cell->attributes, inst);
		return true;
	}

	if (inst->Type() == OPER_WIDE_SELECTOR)
	{
		SigSpec out = OUT;
		cell = module->addPmux(inst_name, SigSpec(State::S0, GetSize(out)), IN2, IN1, out);
		import_attributes(cell->attributes, inst);
		return true;
	}

	if (inst->Type() == OPER_WIDE_TRI) {
		cell = module->addMux(inst_name, RTLIL::SigSpec(RTLIL::State::Sz, inst->OutputSize()), IN, net_map_at(inst->GetControl()), OUT);
		import_attributes(cell->attributes, inst);
		return true;
	}

	if (inst->Type() == OPER_WIDE_DFFRS)
	{
		VerificClocking clocking(this, inst->GetClock());
		log_assert(clocking.disable_sig == State::S0);
		log_assert(clocking.body_net == nullptr);

		RTLIL::SigSpec sig_set = operatorInport(inst, "set");
		RTLIL::SigSpec sig_reset = operatorInport(inst, "reset");

		if (sig_set.is_fully_const() && !sig_set.as_bool() && sig_reset.is_fully_const() && !sig_reset.as_bool())
			cell = clocking.addDff(inst_name, IN, OUT);
		else
			cell = clocking.addDffsr(inst_name, sig_set, sig_reset, IN, OUT);
		import_attributes(cell->attributes, inst);

		return true;
	}

	if (inst->Type() == OPER_WIDE_DLATCHRS)
	{
		RTLIL::SigSpec sig_set = operatorInport(inst, "set");
		RTLIL::SigSpec sig_reset = operatorInport(inst, "reset");

		if (sig_set.is_fully_const() && !sig_set.as_bool() && sig_reset.is_fully_const() && !sig_reset.as_bool())
			cell = module->addDlatch(inst_name, net_map_at(inst->GetControl()), IN, OUT);
		else
			cell = module->addDlatchsr(inst_name, net_map_at(inst->GetControl()), sig_set, sig_reset, IN, OUT);
		import_attributes(cell->attributes, inst);

		return true;
	}

	if (inst->Type() == OPER_WIDE_DFF)
	{
		VerificClocking clocking(this, inst->GetClock());
		log_assert(clocking.disable_sig == State::S0);
		log_assert(clocking.body_net == nullptr);

		RTLIL::SigSpec sig_d = IN;
		RTLIL::SigSpec sig_q = OUT;
		RTLIL::SigSpec sig_adata = IN1;
		RTLIL::SigSpec sig_acond = IN2;

		if (sig_acond.is_fully_const() && !sig_acond.as_bool()) {
			cell = clocking.addDff(inst_name, sig_d, sig_q);
			import_attributes(cell->attributes, inst);
		} else {
			int offset = 0, width = 0;
			for (offset = 0; offset < GetSize(sig_acond); offset += width) {
				for (width = 1; offset+width < GetSize(sig_acond); width++)
					if (sig_acond[offset] != sig_acond[offset+width]) break;
				cell = clocking.addAldff(module->uniquify(inst_name), sig_acond[offset], sig_adata.extract(offset, width),
						sig_d.extract(offset, width), sig_q.extract(offset, width));
				import_attributes(cell->attributes, inst);
			}
		}

		return true;
	}

	if (inst->Type() == OPER_WIDE_DLATCH)
	{
		RTLIL::SigSpec sig_d = IN;
		RTLIL::SigSpec sig_q = OUT;
		RTLIL::SigSpec sig_adata = IN1;
		RTLIL::SigSpec sig_acond = IN2;

		if (sig_acond.is_fully_const() && !sig_acond.as_bool()) {
			cell = module->addDlatch(inst_name, net_map_at(inst->GetControl()), sig_d, sig_q);
			import_attributes(cell->attributes, inst);
		} else {
			int offset = 0, width = 0;
			for (offset = 0; offset < GetSize(sig_acond); offset += width) {
				for (width = 1; offset+width < GetSize(sig_acond); width++)
					if (sig_acond[offset] != sig_acond[offset+width]) break;
				RTLIL::SigSpec sig_set = module->Mux(new_verific_id_suffix(inst_name, "set"), RTLIL::SigSpec(0, width), sig_adata.extract(offset, width), sig_acond[offset]);
				RTLIL::SigSpec sig_adata_inv = module->Not(new_verific_id_suffix(inst_name, "adata_inv"), sig_adata.extract(offset, width));
				RTLIL::SigSpec sig_clr = module->Mux(new_verific_id_suffix(inst_name, "clr"), RTLIL::SigSpec(0, width), sig_adata_inv, sig_acond[offset]);
				cell = module->addDlatchsr(module->uniquify(inst_name), net_map_at(inst->GetControl()), sig_set, sig_clr,
						sig_d.extract(offset, width), sig_q.extract(offset, width));
				import_attributes(cell->attributes, inst);
			}
		}

		return true;
	}

	if (inst->Type() == OPER_WIDE_CASE_SELECT_BOX)
	{
		RTLIL::SigSpec sig_out_val = operatorInport(inst, "out_value");
		RTLIL::SigSpec sig_select = operatorInport(inst, "select");
		RTLIL::SigSpec sig_select_values = operatorInportCase(inst, "select_values");
		RTLIL::SigSpec sig_data_values = operatorInport(inst, "data_values");
		RTLIL::SigSpec sig_data_default = operatorInport(inst, "default_value");

		RTLIL::Process *proc = module->addProcess(new_verific_id(inst));
		import_attributes(proc->attributes, inst);

		RTLIL::CaseRule *current_case = &proc->root_case;
		current_case = &proc->root_case;

		RTLIL::SwitchRule *sw = new RTLIL::SwitchRule;
		sw->signal = sig_select;
		current_case->switches.push_back(sw);

		unsigned select_width = inst->InputSize();
		unsigned data_width = inst->OutputSize();
		unsigned offset_data = 0;
		unsigned offset_select = 0;

		OperWideCaseSelector* selector = (OperWideCaseSelector*) inst->View();

		for (unsigned i = 0 ; i < selector->GetNumBranches() ; ++i) {

			SigSig action(sig_out_val, sig_data_values.extract(offset_data, data_width));
			offset_data += data_width;

			for (unsigned j = 0 ; j < selector->GetNumConditions(i) ; ++j) {
				Array left_bound, right_bound ;
				selector->GetCondition(i, j, &left_bound, &right_bound);
			
				SigSpec sel_left = sig_select_values.extract(offset_select, select_width);
				offset_select += select_width;

				if (right_bound.Size()) {
					SigSpec sel_right = sig_select_values.extract(offset_select, select_width);
					offset_select += select_width;

					log_assert(sel_right.is_fully_const() && sel_right.is_fully_def());
					log_assert(sel_left.is_fully_const() && sel_right.is_fully_def());

					int32_t left = sel_left.as_int();
					int32_t right = sel_right.as_int();
					int width = sel_left.size();

					for (int32_t i = right; i<left; i++) {
						RTLIL::CaseRule *cs = new RTLIL::CaseRule;
						cs->compare.push_back(RTLIL::Const(i,width));
						cs->actions.push_back(action);
						sw->cases.push_back(cs);
					}
				}

				RTLIL::CaseRule *cs = new RTLIL::CaseRule;
				cs->compare.push_back(sel_left);
				cs->actions.push_back(action);
				sw->cases.push_back(cs);
			}
		}
		RTLIL::CaseRule *cs_default = new RTLIL::CaseRule;
		cs_default->actions.push_back(SigSig(sig_out_val, sig_data_default));
		sw->cases.push_back(cs_default);

		return true;
	}

#ifdef VERIFIC_UPF_SUPPORT
	if (inst->Type() == PRIM_UPF_POWER_SWITCH)
	{
		log("TODO: PRIM_UPF_POWER_SWITCH\n");
		return true;
	}
	if (inst->Type() == PRIM_UPF_RETENTION_DLATCH)
	{
		log("TODO: PRIM_UPF_RETENTION_DLATCH\n");
		return true;
	}
	if (inst->Type() == PRIM_UPF_RETENTION_DLATCHRS)
	{
		log("TODO: PRIM_UPF_RETENTION_DLATCHRS\n");
		return true;
	}
	if (inst->Type() == PRIM_UPF_RETENTION_DFF)
	{
		log("TODO: PRIM_UPF_RETENTION_DFF\n");
		return true;
	}
	if (inst->Type() == PRIM_UPF_RETENTION_DFFRS)
	{
		log("TODO: PRIM_UPF_RETENTION_DFFRS\n");
		return true;
	}
	if (inst->Type() == PRIM_UPF_ISOLATION)
	{
		log("TODO: PRIM_UPF_ISOLATION\n");
		return true;
	}
	if (inst->Type() == PRIM_UPF_LEVEL_SHIFTER)
	{
		log("TODO: PRIM_UPF_LEVEL_SHIFTER\n");
		return true;
	}
	if (inst->Type() == PRIM_UPF_REPEATER)
	{
		log("TODO: PRIM_UPF_REPEATER\n");
		return true;
	}
#endif

#ifdef YOSYSHQ_VERIFIC_API_VERSION
	if (inst->Type() == OPER_YOSYSHQ_SET_TAG)
	{
		RTLIL::SigSpec sig_expr = operatorInport(inst, "expr");
		RTLIL::SigSpec sig_set_mask = operatorInport(inst, "set_mask");
		RTLIL::SigSpec sig_clr_mask = operatorInport(inst, "clr_mask");
		RTLIL::SigSpec sig_o = operatorOutput(inst);
		std::string tag = inst->GetAtt("tag") ? verific_unescape(inst->GetAttValue("tag")) : "";
		module->connect(sig_o, module->SetTag(new_verific_id(inst), tag, sig_expr, sig_set_mask, sig_clr_mask));
		return true;
	}
	if (inst->Type() == OPER_YOSYSHQ_GET_TAG)
	{
		std::string tag = inst->GetAtt("tag") ? verific_unescape(inst->GetAttValue("tag")) : "";
		module->connect(operatorOutput(inst),module->GetTag(new_verific_id(inst), tag, operatorInput(inst)));
		return true;
	}
	if (inst->Type() == OPER_YOSYSHQ_OVERWRITE_TAG)
	{
		RTLIL::SigSpec sig_signal = operatorInport(inst, "signal");
		RTLIL::SigSpec sig_set_mask = operatorInport(inst, "set_mask");
		RTLIL::SigSpec sig_clr_mask = operatorInport(inst, "clr_mask");
		std::string tag = inst->GetAtt("tag") ? verific_unescape(inst->GetAttValue("tag")) : "";
		module->addOverwriteTag(new_verific_id(inst), tag, sig_signal, sig_set_mask, sig_clr_mask);
		return true;
	}
	if (inst->Type() == OPER_YOSYSHQ_ORIGINAL_TAG)
	{
		std::string tag = inst->GetAtt("tag") ? verific_unescape(inst->GetAttValue("tag")) : "";
		module->connect(operatorOutput(inst),module->OriginalTag(new_verific_id(inst), tag, operatorInput(inst)));
		return true;
	}
	if (inst->Type() == OPER_YOSYSHQ_FUTURE_FF)
	{
		module->connect(operatorOutput(inst),module->FutureFF(new_verific_id(inst), operatorInput(inst)));
		return true;
	}
#endif

	#undef IN
	#undef IN1
	#undef IN2
	#undef OUT
	#undef SIGNED

	return false;
}

void VerificImporter::merge_past_ffs_clock(pool<RTLIL::Cell*> &candidates, SigBit clock, bool clock_pol)
{
	bool keep_running = true;
	SigMap sigmap;

	while (keep_running)
	{
		keep_running = false;

		dict<SigBit, pool<RTLIL::Cell*>> dbits_db;
		SigSpec dbits;

		for (auto cell : candidates) {
			SigBit bit = sigmap(cell->getPort(ID::D));
			dbits_db[bit].insert(cell);
			dbits.append(bit);
		}

		dbits.sort_and_unify();

		for (auto chunk : dbits.chunks())
		{
			SigSpec sig_d = chunk;

			if (chunk.wire == nullptr || GetSize(sig_d) == 1)
				continue;

			SigSpec sig_q = module->addWire(NEW_ID, GetSize(sig_d));
			RTLIL::Cell *new_ff = module->addDff(NEW_ID, clock, sig_d, sig_q, clock_pol);

			if (verific_verbose)
				log("  merging single-bit past_ffs into new %d-bit ff %s.\n", GetSize(sig_d), log_id(new_ff));

			for (int i = 0; i < GetSize(sig_d); i++)
				for (auto old_ff : dbits_db[sig_d[i]])
				{
					if (verific_verbose)
						log("    replacing old ff %s on bit %d.\n", log_id(old_ff), i);

					SigBit old_q = old_ff->getPort(ID::Q);
					SigBit new_q = sig_q[i];

					sigmap.add(old_q, new_q);
					module->connect(old_q, new_q);
					candidates.erase(old_ff);
					module->remove(old_ff);
					keep_running = true;
				}
		}
	}
}

void VerificImporter::merge_past_ffs(pool<RTLIL::Cell*> &candidates)
{
	dict<pair<SigBit, int>, pool<RTLIL::Cell*>> database;

	for (auto cell : candidates)
	{
		if (cell->type != ID($dff)) continue;
		SigBit clock = cell->getPort(ID::CLK);
		bool clock_pol = cell->getParam(ID::CLK_POLARITY).as_bool();
		database[make_pair(clock, int(clock_pol))].insert(cell);
	}

	for (auto it : database)
		merge_past_ffs_clock(it.second, it.first.first, it.first.second);
}

static std::string sha1_if_contain_spaces(std::string str)
{
	if(str.find_first_of(' ') != std::string::npos) {
		std::size_t open = str.find_first_of('(');
		std::size_t closed = str.find_last_of(')');
		if (open != std::string::npos && closed != std::string::npos) {
			std::string content = str.substr(open + 1, closed - open - 1);
			return str.substr(0, open + 1) + sha1(content) + str.substr(closed);
		} else {
			return sha1(str);
		}
	}
	return str;
}

void VerificImporter::import_netlist(RTLIL::Design *design, Netlist *nl, std::map<std::string,Netlist*> &nl_todo, bool norename)
{
	std::string netlist_name = nl->GetAtt(" \\top") || is_blackbox(nl) ? nl->CellBaseName() : nl->Owner()->Name();
	std::string module_name = netlist_name;

	if (nl->IsOperator() || nl->IsPrimitive()) {
		module_name = "$verific$" + module_name;
	} else {
		if (!norename && *nl->Name() && !is_blackbox(nl)) {
			module_name += "(";
			module_name += nl->Name();
			module_name += ")";
		}
		module_name = "\\" + sha1_if_contain_spaces(module_name);
	}

	{
		Array ram_nets ;
		MapIter mem_mi;
		Net *mem_net;
		FOREACH_NET_OF_NETLIST(nl, mem_mi, mem_net)
		{
			if (!mem_net->IsRamNet()) continue ;

			if (mem_net->GetAtt("mem2reg"))
				ram_nets.Insert(mem_net) ;
		}
		unsigned i ;
		FOREACH_ARRAY_ITEM(&ram_nets, i, mem_net) {
			log("Bit blasting RAM for identifier '%s'\n", mem_net->Name());
			mem_net->BlastNet();
		}
		nl->RemoveDanglingLogic(0);
	}

	netlist = nl;

	if (design->has(module_name)) {
		if (!nl->IsOperator() && !is_blackbox(nl))
			log_cmd_error("Re-definition of module `%s'.\n", netlist_name);
		return;
	}

	module = new RTLIL::Module;
	module->name = module_name;
	design->add(module);

	if (is_blackbox(nl)) {
		log("Importing blackbox module %s.\n", RTLIL::id2cstr(module->name));
		log_flush();
		module->set_bool_attribute(ID::blackbox);
	} else {
		log("Importing module %s.\n", RTLIL::id2cstr(module->name));
		log_flush();
	}
	import_attributes(module->attributes, nl, nl);
	if (module->name.isPublic())
		module->set_string_attribute(ID::hdlname, nl->CellBaseName());
	module->set_string_attribute(ID(library), nl->Owner()->Owner()->Name());
#ifdef VERIFIC_VHDL_SUPPORT
	if (nl->IsFromVhdl()) {
		NameSpace name_space(0);
		char *architecture_name = name_space.ReName(nl->Name()) ;
		module->set_string_attribute(ID(architecture), (architecture_name) ? architecture_name : nl->Name());
	}
#endif	
	const char *param_name ;
	const char *param_value ;
	MapIter mi;
	FOREACH_PARAMETER_OF_NETLIST(nl, mi, param_name, param_value) {
		module->avail_parameters(RTLIL::escape_id(param_name));
		const TypeRange *tr = nl->GetTypeRange(param_name) ;
		const char* type_name = (tr) ? tr->GetTypeName() : nullptr;
		module->parameter_default_values[RTLIL::escape_id(param_name)] = verific_const(type_name, param_value, nl);
	}

	SetIter si;
	MapIter mi2;
	Port *port;
	PortBus *portbus;
	Net *net;
	NetBus *netbus;
	Instance *inst;
	PortRef *pr;
	Att *attr;

	FOREACH_ATTRIBUTE(nl, mi, attr) {
		if (!strcmp(attr->Key(), "noblackbox"))
			module->set_bool_attribute(ID::blackbox, false);
	}

	FOREACH_PORT_OF_NETLIST(nl, mi, port)
	{
		if (port->Bus())
			continue;

		if (verific_verbose)
			log("  importing port %s.\n", port->Name());

		RTLIL::Wire *wire = module->addWire(new_verific_id(port));
		import_attributes(wire->attributes, port, nl, 1);

		wire->port_id = nl->IndexOf(port) + 1;

		if (port->GetDir() == DIR_INOUT || port->GetDir() == DIR_IN)
			wire->port_input = true;
		if (port->GetDir() == DIR_INOUT || port->GetDir() == DIR_OUT)
			wire->port_output = true;

		if (port->GetNet()) {
			net = port->GetNet();
			if (net_map.count(net) == 0)
				net_map[net] = wire;
			else if (wire->port_input)
				module->connect(net_map_at(net), wire);
			else
				module->connect(wire, net_map_at(net));
		}
	}

	FOREACH_PORTBUS_OF_NETLIST(nl, mi, portbus)
	{
		if (verific_verbose)
			log("  importing portbus %s.\n", portbus->Name());

		RTLIL::Wire *wire = module->addWire(new_verific_id(portbus), portbus->Size());
		wire->start_offset = min(portbus->LeftIndex(), portbus->RightIndex());
		wire->upto = portbus->IsUp();
		import_attributes(wire->attributes, portbus, nl, portbus->Size());
		if (portbus->Size() == 1)
			wire->set_bool_attribute(ID::single_bit_vector);
		SetIter si ;
		Port *port ;
		FOREACH_PORT_OF_PORTBUS(portbus, si, port) {
			import_attributes(wire->attributes, port->GetNet(), nl, portbus->Size());
			break;
		}
		bool portbus_input = portbus->GetDir() == DIR_INOUT || portbus->GetDir() == DIR_IN;
		if (portbus_input)
			wire->port_input = true;
		if (portbus->GetDir() == DIR_INOUT || portbus->GetDir() == DIR_OUT)
			wire->port_output = true;

		for (int i = portbus->LeftIndex();; i += portbus->IsUp() ? +1 : -1) {
			if (portbus->ElementAtIndex(i) && portbus->ElementAtIndex(i)->GetNet()) {
				bool bit_input = portbus_input;
				if (portbus->GetDir() == DIR_NONE)  {
					Port *p = portbus->ElementAtIndex(i);
					bit_input = p->GetDir() == DIR_INOUT || p->GetDir() == DIR_IN;
					if (bit_input)
						wire->port_input = true;
					if (p->GetDir() == DIR_INOUT || p->GetDir() == DIR_OUT)
						wire->port_output = true;
				}
				net = portbus->ElementAtIndex(i)->GetNet();
				int bitidx = wire->upto ? (wire->width - 1 - (i - wire->start_offset)) : (i - wire->start_offset);
				RTLIL::SigBit bit(wire, bitidx);
				if (net_map.count(net) == 0)
					net_map[net] = bit;
				else if (bit_input)
					module->connect(net_map_at(net), bit);
				else
					module->connect(bit, net_map_at(net));
			}
			if (i == portbus->RightIndex())
				break;
		}
	}

	module->fixup_ports();

	dict<Net*, char> init_nets;
	pool<Net*> anyconst_nets, anyseq_nets;
	pool<Net*> allconst_nets, allseq_nets;
	any_all_nets.clear();

	FOREACH_NET_OF_NETLIST(nl, mi, net)
	{
		if (net->IsRamNet())
		{
			RTLIL::Memory *memory = new RTLIL::Memory;
			memory->name = RTLIL::escape_id(net->Name());
			log_assert(module->count_id(memory->name) == 0);
			module->memories[memory->name] = memory;
			import_attributes(memory->attributes, net, nl);

			uint64_t number_of_bits = net->Size();
			uint64_t bits_in_word = number_of_bits;
			FOREACH_PORTREF_OF_NET(net, si, pr) {
				if (pr->GetInst()->Type() == OPER_READ_PORT) {
					bits_in_word = min<uint64_t>(bits_in_word, pr->GetInst()->OutputSize());
					continue;
				}
				if (pr->GetInst()->Type() == OPER_WRITE_PORT || pr->GetInst()->Type() == OPER_CLOCKED_WRITE_PORT) {
					bits_in_word = min<uint64_t>(bits_in_word, pr->GetInst()->Input2Size());
					continue;
				}
				log_error("%sVerific RamNet %s is connected to unsupported instance type %s (%s).\n", announce_src_location(pr->GetInst()),
						net->Name(), pr->GetInst()->View()->Owner()->Name(), pr->GetInst()->Name());
			}
			memory->width = bits_in_word;
			memory->size = number_of_bits / bits_in_word;

			const char *ascii_initdata = net->GetWideInitialValue();
			if (ascii_initdata) {
				while (*ascii_initdata != 0 && *ascii_initdata != '\'')
					ascii_initdata++;
				if (*ascii_initdata == '\'')
					ascii_initdata++;
				if (*ascii_initdata != 0) {
					log_assert(*ascii_initdata == 'b');
					ascii_initdata++;
				}
				for (int word_idx = 0; word_idx < memory->size; word_idx++) {
					Const initval = Const(State::Sx, memory->width);
					bool initval_valid = false;
					for (int bit_idx = memory->width-1; bit_idx >= 0; bit_idx--) {
						if (*ascii_initdata == 0)
							break;
						if (*ascii_initdata == '0' || *ascii_initdata == '1') {
							initval.set(bit_idx, (*ascii_initdata == '0') ? State::S0 : State::S1);
							initval_valid = true;
						}
						ascii_initdata++;
					}
					if (initval_valid) {
						RTLIL::Cell *cell = module->addCell(new_verific_id(net), ID($meminit));
						cell->parameters[ID::WORDS] = 1;
						if (net->GetOrigTypeRange()->LeftRangeBound() < net->GetOrigTypeRange()->RightRangeBound())
							cell->setPort(ID::ADDR, word_idx);
						else
							cell->setPort(ID::ADDR, memory->size - word_idx - 1);
						cell->setPort(ID::DATA, initval);
						cell->parameters[ID::MEMID] = RTLIL::Const(memory->name.str());
						cell->parameters[ID::ABITS] = 32;
						cell->parameters[ID::WIDTH] = memory->width;
						cell->parameters[ID::PRIORITY] = RTLIL::Const(autoidx-1);
					}
				}
			}
			continue;
		}

		if (net->GetInitialValue())
			init_nets[net] = net->GetInitialValue();

		const char *rand_const_attr = net->GetAttValue(" rand_const");
		const char *rand_attr = net->GetAttValue(" rand");

		const char *anyconst_attr = net->GetAttValue("anyconst");
		const char *anyseq_attr = net->GetAttValue("anyseq");

		const char *allconst_attr = net->GetAttValue("allconst");
		const char *allseq_attr = net->GetAttValue("allseq");

		if (rand_const_attr != nullptr && (!strcmp(rand_const_attr, "1") || !strcmp(rand_const_attr, "'1'"))) {
			anyconst_nets.insert(net);
			any_all_nets.insert(net);
		}
		else if (rand_attr != nullptr && (!strcmp(rand_attr, "1") || !strcmp(rand_attr, "'1'"))) {
			anyseq_nets.insert(net);
			any_all_nets.insert(net);
		}
		else if (anyconst_attr != nullptr && (!strcmp(anyconst_attr, "1") || !strcmp(anyconst_attr, "'1'"))) {
			anyconst_nets.insert(net);
			any_all_nets.insert(net);
		}
		else if (anyseq_attr != nullptr && (!strcmp(anyseq_attr, "1") || !strcmp(anyseq_attr, "'1'"))) {
			anyseq_nets.insert(net);
			any_all_nets.insert(net);
		}
		else if (allconst_attr != nullptr && (!strcmp(allconst_attr, "1") || !strcmp(allconst_attr, "'1'"))) {
			allconst_nets.insert(net);
			any_all_nets.insert(net);
		}
		else if (allseq_attr != nullptr && (!strcmp(allseq_attr, "1") || !strcmp(allseq_attr, "'1'"))) {
			allseq_nets.insert(net);
			any_all_nets.insert(net);
		}

		if (net_map.count(net)) {
			if (verific_verbose)
				log("  skipping net %s.\n", net->Name());
			continue;
		}

		if (net->Bus())
			continue;

		RTLIL::IdString wire_name = new_verific_id(net);

		if (verific_verbose)
			log("  importing net %s as %s.\n", net->Name(), log_id(wire_name));

		RTLIL::Wire *wire = module->addWire(wire_name);
		import_attributes(wire->attributes, net, nl, 1);

		net_map[net] = wire;
	}

	FOREACH_NETBUS_OF_NETLIST(nl, mi, netbus)
	{
		bool found_new_net = false;
		for (int i = netbus->LeftIndex();; i += netbus->IsUp() ? +1 : -1) {
			net = netbus->ElementAtIndex(i);
			if (net_map.count(net) == 0)
				found_new_net = true;
			if (i == netbus->RightIndex())
				break;
		}

		if (found_new_net)
		{
			RTLIL::IdString wire_name = new_verific_id(netbus);

			if (verific_verbose)
				log("  importing netbus %s as %s.\n", netbus->Name(), log_id(wire_name));

			RTLIL::Wire *wire = module->addWire(wire_name, netbus->Size());
			wire->start_offset = min(netbus->LeftIndex(), netbus->RightIndex());
			wire->upto = netbus->IsUp();
			MapIter mibus;
			FOREACH_NET_OF_NETBUS(netbus, mibus, net) {
				if (net)
					import_attributes(wire->attributes, net, nl, netbus->Size());
				break;
			}
			import_attributes(wire->attributes, netbus, nl, netbus->Size());
			if (netbus->Size() == 1)
				wire->set_bool_attribute(ID::single_bit_vector);

			RTLIL::Const initval = Const(State::Sx, GetSize(wire));
			bool initval_valid = false;

			for (int i = netbus->LeftIndex();; i += netbus->IsUp() ? +1 : -1)
			{
				if (netbus->ElementAtIndex(i))
				{
					int bitidx = wire->upto ? (wire->width - 1 - (i - wire->start_offset)) : (i - wire->start_offset);
					net = netbus->ElementAtIndex(i);
					RTLIL::SigBit bit(wire, bitidx);

					if (init_nets.count(net)) {
						if (init_nets.at(net) == '0')
							initval.set(bitidx, State::S0);
						if (init_nets.at(net) == '1')
							initval.set(bitidx, State::S1);
						initval_valid = true;
						init_nets.erase(net);
					}

					if (net_map.count(net) == 0)
						net_map[net] = bit;
					else
						module->connect(bit, net_map_at(net));
				}

				if (i == netbus->RightIndex())
					break;
			}

			if (initval_valid)
				wire->attributes[ID::init] = initval;
		}
		else
		{
			if (verific_verbose)
				log("  skipping netbus %s.\n", netbus->Name());
		}

		SigSpec anyconst_sig;
		SigSpec anyseq_sig;
		SigSpec allconst_sig;
		SigSpec allseq_sig;

		for (int i = netbus->RightIndex();; i += netbus->IsUp() ? -1 : +1) {
			net = netbus->ElementAtIndex(i);
			if (net != nullptr && anyconst_nets.count(net)) {
				anyconst_sig.append(net_map_at(net));
				anyconst_nets.erase(net);
			}
			if (net != nullptr && anyseq_nets.count(net)) {
				anyseq_sig.append(net_map_at(net));
				anyseq_nets.erase(net);
			}
			if (net != nullptr && allconst_nets.count(net)) {
				allconst_sig.append(net_map_at(net));
				allconst_nets.erase(net);
			}
			if (net != nullptr && allseq_nets.count(net)) {
				allseq_sig.append(net_map_at(net));
				allseq_nets.erase(net);
			}
			if (i == netbus->LeftIndex())
				break;
		}

		if (GetSize(anyconst_sig))
			module->connect(anyconst_sig, module->Anyconst(new_verific_id(netbus), GetSize(anyconst_sig)));

		if (GetSize(anyseq_sig))
			module->connect(anyseq_sig, module->Anyseq(new_verific_id(netbus), GetSize(anyseq_sig)));

		if (GetSize(allconst_sig))
			module->connect(allconst_sig, module->Allconst(new_verific_id(netbus), GetSize(allconst_sig)));

		if (GetSize(allseq_sig))
			module->connect(allseq_sig, module->Allseq(new_verific_id(netbus), GetSize(allseq_sig)));
	}

	for (auto it : init_nets)
	{
		Const initval;
		SigBit bit = net_map_at(it.first);
		log_assert(bit.wire);

		if (bit.wire->attributes.count(ID::init))
			initval = bit.wire->attributes.at(ID::init);

		if (GetSize(initval) < GetSize(bit.wire))
			initval.resize(GetSize(bit.wire), State::Sx);

		if (it.second == '0')
			initval.set(bit.offset, State::S0);
		if (it.second == '1')
			initval.set(bit.offset, State::S1);

		bit.wire->attributes[ID::init] = initval;
	}

	for (auto net : anyconst_nets)
		module->connect(net_map_at(net), module->Anyconst(new_verific_id(net)));

	for (auto net : anyseq_nets)
		module->connect(net_map_at(net), module->Anyseq(new_verific_id(net)));

#ifdef VERIFIC_SYSTEMVERILOG_SUPPORT
	pool<Instance*> sva_asserts;
	pool<Instance*> sva_assumes;
	pool<Instance*> sva_covers;
	pool<Instance*> sva_triggers;
#endif

	pool<RTLIL::Cell*> past_ffs;

	FOREACH_INSTANCE_OF_NETLIST(nl, mi, inst)
	{
		RTLIL::IdString inst_name = new_verific_id(inst);

		if (verific_verbose)
			log("  importing cell %s (%s) as %s.\n", inst->Name(), inst->View()->Owner()->Name(), log_id(inst_name));

		if (mode_verific)
			goto import_verific_cells;

		if (inst->Type() == PRIM_PWR) {
			module->connect(net_map_at(inst->GetOutput()), RTLIL::State::S1);
			continue;
		}

		if (inst->Type() == PRIM_GND) {
			module->connect(net_map_at(inst->GetOutput()), RTLIL::State::S0);
			continue;
		}

		if (inst->Type() == PRIM_BUF) {
			auto outnet = inst->GetOutput();
			if (!any_all_nets.count(outnet))
				module->addBufGate(inst_name, net_map_at(inst->GetInput()), net_map_at(outnet));
			continue;
		}

		if (inst->Type() == PRIM_X) {
			module->connect(net_map_at(inst->GetOutput()), RTLIL::State::Sx);
			continue;
		}

		if (inst->Type() == PRIM_Z) {
			module->connect(net_map_at(inst->GetOutput()), RTLIL::State::Sz);
			continue;
		}

		if (inst->Type() == OPER_READ_PORT)
		{
			RTLIL::Memory *memory = module->memories.at(RTLIL::escape_id(inst->GetInput()->Name()), nullptr);
			if (!memory)
				log_error("%sMemory net '%s' missing, possibly no driver, use verific -flatten.\n", announce_src_location(inst), inst->GetInput()->Name());

			int numchunks = int(inst->OutputSize()) / memory->width;
			int chunksbits = ceil_log2(numchunks);

			for (int i = 0; i < numchunks; i++)
			{
				RTLIL::SigSpec addr = {operatorInput1(inst), RTLIL::Const(i, chunksbits)};
				RTLIL::SigSpec data = operatorOutput(inst).extract(i * memory->width, memory->width);

				RTLIL::Cell *cell = module->addCell(numchunks == 1 ? inst_name :
						RTLIL::IdString(stringf("%s_%d", inst_name, i)), ID($memrd));
				cell->parameters[ID::MEMID] = memory->name.str();
				cell->parameters[ID::CLK_ENABLE] = false;
				cell->parameters[ID::CLK_POLARITY] = true;
				cell->parameters[ID::TRANSPARENT] = false;
				cell->parameters[ID::ABITS] = GetSize(addr);
				cell->parameters[ID::WIDTH] = GetSize(data);
				import_attributes(cell->attributes, inst);
				cell->setPort(ID::CLK, RTLIL::State::Sx);
				cell->setPort(ID::EN, RTLIL::State::Sx);
				cell->setPort(ID::ADDR, addr);
				cell->setPort(ID::DATA, data);
			}
			continue;
		}

		if (inst->Type() == OPER_WRITE_PORT || inst->Type() == OPER_CLOCKED_WRITE_PORT)
		{
			RTLIL::Memory *memory = module->memories.at(RTLIL::escape_id(inst->GetOutput()->Name()), nullptr);
			if (!memory)
				log_error("%sMemory net '%s' missing, possibly no driver, use verific -flatten.\n", announce_src_location(inst), inst->GetInput()->Name());
			int numchunks = int(inst->Input2Size()) / memory->width;
			int chunksbits = ceil_log2(numchunks);

			for (int i = 0; i < numchunks; i++)
			{
				RTLIL::SigSpec addr = {operatorInput1(inst), RTLIL::Const(i, chunksbits)};
				RTLIL::SigSpec data = operatorInput2(inst).extract(i * memory->width, memory->width);

				RTLIL::Cell *cell = module->addCell(numchunks == 1 ? inst_name :
						RTLIL::IdString(stringf("%s_%d", inst_name, i)), ID($memwr));
				cell->parameters[ID::MEMID] = memory->name.str();
				cell->parameters[ID::CLK_ENABLE] = false;
				cell->parameters[ID::CLK_POLARITY] = true;
				cell->parameters[ID::PRIORITY] = 0;
				cell->parameters[ID::ABITS] = GetSize(addr);
				cell->parameters[ID::WIDTH] = GetSize(data);
				import_attributes(cell->attributes, inst);
				cell->setPort(ID::EN, RTLIL::SigSpec(net_map_at(inst->GetControl())).repeat(GetSize(data)));
				cell->setPort(ID::CLK, RTLIL::State::S0);
				cell->setPort(ID::ADDR, addr);
				cell->setPort(ID::DATA, data);

				if (inst->Type() == OPER_CLOCKED_WRITE_PORT) {
					cell->parameters[ID::CLK_ENABLE] = true;
					cell->setPort(ID::CLK, net_map_at(inst->GetClock()));
				}
			}
			continue;
		}

		if (!mode_gates) {
			if (import_netlist_instance_cells(inst, inst_name))
				continue;
			if (inst->IsOperator() && !verific_sva_prims.count(inst->Type()))
				log_warning("%sUnsupported Verific operator: %s (fallback to gate level implementation provided by verific)\n", announce_src_location(inst), inst->View()->Owner()->Name());
		} else {
			if (import_netlist_instance_gates(inst, inst_name))
				continue;
		}

#ifdef VERIFIC_SYSTEMVERILOG_SUPPORT
		if (inst->Type() == PRIM_SVA_ASSERT || inst->Type() == PRIM_SVA_IMMEDIATE_ASSERT)
			sva_asserts.insert(inst);

		if (inst->Type() == PRIM_SVA_ASSUME || inst->Type() == PRIM_SVA_IMMEDIATE_ASSUME || inst->Type() == PRIM_SVA_RESTRICT)
			sva_assumes.insert(inst);

		if (inst->Type() == PRIM_SVA_COVER || inst->Type() == PRIM_SVA_IMMEDIATE_COVER)
			sva_covers.insert(inst);

		if (inst->Type() == PRIM_SVA_TRIGGERED)
			sva_triggers.insert(inst);

		if (inst->Type() == OPER_SVA_STABLE)
		{
			VerificClocking clocking(this, inst->GetInput2Bit(0));
			log_assert(clocking.disable_sig == State::S0);
			log_assert(clocking.body_net == nullptr);

			log_assert(inst->Input1Size() == inst->OutputSize());

			unsigned width = inst->Input1Size();

			SigSpec sig_d, sig_dx, sig_qx, sig_o, sig_ox;
			sig_dx = module->addWire(new_verific_id_suffix(inst_name, "dx"), width * 2);
			sig_qx = module->addWire(new_verific_id_suffix(inst_name, "qx"), width * 2);
			sig_ox = module->addWire(new_verific_id_suffix(inst_name, "ox"), width * 2);

			for (int i = int(width)-1; i >= 0; i--){
				sig_d.append(net_map_at(inst->GetInput1Bit(i)));
				sig_o.append(net_map_at(inst->GetOutputBit(i)));
			}

			if (verific_verbose) {
				for (unsigned i = 0; i < width; i++) {
					log("    NEX with A=%s, B=0, Y=%s.\n",
							log_signal(sig_d[i]), log_signal(sig_dx[i]));
					log("    EQX with A=%s, B=1, Y=%s.\n",
							log_signal(sig_d[i]), log_signal(sig_dx[i + width]));
				}
				log("    %sedge FF with D=%s, Q=%s, C=%s.\n", clocking.posedge ? "pos" : "neg",
						log_signal(sig_dx), log_signal(sig_qx), log_signal(clocking.clock_sig));
				log("    XNOR with A=%s, B=%s, Y=%s.\n",
						log_signal(sig_dx), log_signal(sig_qx), log_signal(sig_ox));
				log("    AND with A=%s, B=%s, Y=%s.\n",
						log_signal(sig_ox.extract(0, width)), log_signal(sig_ox.extract(width, width)), log_signal(sig_o));
			}

			for (unsigned i = 0; i < width; i++) {
				module->addNex(new_verific_id(inst), sig_d[i], State::S0, sig_dx[i]);
				module->addEqx(new_verific_id(inst), sig_d[i], State::S1, sig_dx[i + width]);
			}

			Const qx_init = Const(State::S1, width);
			qx_init.resize(2 * width, State::S0);

			clocking.addDff(new_verific_id(inst), sig_dx, sig_qx, qx_init);
			module->addXnor(new_verific_id(inst), sig_dx, sig_qx, sig_ox);

			module->addAnd(new_verific_id(inst), sig_ox.extract(0, width), sig_ox.extract(width, width), sig_o);

			if (!mode_keep)
				continue;
		}

		if (inst->Type() == PRIM_SVA_STABLE)
		{
			VerificClocking clocking(this, inst->GetInput2());
			log_assert(clocking.disable_sig == State::S0);
			log_assert(clocking.body_net == nullptr);

			SigSpec sig_d = net_map_at(inst->GetInput1());
			SigSpec sig_o = net_map_at(inst->GetOutput());
			SigSpec sig_dx = module->addWire(new_verific_id_suffix(inst_name, "dx"), 2);
			SigSpec sig_qx = module->addWire(new_verific_id_suffix(inst_name, "qx"), 2);

			if (verific_verbose) {
				log("    NEX with A=%s, B=0, Y=%s.\n",
						log_signal(sig_d), log_signal(sig_dx[0]));
				log("    EQX with A=%s, B=1, Y=%s.\n",
						log_signal(sig_d), log_signal(sig_dx[1]));
				log("    %sedge FF with D=%s, Q=%s, C=%s.\n", clocking.posedge ? "pos" : "neg",
						log_signal(sig_dx), log_signal(sig_qx), log_signal(clocking.clock_sig));
				log("    EQ with A=%s, B=%s, Y=%s.\n",
						log_signal(sig_dx), log_signal(sig_qx), log_signal(sig_o));
			}

			module->addNex(new_verific_id(inst), sig_d, State::S0, sig_dx[0]);
			module->addEqx(new_verific_id(inst), sig_d, State::S1, sig_dx[1]);

			clocking.addDff(new_verific_id(inst), sig_dx, sig_qx, Const(1, 2));
			module->addEq(new_verific_id(inst), sig_dx, sig_qx, sig_o);

			if (!mode_keep)
				continue;
		}

		if (inst->Type() == PRIM_SVA_PAST)
		{
			VerificClocking clocking(this, inst->GetInput2());
			log_assert(clocking.disable_sig == State::S0);
			log_assert(clocking.body_net == nullptr);

			SigBit sig_d = net_map_at(inst->GetInput1());
			SigBit sig_q = net_map_at(inst->GetOutput());

			if (verific_verbose)
				log("    %sedge FF with D=%s, Q=%s, C=%s.\n", clocking.posedge ? "pos" : "neg",
						log_signal(sig_d), log_signal(sig_q), log_signal(clocking.clock_sig));

			past_ffs.insert(clocking.addDff(new_verific_id(inst), sig_d, sig_q));

			if (!mode_keep)
				continue;
		}

		if ((inst->Type() == PRIM_SVA_ROSE || inst->Type() == PRIM_SVA_FELL))
		{
			VerificClocking clocking(this, inst->GetInput2());
			log_assert(clocking.disable_sig == State::S0);
			log_assert(clocking.body_net == nullptr);

			SigBit sig_d = net_map_at(inst->GetInput1());
			SigBit sig_o = net_map_at(inst->GetOutput());
			SigBit sig_q = module->addWire(new_verific_id_suffix(inst_name, "q"));
			SigBit sig_d_no_x = module->addWire(new_verific_id_suffix(inst_name, "d_no_x"));

			if (verific_verbose) {
				log("    EQX with A=%s, B=%d, Y=%s.\n",
						log_signal(sig_d), inst->Type() == PRIM_SVA_ROSE, log_signal(sig_d_no_x));
				log("    %sedge FF with D=%s, Q=%s, C=%s.\n", clocking.posedge ? "pos" : "neg",
						log_signal(sig_d_no_x), log_signal(sig_q), log_signal(clocking.clock_sig));
				log("    EQ with A={%s, %s}, B={0, 1}, Y=%s.\n",
						log_signal(sig_q), log_signal(sig_d_no_x), log_signal(sig_o));
			}

			module->addEqx(new_verific_id(inst), sig_d, inst->Type() == PRIM_SVA_ROSE ? State::S1 : State::S0, sig_d_no_x);
			clocking.addDff(new_verific_id(inst), sig_d_no_x, sig_q, State::S0);
			module->addEq(new_verific_id(inst), {sig_q, sig_d_no_x}, Const(1, 2), sig_o);

			if (!mode_keep)
				continue;
		}
#endif

#ifdef YOSYSHQ_VERIFIC_API_VERSION
		if (inst->Type() == PRIM_YOSYSHQ_INITSTATE)
		{
			if (verific_verbose)
				log("   adding YosysHQ init state\n");
			SigBit initstate = module->Initstate(new_verific_id(inst));
			SigBit sig_o = net_map_at(inst->GetOutput());
			module->connect(sig_o, initstate);

			if (!mode_keep)
				continue;
		}
#endif

		if (!mode_keep && verific_sva_prims.count(inst->Type())) {
			if (verific_verbose)
				log("    skipping SVA cell in non k-mode\n");
			continue;
		}

		if (inst->Type() == PRIM_HDL_ASSERTION)
		{
			SigBit cond = net_map_at(inst->GetInput());

			if (verific_verbose)
				log("    assert condition %s.\n", log_signal(cond));

			Cell *cell = module->addAssert(new_verific_id(inst), cond, State::S1);
			import_attributes(cell->attributes, inst);
			continue;
		}

		if (inst->IsPrimitive())
		{
			if (!mode_keep)
				log_error("%sUnsupported Verific primitive %s of type %s\n", announce_src_location(inst), inst->Name(), inst->View()->Owner()->Name());

			if (!verific_sva_prims.count(inst->Type()))
				log_warning("%sUnsupported Verific primitive %s of type %s\n", announce_src_location(inst), inst->Name(), inst->View()->Owner()->Name());
		}

	import_verific_cells:
		std::string inst_type = is_blackbox(inst->View()) ? inst->View()->CellBaseName() : inst->View()->Owner()->Name();

		nl_todo[inst_type] = inst->View();

		if (inst->View()->IsOperator() || inst->View()->IsPrimitive()) {
			inst_type = "$verific$" + inst_type;
		} else {
			if (*inst->View()->Name() && !is_blackbox(inst->View())) {
				inst_type += "(";
				inst_type += inst->View()->Name();
				inst_type += ")";
			}
			inst_type = "\\" + sha1_if_contain_spaces(inst_type);
		}

		RTLIL::Cell *cell = module->addCell(inst_name, inst_type);
		import_attributes(cell->attributes, inst);

		if (inst->IsPrimitive() && mode_keep)
			cell->attributes[ID::keep] = 1;

		dict<IdString, vector<SigBit>> cell_port_conns;

		if (verific_verbose)
			log("    ports in verific db:\n");

		const char *param_name ;
		const char *param_value ;
		if (is_blackbox(inst->View())) {
			FOREACH_PARAMETER_OF_INST(inst, mi2, param_name, param_value) {
				const TypeRange *tr = inst->View()->GetTypeRange(param_name) ;
				const char* type_name = (tr) ? tr->GetTypeName() : nullptr;
				cell->setParam(RTLIL::escape_id(param_name), verific_const(type_name, param_value, inst->View()));
			}
		}

		FOREACH_PORTREF_OF_INST(inst, mi2, pr) {
			if (verific_verbose)
				log("      .%s(%s)\n", pr->GetPort()->Name(), pr->GetNet()->Name());
			const char *port_name = pr->GetPort()->Name();
			int port_offset = 0;
			if (pr->GetPort()->Bus()) {
				port_name = pr->GetPort()->Bus()->Name();
				int msb_index = pr->GetPort()->Bus()->LeftIndex();
				int lsb_index = pr->GetPort()->Bus()->RightIndex();
				int index_of_port = pr->GetPort()->Bus()->IndexOf(pr->GetPort());
				port_offset =  index_of_port - min(msb_index, lsb_index);
				// In cases where the msb order is flipped we need to make sure
				// that the indicies match LSB = 0 order to match the std::vector
				// to SigSpec LSB = 0 precondition.
				if (lsb_index > msb_index) {
					port_offset = abs(port_offset - (lsb_index - min(msb_index, lsb_index)));
				}
			}
			IdString port_name_id = RTLIL::escape_id(port_name);
			auto &sigvec = cell_port_conns[port_name_id];
			if (GetSize(sigvec) <= port_offset) {
				SigSpec zwires = module->addWire(new_verific_id_suffix(inst_name, "zwires"), port_offset+1-GetSize(sigvec));
				for (auto bit : zwires)
					sigvec.push_back(bit);
			}
			sigvec[port_offset] = net_map_at(pr->GetNet());
		}

		if (verific_verbose)
			log("    ports in yosys db:\n");

		for (auto &it : cell_port_conns) {
			if (verific_verbose)
				log("      .%s(%s)\n", log_id(it.first), log_signal(it.second));
			cell->setPort(it.first, it.second);
		}
	}

#ifdef VERIFIC_SYSTEMVERILOG_SUPPORT
	if (!mode_nosva)
	{
		for (auto inst : sva_asserts) {
			if (mode_autocover)
				verific_import_sva_cover(this, inst);
			verific_import_sva_assert(this, inst);
		}

		for (auto inst : sva_assumes)
			verific_import_sva_assume(this, inst);

		for (auto inst : sva_covers)
			verific_import_sva_cover(this, inst);

		for (auto inst : sva_triggers)
			verific_import_sva_trigger(this, inst);

		merge_past_ffs(past_ffs);
	}
#endif

	if (!mode_fullinit)
	{
		pool<SigBit> non_ff_bits;
		CellTypes ff_types;

		ff_types.setup_internals_ff();
		ff_types.setup_stdcells_mem();

		for (auto cell : module->cells())
		{
			if (ff_types.cell_known(cell->type))
				continue;

			for (auto conn : cell->connections())
			{
				if (!cell->output(conn.first))
					continue;

				for (auto bit : conn.second)
					if (bit.wire != nullptr)
						non_ff_bits.insert(bit);
			}
		}

		for (auto wire : module->wires())
		{
			if (!wire->attributes.count(ID::init))
				continue;

			Const &initval = wire->attributes.at(ID::init);
			for (int i = 0; i < GetSize(initval); i++)
			{
				if (initval[i] != State::S0 && initval[i] != State::S1)
					continue;

				if (non_ff_bits.count(SigBit(wire, i)))
					initval.set(i, State::Sx);
			}

			if (wire->port_input) {
				wire->attributes[ID::defaultvalue] = Const(initval);
				wire->attributes.erase(ID::init);
			} else if (initval.is_fully_undef())
				wire->attributes.erase(ID::init);
		}
	}

	if (num_sva_continue) {
		log_warning("Encountered %d items containing unsupported SVA!\n", num_sva_continue);
		log_warning("Unsupported SVA imported as 'x and marked using the `unsupported_sva' attribute due to -sva-continue-on-err.\n");
	}
	num_sva_continue = 0;
}

// ==================================================================

VerificClocking::VerificClocking(VerificImporter *importer, Net *net, bool sva_at_only YS_MAYBE_UNUSED)
{
	module = importer->module;

	log_assert(importer != nullptr);
	log_assert(net != nullptr);

	Instance *inst = net->Driver();

#ifdef VERIFIC_SYSTEMVERILOG_SUPPORT
	// Detect condition expression in sva_at_only mode
	if (sva_at_only)
	do {
		Instance *inst_mux = net->Driver();
		if (inst_mux == nullptr || inst_mux->Type() != PRIM_MUX)
			break;

		bool pwr1 = inst_mux->GetInput1()->IsPwr();
		bool pwr2 = inst_mux->GetInput2()->IsPwr();

		if (!pwr1 && !pwr2)
			break;

		Net *sva_net = pwr1 ? inst_mux->GetInput2() : inst_mux->GetInput1();
		if (!verific_is_sva_net(importer, sva_net))
			break;

		inst = sva_net->Driver();
		cond_net = inst_mux->GetControl();
		cond_pol = pwr1;
	} while (0);

	if (inst != nullptr && inst->Type() == PRIM_SVA_AT)
	{
		net = inst->GetInput1();
		body_net = inst->GetInput2();

		inst = net->Driver();

		Instance *body_inst = body_net->Driver();
		if (body_inst != nullptr && body_inst->Type() == PRIM_SVA_DISABLE_IFF) {
			disable_net = body_inst->GetInput1();
			disable_sig = importer->net_map_at(disable_net);
			body_net = body_inst->GetInput2();
		}
	}
	else
	{
		if (sva_at_only)
			return;
	}

	// Use while() instead of if() to work around VIPER #13453
	while (inst != nullptr && inst->Type() == PRIM_SVA_POSEDGE)
	{
		net = inst->GetInput();
		inst = net->Driver();;
	}
#endif
	if (inst != nullptr && inst->Type() == PRIM_INV)
	{
		net = inst->GetInput();
		inst = net->Driver();;
		posedge = false;
	}

	// Detect clock-enable circuit
	do {
		if (inst == nullptr || inst->Type() != PRIM_AND)
			break;

		Net *net_dlatch = inst->GetInput1();
		Instance *inst_dlatch = net_dlatch->Driver();

		if (inst_dlatch == nullptr || inst_dlatch->Type() != PRIM_DLATCHRS)
			break;

		if (!inst_dlatch->GetSet()->IsGnd() || !inst_dlatch->GetReset()->IsGnd())
			break;

		Net *net_enable = inst_dlatch->GetInput();
		Net *net_not_clock = inst_dlatch->GetControl();

		if (net_enable == nullptr || net_not_clock == nullptr)
			break;

		Instance *inst_not_clock = net_not_clock->Driver();

		if (inst_not_clock == nullptr || inst_not_clock->Type() != PRIM_INV)
			break;

		Net *net_clock1 = inst_not_clock->GetInput();
		Net *net_clock2 = inst->GetInput2();

		if (net_clock1 == nullptr || net_clock1 != net_clock2)
			break;

		enable_net = net_enable;
		enable_sig = importer->net_map_at(enable_net);

		net = net_clock1;
		inst = net->Driver();;
	} while (0);

#ifdef VERIFIC_SYSTEMVERILOG_SUPPORT
	// Detect condition expression
	do {
		if (body_net == nullptr)
			break;

		Instance *inst_mux = body_net->Driver();

		if (inst_mux == nullptr || inst_mux->Type() != PRIM_MUX)
			break;

		bool pwr1 = inst_mux->GetInput1()->IsPwr();
		bool pwr2 = inst_mux->GetInput2()->IsPwr();

		if (!pwr1 && !pwr2)
			break;

		Net *sva_net = pwr1 ? inst_mux->GetInput2() : inst_mux->GetInput1();
		if (!verific_is_sva_net(importer, sva_net))
			break;

		body_net = sva_net;
		cond_net = inst_mux->GetControl();
		cond_pol = pwr1;
	} while (0);
#endif

	clock_net = net;
	clock_sig = importer->net_map_at(clock_net);

	const char *gclk_attr = clock_net->GetAttValue("gclk");
	if (gclk_attr != nullptr && (!strcmp(gclk_attr, "1") || !strcmp(gclk_attr, "'1'")))
		gclk = true;
}

Cell *VerificClocking::addDff(IdString name, SigSpec sig_d, SigSpec sig_q, Const init_value)
{
	log_assert(GetSize(sig_d) == GetSize(sig_q));

	auto set_init_attribute = [&](SigSpec &s) {
		if (GetSize(init_value) == 0)
			return;
		log_assert(GetSize(s) == GetSize(init_value));
		if (s.is_wire()) {
			s.as_wire()->attributes[ID::init] = init_value;
		} else {
			Wire *w = module->addWire(NEW_ID4_SUFFIX("w"), GetSize(s));
			w->attributes[ID::init] = init_value;
			module->connect(s, w);
			s = w;
		}
	};

	if (enable_sig != State::S1)
		sig_d = module->Mux(NEW_ID4_SUFFIX("d"), sig_q, sig_d, enable_sig);

	if (disable_sig != State::S0) {
		log_assert(GetSize(sig_q) == GetSize(init_value));

		if (gclk) {
			Wire *pre_d = module->addWire(NEW_ID4_SUFFIX("pre_d"), GetSize(sig_d));
			Wire *post_q_w = module->addWire(NEW_ID4_SUFFIX("post_q_w"), GetSize(sig_q));

			Const initval(State::Sx, GetSize(sig_q));
			int offset = 0;
			for (auto c : sig_q.chunks()) {
				if (c.wire && c.wire->attributes.count(ID::init)) {
					Const val = c.wire->attributes.at(ID::init);
					for (int i = 0; i < GetSize(c); i++)
						initval.set(offset+i, val[c.offset+i]);
				}
				offset += GetSize(c);
			}

			if (!initval.is_fully_undef())
				post_q_w->attributes[ID::init] = initval;

			module->addMux(NEW_ID4_SUFFIX("pre_d_mux"), sig_d, init_value, disable_sig, pre_d);
			module->addMux(NEW_ID4_SUFFIX("q_mux"), post_q_w, init_value, disable_sig, sig_q);

			SigSpec post_q(post_q_w);
			set_init_attribute(post_q);
			return module->addFf(name, pre_d, post_q);
		}

		set_init_attribute(sig_q);
		return module->addAdff(name, clock_sig, disable_sig, sig_d, sig_q, init_value, posedge);
	}

	if (gclk) {
		set_init_attribute(sig_q);
		return module->addFf(name, sig_d, sig_q);
	}

	set_init_attribute(sig_q);
	return module->addDff(name, clock_sig, sig_d, sig_q, posedge);
}

Cell *VerificClocking::addAdff(IdString name, RTLIL::SigSpec sig_arst, SigSpec sig_d, SigSpec sig_q, Const arst_value)
{
	log_assert(gclk == false);
	log_assert(disable_sig == State::S0);

	// FIXME: Adffe
	if (enable_sig != State::S1)
		sig_d = module->Mux(NEW_ID4_SUFFIX("en"), sig_q, sig_d, enable_sig);

	return module->addAdff(name, clock_sig, sig_arst, sig_d, sig_q, arst_value, posedge);
}

Cell *VerificClocking::addDffsr(IdString name, RTLIL::SigSpec sig_set, RTLIL::SigSpec sig_clr, SigSpec sig_d, SigSpec sig_q)
{
	log_assert(gclk == false);
	log_assert(disable_sig == State::S0);

	// FIXME: Dffsre
	if (enable_sig != State::S1)
		sig_d = module->Mux(NEW_ID4_SUFFIX("en"), sig_q, sig_d, enable_sig);

	return module->addDffsr(name, clock_sig, sig_set, sig_clr, sig_d, sig_q, posedge);
}

Cell *VerificClocking::addAldff(IdString name, RTLIL::SigSpec sig_aload, RTLIL::SigSpec sig_adata, SigSpec sig_d, SigSpec sig_q)
{
	log_assert(disable_sig == State::S0);

	// FIXME: Aldffe
	if (enable_sig != State::S1)
		sig_d = module->Mux(NEW_ID4_SUFFIX("en"), sig_q, sig_d, enable_sig);

	if (gclk) {
		Wire *pre_d = module->addWire(NEW_ID4_SUFFIX("pre_d"), GetSize(sig_d));
		Wire *post_q = module->addWire(NEW_ID4_SUFFIX("post_q"), GetSize(sig_q));

		Const initval(State::Sx, GetSize(sig_q));
		int offset = 0;
		for (auto c : sig_q.chunks()) {
			if (c.wire && c.wire->attributes.count(ID::init)) {
				Const val = c.wire->attributes.at(ID::init);
				for (int i = 0; i < GetSize(c); i++)
					initval.set(offset+i, val[c.offset+i]);
			}
			offset += GetSize(c);
		}

		if (!initval.is_fully_undef())
			post_q->attributes[ID::init] = initval;

		module->addMux(NEW_ID4_SUFFIX("pre_d_mux"), sig_d, sig_adata, sig_aload, pre_d);
		module->addMux(NEW_ID4_SUFFIX("q_mux"), post_q, sig_adata, sig_aload, sig_q);

		return module->addFf(name, pre_d, post_q);
	}

	return module->addAldff(name, clock_sig, sig_aload, sig_d, sig_q, sig_adata, posedge);
}

// ==================================================================

struct VerificExtNets
{
	int portname_cnt = 0;

	// a map from Net to the same Net one level up in the design hierarchy
	std::map<Net*, Net*> net_level_up_drive_up;
	std::map<Net*, Net*> net_level_up_drive_down;

	Net *route_up(Net *net, bool drive_up, Net *final_net = nullptr)
	{
		auto &net_level_up = drive_up ? net_level_up_drive_up : net_level_up_drive_down;

		if (net_level_up.count(net) == 0)
		{
			Netlist *nl = net->Owner();

			// Simply return if Netlist is not unique
			log_assert(nl->NumOfRefs() == 1);

			Instance *up_inst = (Instance*)nl->GetReferences()->GetLast();
			Netlist *up_nl = up_inst->Owner();

			// create new Port
			string name = stringf("___extnets_%d", portname_cnt++);
			Port *new_port = new Port(name.c_str(), drive_up ? DIR_OUT : DIR_IN);
			nl->Add(new_port);
			nl->Buf(net)->Connect(new_port);

			// create new Net in up Netlist
			Net *new_net = final_net;
			if (new_net == nullptr || new_net->Owner() != up_nl) {
				new_net = new Net(name.c_str());
				up_nl->Add(new_net);
			}
			up_inst->Connect(new_port, new_net);

			net_level_up[net] = new_net;
		}

		return net_level_up.at(net);
	}

	Net *route_up(Net *net, bool drive_up, Netlist *dest, Net *final_net = nullptr)
	{
		while (net->Owner() != dest)
			net = route_up(net, drive_up, final_net);
		if (final_net != nullptr)
			log_assert(net == final_net);
		return net;
	}

	Netlist *find_common_ancestor(Netlist *A, Netlist *B)
	{
		std::set<Netlist*> ancestors_of_A;

		Netlist *cursor = A;
		while (1) {
			ancestors_of_A.insert(cursor);
			if (cursor->NumOfRefs() != 1)
				break;
			cursor = ((Instance*)cursor->GetReferences()->GetLast())->Owner();
		}

		cursor = B;
		while (1) {
			if (ancestors_of_A.count(cursor))
				return cursor;
			if (cursor->NumOfRefs() != 1)
				break;
			cursor = ((Instance*)cursor->GetReferences()->GetLast())->Owner();
		}

		log_error("No common ancestor found between %s and %s.\n", get_full_netlist_name(A), get_full_netlist_name(B));
	}

	void run(Netlist *nl)
	{
		MapIter mi, mi2;
		Instance *inst;
		PortRef *pr;

		vector<tuple<Instance*, Port*, Net*>> todo_connect;

		FOREACH_INSTANCE_OF_NETLIST(nl, mi, inst)
			run(inst->View());

		FOREACH_INSTANCE_OF_NETLIST(nl, mi, inst)
		FOREACH_PORTREF_OF_INST(inst, mi2, pr)
		{
			Port *port = pr->GetPort();
			Net *net = pr->GetNet();

			if (!net->IsExternalTo(nl))
				continue;

			if (verific_verbose)
				log("Fixing external net reference on port %s.%s.%s:\n", get_full_netlist_name(nl), inst->Name(), port->Name());

			Netlist *ext_nl = net->Owner();

			if (verific_verbose)
				log(" external net owner: %s\n", get_full_netlist_name(ext_nl));

			Netlist *ca_nl = find_common_ancestor(nl, ext_nl);

			if (verific_verbose)
				log(" common ancestor: %s\n", get_full_netlist_name(ca_nl));

			Net *ca_net = route_up(net, !port->IsOutput(), ca_nl);
			Net *new_net = ca_net;

			if (ca_nl != nl)
			{
				if (verific_verbose)
					log(" net in common ancestor: %s\n", ca_net->Name());

				string name = stringf("___extnets_%d", portname_cnt++);
				new_net = new Net(name.c_str());
				nl->Add(new_net);

				Net *n = route_up(new_net, port->IsOutput(), ca_nl, ca_net);
				log_assert(n == ca_net);
			}

			if (verific_verbose)
				log(" new local net: %s\n", new_net->Name());

			log_assert(!new_net->IsExternalTo(nl));
			todo_connect.push_back(tuple<Instance*, Port*, Net*>(inst, port, new_net));
		}

		for (auto it : todo_connect) {
			get<0>(it)->Disconnect(get<1>(it));
			get<0>(it)->Connect(get<1>(it), get<2>(it));
		}
	}
};

#ifdef VERIFIC_SYSTEMVERILOG_SUPPORT
static msg_type_t prev_1063;
#endif
#ifdef VERIFIC_VHDL_SUPPORT
static msg_type_t prev_1240 ;
static msg_type_t prev_1241 ;
#endif
void save_blackbox_msg_state()
{
#ifdef VERIFIC_SYSTEMVERILOG_SUPPORT
	prev_1063 = Message::GetMessageType("VERI-1063") ;
	Message::SetMessageType("VERI-1063", VERIFIC_INFO);
#endif
#ifdef VERIFIC_VHDL_SUPPORT
	prev_1240 = Message::GetMessageType("VHDL-1240") ;
	prev_1241 = Message::GetMessageType("VHDL-1241") ;
	Message::SetMessageType("VHDL-1240", VERIFIC_INFO);
	Message::SetMessageType("VHDL-1241", VERIFIC_INFO);
#endif
}

void restore_blackbox_msg_state()
{
#ifdef VERIFIC_SYSTEMVERILOG_SUPPORT
	Message::ClearMessageType("VERI-1063") ; 
	if (Message::GetMessageType("VERI-1063")!=prev_1063)
		Message::SetMessageType("VERI-1063", prev_1063);
#endif
#ifdef VERIFIC_VHDL_SUPPORT
	Message::ClearMessageType("VHDL-1240") ; 
	Message::ClearMessageType("VHDL-1241") ; 
	if (Message::GetMessageType("VHDL-1240")!=prev_1240)
		Message::SetMessageType("VHDL-1240", prev_1240);
	if (Message::GetMessageType("VHDL-1241")!=prev_1241)
		Message::SetMessageType("VHDL-1241", prev_1241);
#endif
}

void import_all(const char* work, std::map<std::string,Netlist*> *nl_todo, Map *parameters, bool show_message, std::string ppfile YS_MAYBE_UNUSED)
{
#ifdef YOSYSHQ_VERIFIC_EXTENSIONS
	save_blackbox_msg_state();
	VerificExtensions::ElaborateAndRewrite(work, parameters);
	verific_error_msg.clear();
	restore_blackbox_msg_state();
#endif
#ifdef VERIFIC_SYSTEMVERILOG_SUPPORT
	if (!ppfile.empty())
		veri_file::PrettyPrint(ppfile.c_str(), nullptr, work);
#endif

	Array vhdl_libs;
#ifdef VERIFIC_VHDL_SUPPORT
	VhdlLibrary *vhdl_lib = vhdl_file::GetLibrary(work, 1);
	if (vhdl_lib) vhdl_libs.InsertLast(vhdl_lib);
#endif
	Array veri_libs;
#ifdef VERIFIC_SYSTEMVERILOG_SUPPORT
	VeriLibrary *veri_lib = veri_file::GetLibrary(work, 1);
	if (veri_lib) veri_libs.InsertLast(veri_lib);
#endif

#ifdef VERIFIC_HIER_TREE_SUPPORT
	if (show_message)
		log("Running hier_tree::ElaborateAll().\n");
	Array *netlists = hier_tree::ElaborateAll(&veri_libs, &vhdl_libs, parameters);
	Netlist *nl;
	int i;

	FOREACH_ARRAY_ITEM(netlists, i, nl)
		nl_todo->emplace(nl->CellBaseName(), nl);
	delete netlists;
#else
	if (parameters->Size())
		log_warning("Please note that parameters are not propagated during import.\n");
#ifdef VERIFIC_SYSTEMVERILOG_SUPPORT
	if (show_message)
		log("Running veri_file::ElaborateAll().\n");
	veri_file::ElaborateAll(work);
#endif
#ifdef VERIFIC_VHDL_SUPPORT
	if (show_message)
		log("Running vhdl_file::ElaborateAll().\n");
	vhdl_file::ElaborateAll(work);
#endif
	MapIter mi ;
	Verific::Cell *c ;
	MapIter it ;
	Library *l ;
	FOREACH_LIBRARY_OF_LIBSET(Libset::Global(),it,l) {
		if (l == Library::Primitives() || l == Library::Operators()) continue;
		FOREACH_CELL_OF_LIBRARY(l,mi,c) {
			MapIter ni ;
			Netlist *nl;
			FOREACH_NETLIST_OF_CELL(c, ni, nl) {
				if (nl)
					nl_todo->emplace(nl->CellBaseName(), nl);
			}
		}
	}
#endif
}

std::set<std::string> import_tops(const char* work, std::map<std::string,Netlist*> *nl_todo, Map *parameters, bool show_message, std::string ppfile YS_MAYBE_UNUSED, std::vector<std::string> &tops, std::string *top = nullptr)
{
	std::set<std::string> top_mod_names;
	Array *netlists = nullptr;

#ifdef VERIFIC_VHDL_SUPPORT
	VhdlLibrary *vhdl_lib = vhdl_file::GetLibrary(work, 1);
#endif
#ifdef VERIFIC_SYSTEMVERILOG_SUPPORT
	VeriLibrary* veri_lib = veri_file::GetLibrary(work, 1);
#endif

#ifdef YOSYSHQ_VERIFIC_EXTENSIONS
	for (int static_elaborate = 1; static_elaborate >= 0; static_elaborate--)
#endif
	{
		Array vhdl_units;
		Array veri_modules;
		for (std::string n : tops)
		{
			const char *name = n.c_str();
			top_mod_names.insert(name);

#ifdef VERIFIC_SYSTEMVERILOG_SUPPORT
			VeriModule *veri_module = veri_lib ? veri_lib->GetModule(name, 1) : nullptr;
			if (veri_module) {
				if (veri_module->IsConfiguration()) {
					if (show_message)
						log("Adding Verilog configuration '%s' to elaboration queue.\n", name);
					veri_modules.InsertLast(veri_module);
					top_mod_names.erase(name);
					VeriConfiguration *cfg = (VeriConfiguration*)veri_module;
					VeriName *module_name;
					int i;
					FOREACH_ARRAY_ITEM(cfg->GetTopModuleNames(), i, module_name) {
						VeriLibrary *lib = veri_module->GetLibrary() ;
						if (module_name && module_name->IsHierName()) {
							VeriName *prefix = module_name->GetPrefix() ;
							const char *lib_name = (prefix) ? prefix->GetName() : 0 ;
							if (work != lib_name) lib = veri_file::GetLibrary(lib_name, 1) ;
						}
						if (lib && module_name)
							top_mod_names.insert(lib->GetModule(module_name->GetName(), 1)->GetName());
					}
				} else {
					if (show_message)
						log("Adding Verilog module '%s' to elaboration queue.\n", name);
					veri_modules.InsertLast(veri_module);
				}
			continue;
			}
#endif
#ifdef VERIFIC_VHDL_SUPPORT
			VhdlDesignUnit *vhdl_unit = vhdl_lib ? vhdl_lib->GetPrimUnit(name) : nullptr;
			if (vhdl_unit) {
				if (show_message)
					log("Adding VHDL unit '%s' to elaboration queue.\n", name);
				vhdl_units.InsertLast(vhdl_unit);
				if (strcmp(name, vhdl_unit->Id()->OrigName()) != 0) {
					top_mod_names.erase(name);
					top_mod_names.insert(vhdl_unit->Id()->OrigName());
					if (top && *top == name)
						*top = vhdl_unit->Id()->OrigName();
				}
				continue;
			}
#else
			(void) top; // silence warnings
#endif
			log_error("Can't find module/unit '%s'.\n", name);
		}

#ifdef YOSYSHQ_VERIFIC_EXTENSIONS
		if (static_elaborate) {
			save_blackbox_msg_state();
			VerificExtensions::ElaborateAndRewrite(work, &veri_modules, &vhdl_units, parameters);
			verific_error_msg.clear();
			restore_blackbox_msg_state();
#endif
#ifdef VERIFIC_SYSTEMVERILOG_SUPPORT
			if (!ppfile.empty())
				veri_file::PrettyPrint(ppfile.c_str(), nullptr, work);
#endif
#ifdef YOSYSHQ_VERIFIC_EXTENSIONS
			continue;
		}
#endif
#ifdef VERIFIC_SYSTEMVERILOG_SUPPORT
		const char *lib_name = nullptr;
		SetIter si;
		FOREACH_SET_ITEM(veri_file::GetAllLOptions(), si, &lib_name) {
			VeriLibrary* veri_lib = veri_file::GetLibrary(lib_name, 0);
			if (veri_lib) {
				// Also elaborate all root modules since they may contain bind statements
				MapIter mi;
				VeriModule *veri_module;
				FOREACH_VERILOG_MODULE_IN_LIBRARY(veri_lib, mi, veri_module) {
					if (!veri_module->IsRootModule()) continue;
					veri_modules.InsertLast(veri_module);
				}
			}
		}
#endif
#ifdef VERIFIC_HIER_TREE_SUPPORT
		if (show_message)
			log("Running hier_tree::Elaborate().\n");
		netlists = hier_tree::Elaborate(&veri_modules, &vhdl_units, parameters);
#else
#if defined(VERIFIC_SYSTEMVERILOG_SUPPORT) && !defined(VERIFIC_VHDL_SUPPORT)
		if (show_message)
			log("Running veri_file::ElaborateMultipleTop().\n");
		// SystemVerilog support only
		netlists = veri_file::ElaborateMultipleTop(&veri_modules, parameters);
#elif defined(VERIFIC_VHDL_SUPPORT) && !defined(VERIFIC_SYSTEMVERILOG_SUPPORT)
		if (show_message)
			log("Running vhdl_file::Elaborate().\n");
		// VHDL support	only
		netlists = new Array(top_mod_names.size());
		for (auto &name : top_mod_names) {
			vhdl_file::Elaborate(name.c_str(), work, 0, parameters);
			netlists->InsertLast(Netlist::PresentDesign());
		}
#elif defined(VERIFIC_SYSTEMVERILOG_SUPPORT) && defined(VERIFIC_VHDL_SUPPORT)
		// Both SystemVerilog and VHDL support
		if (veri_modules.Size()>0) {
			if (show_message)
				log("Running veri_file::ElaborateMultipleTop().\n");
			netlists = veri_file::ElaborateMultipleTop(&veri_modules, parameters);
		} else
			netlists = new Array(1);
		if (vhdl_units.Size()>0) {
			if (show_message)
				log("Running vhdl_file::Elaborate().\n");
			for (auto &name : top_mod_names) {
				vhdl_file::Elaborate(name.c_str(), work, 0, parameters);
				netlists->InsertLast(Netlist::PresentDesign());
			}
		}
#else
#endif
#endif
	}
	Netlist *nl;
	int i;

	FOREACH_ARRAY_ITEM(netlists, i, nl) {
		if (!nl) continue;
		if (!top_mod_names.count(nl->CellBaseName()))
			continue;
		nl->AddAtt(new Att(" \\top", NULL));
		nl_todo->emplace(nl->CellBaseName(), nl);
	}
	delete netlists;
	return top_mod_names;
}

static bool set_verific_global_flags = true;
static bool already_imported = false;

void verific_cleanup()
{
#ifdef YOSYSHQ_VERIFIC_EXTENSIONS
	VerificExtensions::Reset();
#endif
#ifdef VERIFIC_HIER_TREE_SUPPORT
	hier_tree::DeleteHierarchicalTree();
#endif
#ifdef VERIFIC_SYSTEMVERILOG_SUPPORT
	veri_file::Reset();
#endif
#ifdef VERIFIC_VHDL_SUPPORT
	vhdl_file::Reset();
#endif
#ifdef VERIFIC_EDIF_SUPPORT
	edif_file::Reset();
#endif
#ifdef VERIFIC_LIBERTY_SUPPORT
	synlib_file::Reset();
#endif
	Libset::Reset();
	Message::Reset();
	RuntimeFlags::DeleteAllFlags();
	set_verific_global_flags = true;
	LineFile::DeleteAllLineFiles();
#ifdef VERIFIC_SYSTEMVERILOG_SUPPORT
	verific_incdirs.clear();
	verific_libdirs.clear();
	verific_libexts.clear();
#endif
	verific_import_pending = false;
}

std::string verific_import(Design *design, const std::map<std::string,std::string> &parameters, std::string top)
{
	verific_sva_fsm_limit = 16;

	std::map<std::string,Netlist*> nl_todo, nl_done;

	Map verific_params(STRING_HASH);
	for (const auto &i : parameters)
		verific_params.Insert(i.first.c_str(), i.second.c_str());

	std::set<std::string> top_mod_names;
	if (top.empty()) {
		import_all("work", &nl_todo, &verific_params, false, "");
	} else {
		std::vector<std::string> tops;
		tops.push_back(top);
#ifdef VERIFIC_SYSTEMVERILOG_SUPPORT
		veri_file::RemoveAllLOptions();
		veri_file::AddLOption("work");
#endif
		top_mod_names = import_tops("work", &nl_todo, &verific_params, false, "", tops, &top) ;
	}

#ifdef VERIFIC_UPF_SUPPORT
	if (upf_file::GetActiveScope())
		upf_file::Elaborate(top.c_str());
#endif

	if (!verific_error_msg.empty())
		log_error("%s\n", verific_error_msg);

	if (!verific_no_split_complex_ports)
		for (auto nl : nl_todo)
			nl.second->ChangePortBusStructures(1 /* hierarchical */);

	VerificExtNets worker;
	for (auto nl : nl_todo)
		worker.run(nl.second);

	while (!nl_todo.empty()) {
		auto it = nl_todo.begin();
		Netlist *nl = it->second;

		// SILIMATE: use Verific optimizations
		if (verific_opt) {
			log("  Optimizing netlist for %s.\n", it->first.c_str());

			// log("    Inferring clock enable muxes for %s.\n", it->first.c_str());
			// nl->InferClockEnableMux();

			log("    Running post-elaboration for %s.\n", it->first.c_str());
			nl->PostElaborationProcess();

			log("    Running operator optimization for %s.\n", it->first.c_str());
			nl->OperatorOptimization();
		}

		if (nl_done.count(it->first) == 0) {
			VerificImporter importer(false, false, false, false, false, false, false, false);
			nl_done[it->first] = it->second;
			importer.import_netlist(design, nl, nl_todo, top_mod_names.count(nl->CellBaseName()));
		}
		nl_todo.erase(it);
	}

	verific_cleanup();
	if (!verific_error_msg.empty())
		log_error("%s\n", verific_error_msg);
	return top;
}

YOSYS_NAMESPACE_END
#endif /* YOSYS_ENABLE_VERIFIC */

PRIVATE_NAMESPACE_BEGIN

#ifdef YOSYS_ENABLE_VERIFIC
bool check_noverific_env()
{
	const char *e = getenv("YOSYS_NOVERIFIC");
	if (e == nullptr)
		return false;
	if (atoi(e) == 0)
		return false;
	return true;
}
#endif

struct VerificPass : public Pass {
	VerificPass() : Pass("verific", "load Verilog and VHDL designs using Verific") { }

#ifdef YOSYSHQ_VERIFIC_EXTENSIONS
	void on_register() override	{ VerificExtensions::Reset(); }
#endif

	void help() override
	{
		//   |---v---|---v---|---v---|---v---|---v---|---v---|---v---|---v---|---v---|---v---|
		log("\n");
#ifdef VERIFIC_SYSTEMVERILOG_SUPPORT
		log("    verific {-vlog95|-vlog2k|-sv2005|-sv2009|-sv2012|-sv} <verilog-file>..\n");
		log("\n");
		log("Load the specified Verilog/SystemVerilog files into Verific.\n");
		log("\n");
		log("All files specified in one call to this command are one compilation unit.\n");
		log("Files passed to different calls to this command are treated as belonging to\n");
		log("different compilation units.\n");
		log("\n");
		log("Additional -D<macro>[=<value>] options may be added after the option indicating\n");
		log("the language version (and before file names) to set additional verilog defines.\n");
		log("The macros YOSYS, SYNTHESIS, and VERIFIC are defined implicitly.\n");
		log("\n");
		log("\n");
		log("    verific -formal <verilog-file>..\n");
		log("\n");
		log("Like -sv, but define FORMAL instead of SYNTHESIS.\n");
		log("\n");
		log("\n");
#endif
#ifdef VERIFIC_VHDL_SUPPORT
		log("    verific {-vhdl87|-vhdl93|-vhdl2k|-vhdl2008|-vhdl2019|-vhdl} <vhdl-file>..\n");
		log("\n");
		log("Load the specified VHDL files into Verific.\n");
		log("\n");
		log("\n");
#endif
#ifdef VERIFIC_EDIF_SUPPORT
		log("    verific {-edif} <edif-file>..\n");
		log("\n");
		log("Load the specified EDIF files into Verific.\n");
		log("\n");
		log("\n");
#endif
#ifdef VERIFIC_LIBERTY_SUPPORT
		log("    verific {-liberty} <liberty-file>..\n");
		log("\n");
		log("Load the specified Liberty files into Verific.\n");
		log("Default library when -work is not present is one specified in liberty file.\n");
		log("To use from SystemVerilog or VHDL use -L to specify liberty library.");
		log("\n");
		log("    -lib\n");
		log("        only create empty blackbox modules\n");
		log("\n");
		log("\n");
#endif
#ifdef VERIFIC_SYSTEMVERILOG_SUPPORT
		log("    verific {-f|-F} [-vlog95|-vlog2k|-sv2005|-sv2009|\n");
		log("                     -sv2012|-sv|-formal] <command-file>\n");
		log("\n");
		log("Load and execute the specified command file.\n");
		log("Override verilog parsing mode can be set.\n");
		log("The macros YOSYS, SYNTHESIS/FORMAL, and VERIFIC are defined implicitly.\n");
		log("\n");
		log("Command file parser supports following commands in file:\n");
		log("    +define+<MACRO>=<VALUE> - defines macro\n");
		log("    -u                      - upper case all identifier (makes Verilog parser\n");
		log("                              case insensitive)\n");
		log("    -v <filepath>           - register library name (file)\n");
		log("    -y <filepath>           - register library name (directory)\n");
		log("    +incdir+<filepath>      - specify include dir\n");
		log("    +libext+<filepath>      - specify library extension\n");
		log("    +liborder+<id>          - add library in ordered list\n");
		log("    +librescan              - unresolved modules will be always searched\n");
		log("                              starting with the first library specified\n");
		log("                              by -y/-v options.\n");
		log("    -f/-file <filepath>     - nested -f option\n");
		log("    -F <filepath>           - nested -F option (relative path)\n");
		log("    parse files:\n");
		log("        <filepath>\n");
		log("        +systemverilogext+<filepath>\n");
		log("        +verilog1995ext+<filepath>\n");
		log("        +verilog2001ext+<filepath>\n");
		log("\n");
		log("    analysis mode:\n");
		log("        -ams\n");
		log("        +v2k\n");
		log("        -sverilog\n");
		log("\n");
		log("\n");
#endif
		log("    verific [-work <libname>] {-sv|-vhdl|...} <hdl-file>\n");
		log("\n");
		log("Load the specified Verilog/SystemVerilog/VHDL file into the specified library.\n");
		log("(default library when -work is not present: \"work\")\n");
		log("\n");
		log("\n");
		log("    verific [-L <libname>] {-sv|-vhdl|...} <hdl-file>\n");
		log("\n");
		log("Look up external definitions in the specified library.\n");
		log("(-L may be used more than once)\n");
		log("\n");
		log("\n");
#ifdef VERIFIC_SYSTEMVERILOG_SUPPORT
		log("    verific -vlog-incdir <directory>..\n");
		log("\n");
		log("Add Verilog include directories.\n");
		log("\n");
		log("\n");
		log("    verific -vlog-libdir <directory>..\n");
		log("\n");
		log("Add Verilog library directories. Verific will search in this directories to\n");
		log("find undefined modules.\n");
		log("\n");
		log("\n");
		log("    verific -vlog-libext <extension>..\n");
		log("\n");
		log("Add Verilog library extensions, used when searching in library directories.\n");
		log("\n");
		log("\n");
		log("    verific -vlog-define <macro>[=<value>]..\n");
		log("\n");
		log("Add Verilog defines.\n");
		log("\n");
		log("\n");
		log("    verific -vlog-undef <macro>..\n");
		log("\n");
		log("Remove Verilog defines previously set with -vlog-define.\n");
		log("\n");
		log("\n");
#endif
		log("    verific -set-error <msg_id>..\n");
		log("    verific -set-warning <msg_id>..\n");
		log("    verific -set-info <msg_id>..\n");
		log("    verific -set-ignore <msg_id>..\n");
		log("\n");
		log("Set message severity. <msg_id> is the string in square brackets when a message\n");
		log("is printed, such as VERI-1209.\n");
		log("Also errors, warnings, infos and comments could be used to set new severity for\n");
		log("all messages of certain type.\n");
		log("\n");
		log("\n");
		log("    verific -import [options] <top>..\n");
		log("\n");
		log("Elaborate the design for the specified top modules or configurations, import to\n");
		log("Yosys and reset the internal state of Verific.\n");
		log("\n");
		log("Import options:\n");
		log("\n");
		log("  -all\n");
		log("    Elaborate all modules, not just the hierarchy below the given top\n");
		log("    modules. With this option the list of modules to import is optional.\n");
		log("\n");
		log("  -gates\n");
		log("    Create a gate-level netlist.\n");
		log("\n");
		log("  -flatten\n");
		log("    Flatten the design in Verific before importing.\n");
		log("\n");
		log("  -extnets\n");
		log("    Resolve references to external nets by adding module ports as needed.\n");
		log("\n");
		log("  -no-split-complex-ports\n");
		log("    Complex ports (structs or arrays) are not split and remain packed as a single port.\n");
		log("\n");
#ifdef VERIFIC_SYSTEMVERILOG_SUPPORT
		log("  -autocover\n");
		log("    Generate automatic cover statements for all asserts\n");
		log("\n");
#endif
		log("  -fullinit\n");
		log("    Keep all register initializations, even those for non-FF registers.\n");
		log("\n");
		log("  -cells\n");
		log("    Import all cell definitions from Verific loaded libraries even if they are\n");
		log("    unused in design. Useful with \"-edif\" and \"-liberty\" option.\n");
		log("\n");
		log("  -chparam name value \n");
		log("    Elaborate the specified top modules (all modules when -all given) using\n");
		log("    this parameter value. Modules on which this parameter does not exist will\n");
		log("    cause Verific to produce a VERI-1928 or VHDL-1676 message. This option\n");
		log("    can be specified multiple times to override multiple parameters.\n");
		log("    String values must be passed in double quotes (\").\n");
		log("\n");
		log("  -v, -vv\n");
		log("    Verbose log messages. (-vv is even more verbose than -v.)\n");
		log("\n");
		log("  -pp <filename>\n");
		log("    Pretty print design after elaboration to specified file.\n");
		log("\n");
		log("The following additional import options are useful for debugging the Verific\n");
		log("bindings (for Yosys and/or Verific developers):\n");
		log("\n");
		log("  -k\n");
		log("    Keep going after an unsupported verific primitive is found. The\n");
		log("    unsupported primitive is added as blockbox module to the design.\n");
		log("    This will also add all SVA related cells to the design parallel to\n");
		log("    the checker logic inferred by it.\n");
		log("\n");
		log("  -V\n");
		log("    Import Verific netlist as-is without translating to Yosys cell types. \n");
		log("\n");
#ifdef VERIFIC_SYSTEMVERILOG_SUPPORT
		log("  -nosva\n");
		log("    Ignore SVA properties, do not infer checker logic.\n");
		log("\n");
		log("  -sva-continue-on-err\n");
		log("    Turns unsupported SVA from an error into a warning. Properties are imported\n");
		log("    with their trigger condition replaced with 'x and with an `unsupported_sva'\n");
		log("    attribute to produce a later error in SBY if they remain in the design.\n");
		log("\n");
		log("  -L <int>\n");
		log("    Maximum number of ctrl bits for SVA checker FSMs (default=16).\n");
		log("\n");
#endif
		log("  -n\n");
		log("    Keep all Verific names on instances and nets. By default only\n");
		log("    user-declared names are preserved.\n");
		log("\n");
		log("  -d <dump_file>\n");
		log("    Dump the Verific netlist as a verilog file.\n");
		log("\n");
		log("\n");
		log("    verific [-work <libname>] -pp [options] <filename> [<module>]..\n");
		log("\n");
		log("Pretty print design (or just module) to the specified file from the\n");
		log("specified library. (default library when -work is not present: \"work\")\n");
		log("\n");
		log("Pretty print options:\n");
		log("\n");
		log("  -verilog\n");
		log("    Save output for Verilog/SystemVerilog design modules (default).\n");
		log("\n");
		log("  -vhdl\n");
		log("    Save output for VHDL design units.\n");
		log("\n");
		log("\n");
		log("    verific -cfg [<name> [<value>]]\n");
		log("\n");
		log("Get/set Verific runtime flags.\n");
		log("\n");
		log("\n");
#if defined(YOSYS_ENABLE_VERIFIC) and defined(YOSYSHQ_VERIFIC_EXTENSIONS)
		VerificExtensions::Help();
#endif	
		log("Use YosysHQ Tabby CAD Suite if you need Yosys+Verific.\n");
		log("https://www.yosyshq.com/\n");
		log("\n");
		log("Contact office@yosyshq.com for free evaluation\n");
		log("binaries of YosysHQ Tabby CAD Suite.\n");
		log("\n");
	}
#ifdef YOSYS_ENABLE_VERIFIC
	std::string frontent_rewrite(std::vector<std::string> &args, int &argidx, std::vector<std::string> &tmp_files)
	{
		std::string filename = args[argidx++];
		//Accommodate heredocs with EOT marker spaced out from "<<", e.g. "<< EOT" vs. "<<EOT"
		if (filename == "<<" && (argidx < GetSize(args))) {
			filename += args[argidx++];
		}
		if (filename.compare(0, 2, "<<") == 0) {
			if (filename.size() <= 2)
				log_error("Missing EOT marker in here document!\n");
			std::string eot_marker = filename.substr(2);
			if (Frontend::current_script_file == nullptr)
				filename = "<stdin>";
			std::string last_here_document;
			while (1) {
				std::string buffer;
				char block[4096];
				while (1) {
					if (fgets(block, 4096, Frontend::current_script_file == nullptr? stdin : Frontend::current_script_file) == nullptr)
						log_error("Unexpected end of file in here document '%s'!\n", filename);
					buffer += block;
					if (buffer.size() > 0 && (buffer[buffer.size() - 1] == '\n' || buffer[buffer.size() - 1] == '\r'))
						break;
				}
				size_t indent = buffer.find_first_not_of(" \t\r\n");
				if (indent != std::string::npos && buffer.compare(indent, eot_marker.size(), eot_marker) == 0)
					break;
				last_here_document += buffer;
			}
			filename = make_temp_file();
			tmp_files.push_back(filename);
			std::ofstream file(filename);
			file << last_here_document;
		} else {
			rewrite_filename(filename);
		}
		return filename;
	}


#ifdef VERIFIC_VHDL_SUPPORT
	void add_units_to_map(Map &map, std::string work, bool flag_lib)
	{
		MapIter mi ;
		VhdlPrimaryUnit *unit ;
		if (!flag_lib) return;
		VhdlLibrary *vhdl_lib = vhdl_file::GetLibrary(work.c_str(), 1);
		if (vhdl_lib) {					
			FOREACH_VHDL_PRIMARY_UNIT(vhdl_lib, mi, unit) {
				if (!unit) continue;
				map.Insert(unit,unit);
			}
		}
		save_blackbox_msg_state();
	}

	void set_units_to_blackbox(Map &map, std::string work, bool flag_lib)
	{
		MapIter mi ;
		VhdlPrimaryUnit *unit ;
		if (!flag_lib) return;
		VhdlLibrary *vhdl_lib = vhdl_file::GetLibrary(work.c_str(), 1);
		FOREACH_VHDL_PRIMARY_UNIT(vhdl_lib, mi, unit) {
			if (!unit) continue;
			if (!map.GetValue(unit)) {
				unit->SetCompileAsBlackbox();
			}
		}
		restore_blackbox_msg_state();
	}
#endif

#ifdef VERIFIC_SYSTEMVERILOG_SUPPORT
	void add_modules_to_map(Map &map, std::string work, bool flag_lib)
	{
		MapIter mi ;
		VeriModule *veri_module ;
		if (!flag_lib) return;
		VeriLibrary *veri_lib = veri_file::GetLibrary(work.c_str(), 1);
		if (veri_lib) {					
			FOREACH_VERILOG_MODULE_IN_LIBRARY(veri_lib, mi, veri_module) {
				if (!veri_module) continue;
				map.Insert(veri_module,veri_module);
			}
		}
		save_blackbox_msg_state();
	}

	void set_modules_to_blackbox(Map &map, std::string work, bool flag_lib)
	{
		MapIter mi ;
		VeriModule *veri_module ;
		if (!flag_lib) return;
		VeriLibrary *veri_lib = veri_file::GetLibrary(work.c_str(), 1);
		FOREACH_VERILOG_MODULE_IN_LIBRARY(veri_lib, mi, veri_module) {
			if (!veri_module) continue;
			if (!map.GetValue(veri_module)) {
				veri_module->SetCompileAsBlackbox();
			}
		}
		restore_blackbox_msg_state();
	}
#endif

	void execute(std::vector<std::string> args, RTLIL::Design *design) override
	{

		if (check_noverific_env())
			log_cmd_error("This version of Yosys is built without Verific support.\n"
					"\n"
					"Use YosysHQ Tabby CAD Suite if you need Yosys+Verific.\n"
					"https://www.yosyshq.com/\n"
					"\n"
					"Contact office@yosyshq.com for free evaluation\n"
					"binaries of YosysHQ Tabby CAD Suite.\n");

		log_header(design, "Executing VERIFIC (loading SystemVerilog and VHDL designs using Verific).\n");

		if (set_verific_global_flags)
		{
			Message::SetConsoleOutput(0);
			Message::RegisterCallBackMsg(msg_func);

			// RuntimeFlags::SetVar("db_preserve_user_instances", 1);
			// RuntimeFlags::SetVar("db_preserve_user_nets", 1);
			// RuntimeFlags::SetVar("db_preserve_x", 1);

			RuntimeFlags::SetVar("db_allow_external_nets", 1);
			RuntimeFlags::SetVar("db_infer_wide_operators", 1);
			RuntimeFlags::SetVar("db_infer_set_reset_registers", 0);

			// Properly respect order of read and write for rams
			RuntimeFlags::SetVar("db_change_inplace_ram_blocking_write_before_read", 1);

#ifdef VERIFIC_SYSTEMVERILOG_SUPPORT
			RuntimeFlags::SetVar("veri_extract_dualport_rams", 0);
			// RuntimeFlags::SetVar("veri_extract_multiport_rams", 1); // SILIMATE: control this externally
			// RuntimeFlags::SetVar("veri_allow_any_ram_in_loop", 1);  // SILIMATE: control this externally
			RuntimeFlags::SetVar("veri_replace_const_exprs", 1);
#endif
#ifdef VERIFIC_VHDL_SUPPORT
			RuntimeFlags::SetVar("vhdl_extract_dualport_rams", 0);
			// RuntimeFlags::SetVar("vhdl_extract_multiport_rams", 1); // SILIMATE: control this externally
			// RuntimeFlags::SetVar("vhdl_allow_any_ram_in_loop", 1);  // SILIMATE: control this externally
			RuntimeFlags::SetVar("vhdl_replace_const_exprs", 1);

			RuntimeFlags::SetVar("vhdl_support_variable_slice", 1);
			RuntimeFlags::SetVar("vhdl_ignore_assertion_statements", 0);

			// RuntimeFlags::SetVar("vhdl_preserve_assignments", 1); // SILIMATE: control this externally
			// RuntimeFlags::SetVar("vhdl_preserve_comments", 1);    // SILIMATE: control this externally
			// RuntimeFlags::SetVar("vhdl_preserve_drivers", 1);     // SILIMATE: control this externally
#endif
#ifdef VERIFIC_SYSTEMVERILOG_SUPPORT
			// RuntimeFlags::SetVar("veri_preserve_assignments", 1); // SILIMATE: control this externally
			// RuntimeFlags::SetVar("veri_preserve_comments", 1);    // SILIMATE: control this externally
			// RuntimeFlags::SetVar("veri_preserve_drivers", 1);     // SILIMATE: control this externally

			// Workaround for VIPER #13851
			RuntimeFlags::SetVar("veri_create_name_for_unnamed_gen_block", 1);

			// WARNING: instantiating unknown module 'XYZ' (VERI-1063)
			Message::SetMessageType("VERI-1063", VERIFIC_ERROR);

			// Downgrade warnings about things that are normal
			// VERIFIC-WARNING [VERI-1209] foo.sv:98: expression size 7 truncated to fit in target size 6
			Message::SetMessageType("VERI-1209", VERIFIC_INFO);
			// VERIFIC-WARNING [VERI-1142] foo.sv:55: system task 'display' is ignored for synthesis
			Message::SetMessageType("VERI-1142", VERIFIC_INFO);
			// VERIFIC-WARNING [VERI-2418] foo.svh:503: parameter 'all_cfgs_gp' declared inside package 'bp_common_pkg' shall be treated as localparam
			Message::SetMessageType("VERI-2418", VERIFIC_INFO);

			// https://github.com/YosysHQ/yosys/issues/1055
			RuntimeFlags::SetVar("veri_elaborate_top_level_modules_having_interface_ports", 1) ;
#endif
			RuntimeFlags::SetVar("verific_produce_verbose_syntax_error_message", 1);

/* SILIMATE: do not warn about initial value preservation
#ifndef DB_PRESERVE_INITIAL_VALUE
#  warning Verific was built without DB_PRESERVE_INITIAL_VALUE.
#endif
*/

			set_verific_global_flags = false;
		}

		verific_verbose = 0;
		verific_sva_fsm_limit = 16;

		const char *release_str = Message::ReleaseString();
		time_t release_time = Message::ReleaseDate();
		char *release_tmstr = ctime(&release_time);
		std::vector<std::string> tmp_files;

		if (release_str == nullptr)
			release_str = "(no release string)";

		for (char *p = release_tmstr; *p; p++)
			if (*p == '\n') *p = 0;

		log("Built with Verific %s, released at %s.\n", release_str, release_tmstr);

		int argidx = 1;
		std::string work = "work";
		bool is_work_set = false;
		(void)is_work_set;
#ifdef VERIFIC_SYSTEMVERILOG_SUPPORT
		veri_file::RegisterCallBackVerificStream(&verific_read_cb);
#endif
		if (GetSize(args) > argidx && (args[argidx] == "-set-error" || args[argidx] == "-set-warning" ||
				args[argidx] == "-set-info" || args[argidx] == "-set-ignore"))
		{
			msg_type_t new_type;

			if (args[argidx] == "-set-error")
				new_type = VERIFIC_ERROR;
			else if (args[argidx] == "-set-warning")
				new_type = VERIFIC_WARNING;
			else if (args[argidx] == "-set-info")
				new_type = VERIFIC_INFO;
			else if (args[argidx] == "-set-ignore")
				new_type = VERIFIC_IGNORE;
			else
				log_abort();

			for (argidx++; argidx < GetSize(args); argidx++) {
				if (Strings::compare(args[argidx].c_str(), "errors")) {
					Message::SetMessageType("VERI-1063", new_type);
					Message::SetAllMessageType(VERIFIC_ERROR, new_type);
				} else if (Strings::compare(args[argidx].c_str(), "warnings")) {
					Message::SetAllMessageType(VERIFIC_WARNING, new_type);
				} else if (Strings::compare(args[argidx].c_str(), "infos")) {
					Message::SetMessageType("VERI-1209", new_type);
					Message::SetMessageType("VERI-1142", new_type);
					Message::SetMessageType("VERI-2418", new_type);
					Message::SetAllMessageType(VERIFIC_INFO, new_type);
				} else if (Strings::compare(args[argidx].c_str(), "comments")) {
					Message::SetAllMessageType(VERIFIC_COMMENT, new_type);
				} else {
					Message::SetMessageType(args[argidx].c_str(), new_type);
				}
			}
			goto check_error;
		}

#ifdef VERIFIC_SYSTEMVERILOG_SUPPORT
		if (GetSize(args) > argidx && args[argidx] == "-vlog-incdir") {
			for (argidx++; argidx < GetSize(args); argidx++)
				verific_incdirs.push_back(args[argidx]);
			goto check_error;
		}

		if (GetSize(args) > argidx && args[argidx] == "-vlog-libdir") {
			for (argidx++; argidx < GetSize(args); argidx++)
				verific_libdirs.push_back(args[argidx]);
			goto check_error;
		}

		if (GetSize(args) > argidx && args[argidx] == "-vlog-libext") {
			for (argidx++; argidx < GetSize(args); argidx++)
				verific_libexts.push_back(args[argidx]);
			goto check_error;
		}

		if (GetSize(args) > argidx && args[argidx] == "-vlog-define") {
			for (argidx++; argidx < GetSize(args); argidx++) {
				string name = args[argidx];
				size_t equal = name.find('=');
				if (equal != std::string::npos) {
					string value = name.substr(equal+1);
					name = name.substr(0, equal);
					veri_file::DefineCmdLineMacro(name.c_str(), value.c_str());
				} else {
					veri_file::DefineCmdLineMacro(name.c_str());
				}
			}
			goto check_error;
		}

		if (GetSize(args) > argidx && args[argidx] == "-vlog-undef") {
			for (argidx++; argidx < GetSize(args); argidx++) {
				string name = args[argidx];
				veri_file::UndefineMacro(name.c_str());
			}
			goto check_error;
		}

		veri_file::RemoveAllLOptions();
#endif
		for (int i = argidx; i < GetSize(args); i++)
		{
			if (args[i] == "-work" && i+1 < GetSize(args)) {
				work = args[++i];
				is_work_set = true;
				continue;
			}
#ifdef VERIFIC_SYSTEMVERILOG_SUPPORT
			if (args[i] == "-L" && i+1 < GetSize(args)) {
				++i;
				continue;
			}
#endif
			break;
		}
#ifdef VERIFIC_SYSTEMVERILOG_SUPPORT
		veri_file::AddLOption(work.c_str());
#endif
		for (int i = argidx; i < GetSize(args); i++)
		{
			if (args[i] == "-work" && i+1 < GetSize(args)) {
				++i;
				continue;
			}
#ifdef VERIFIC_SYSTEMVERILOG_SUPPORT
			if (args[i] == "-L" && i+1 < GetSize(args)) {
				if (args[++i] == work)
					veri_file::RemoveAllLOptions();
				continue;
			}
#endif
			break;
		}
		for (; argidx < GetSize(args); argidx++)
		{
			if (args[argidx] == "-work" && argidx+1 < GetSize(args)) {
				work = args[++argidx];
				is_work_set = true;
				continue;
			}
#ifdef VERIFIC_SYSTEMVERILOG_SUPPORT
			if (args[argidx] == "-L" && argidx+1 < GetSize(args)) {
				veri_file::AddLOption(args[++argidx].c_str());
				continue;
			}
#endif
			break;
		}

#ifdef VERIFIC_SYSTEMVERILOG_SUPPORT
		if (GetSize(args) > argidx && args[argidx] == "-optimization") {
			verific_opt = true;
			goto check_error;
		}

		if (GetSize(args) > argidx && args[argidx] == "-no_split_complex_ports") {
			verific_no_split_complex_ports = true;
			goto check_error;
		}

		if (GetSize(args) > argidx && args[argidx] == "-set_ignore_translate_off") {
			veri_file::SetIgnoreTranslateOff(1);
			goto check_error;
		}

		if (GetSize(args) > argidx && args[argidx] == "-set_relaxed_checking") {
			VeriNode::SetRelaxedChecking(1);
			goto check_error;
		}

		if (GetSize(args) > argidx && args[argidx] == "-set_relaxed_file_ext_modes") {
			veri_file::RemoveFileExt(".v");
			veri_file::AddFileExtMode(".v", veri_file::SYSTEM_VERILOG);
			veri_file::AddFileExtMode(".vh", veri_file::SYSTEM_VERILOG);
			veri_file::AddFileExtMode(".sv", veri_file::SYSTEM_VERILOG);
			veri_file::AddFileExtMode(".sv1", veri_file::SYSTEM_VERILOG);
			veri_file::AddFileExtMode(".svh", veri_file::SYSTEM_VERILOG);
			veri_file::AddFileExtMode(".svp", veri_file::SYSTEM_VERILOG);
			veri_file::AddFileExtMode(".h", veri_file::SYSTEM_VERILOG);
			veri_file::AddFileExtMode(".inc", veri_file::SYSTEM_VERILOG);
			goto check_error;
		}

		if (GetSize(args) > argidx && args[argidx] == "-set_relaxed_file_libext_modes") {
			veri_file::AddLibExt(".v");
			veri_file::AddLibExt(".vh");
			veri_file::AddLibExt(".sv");
			veri_file::AddLibExt(".sv1");
			veri_file::AddLibExt(".svh");
			veri_file::AddLibExt(".svp");
			veri_file::AddLibExt(".h");
			veri_file::AddLibExt(".inc");
			goto check_error;
		}

		if (GetSize(args) > argidx && args[argidx] == "-ignore_module") {
			for (argidx++; argidx < GetSize(args); argidx++) {
				string name = args[argidx];
				veri_file::AddToIgnoredParsedModuleNames(name.c_str());
			}
			goto check_error;
		}

		if (GetSize(args) > argidx && args[argidx] == "-set_vhdl_default_library_path") {
			for (argidx++; argidx < GetSize(args); argidx++) {
#ifdef VERIFIC_VHDL_SUPPORT
				vhdl_file::SetDefaultLibraryPath(args[argidx].c_str());
#endif
			}
			goto check_error;
		}

		if (GetSize(args) > argidx && args[argidx] == "-reset_autoidx") {
			autoidx = 1;
			goto check_error;
		}

#ifdef VERIFIC_UPF_SUPPORT
		if (GetSize(args) > argidx && (args[argidx] == "-upf")) {
			if (++argidx >= GetSize(args))
				log_cmd_error("Missing UPF file name.\n");
			const char *top = args[argidx].c_str();
			for (argidx++; argidx < GetSize(args); argidx++)
				upf_file::Analyze(args[argidx].c_str(), top);
			goto check_error;
		}
#endif

		if (GetSize(args) > argidx && (args[argidx] == "-f" || args[argidx] == "-F" || args[argidx] == "-FF"))
		{
			unsigned verilog_mode = veri_file::SYSTEM_VERILOG;
#ifdef YOSYSHQ_VERIFIC_EXTENSIONS
			bool is_formal = false;
#endif
			const char* filename = nullptr;

#ifdef SILIMATE_VERIFIC_EXTENSIONS
			Verific::veri_file::f_file_flags flags = (args[argidx] == "-F") ? veri_file::F_FILE_CAPITAL : (args[argidx] == "-FF" ? veri_file::F_FILE_CAPITAL_NESTED : veri_file::F_FILE_NONE);
#else
			Verific::veri_file::f_file_flags flags = (args[argidx] == "-F") ? veri_file::F_FILE_CAPITAL : veri_file::F_FILE_NONE;
#endif
			for (argidx++; argidx < GetSize(args); argidx++) {
				if (args[argidx] == "-vlog95") {
					verilog_mode = veri_file::VERILOG_95;
					continue;
				} else if (args[argidx] == "-vlog2k") {
					verilog_mode = veri_file::VERILOG_2K;
					continue;
				} else if (args[argidx] == "-sv2005") {
					verilog_mode = veri_file::SYSTEM_VERILOG_2005;
					continue;
				} else if (args[argidx] == "-sv2009") {
					verilog_mode = veri_file::SYSTEM_VERILOG_2009;
					continue;
				} else if (args[argidx] == "-sv2012" || args[argidx] == "-sv" || args[argidx] == "-formal") {
					verilog_mode = veri_file::SYSTEM_VERILOG;
#ifdef YOSYSHQ_VERIFIC_EXTENSIONS
					if (args[argidx] == "-formal") is_formal = true;
#endif
					continue;
				} else if (args[argidx].compare(0, 1, "-") == 0) {
					cmd_error(args, argidx, "unknown option");
					goto check_error;
				}

				if (!filename) {
					filename = args[argidx].c_str();
					continue;
				} else {
					log_cmd_error("Only one filename can be specified.\n");
				}
			}
			if (!filename)
				log_cmd_error("Filename must be specified.\n");

			// SILIMATE: Add include directories, library directories, and library extensions
			for (auto &dir : verific_incdirs)
				veri_file::AddIncludeDir(dir.c_str());
			for (auto &dir : verific_libdirs)
				veri_file::AddYDir(dir.c_str());
			for (auto &ext : verific_libexts)
				veri_file::AddLibExt(ext.c_str());

			unsigned analysis_mode = verilog_mode; // keep default as provided by user if not defined in file
			Array *file_names = veri_file::ProcessFFile(filename, flags, analysis_mode);
			if (analysis_mode != verilog_mode)
				log_warning("Provided verilog mode differs from one specified in file.\n");

			/* SILIMATE: set these in define default macros
			veri_file::DefineMacro("YOSYS");
			veri_file::DefineMacro("VERIFIC");
			veri_file::DefineMacro(is_formal ? "FORMAL" : "SYNTHESIS");
			*/

			// SILIMATE: Mixed SV-VHDL support
#ifdef VERIFIC_VHDL_SUPPORT
			int i;
			Array *file_names_sv = new Array(POINTER_HASH);
			bool has_vhdl = false;
			FOREACH_ARRAY_ITEM(file_names, i, filename) {
				std::string filename_str = filename;
				if ((filename_str.substr(filename_str.find_last_of(".") + 1) == "vhd") || filename_str.substr(filename_str.find_last_of(".") + 1) == "vhdl") {
					has_vhdl = true;
					if (!vhdl_file::Analyze(filename, work.c_str(), vhdl_file::VHDL_2019)) {
						verific_error_msg.clear();
						log_cmd_error("Reading VHDL sources failed.\n");
					}
				} else {
					file_names_sv->Insert(strdup(filename));
				}
			}
			if (has_vhdl) {
				FOREACH_ARRAY_ITEM(file_names_sv, i, filename) {
					if (!veri_file::Analyze(filename, analysis_mode, work.c_str())) {
						verific_error_msg.clear();
						log_cmd_error("Reading Verilog/SystemVerilog sources failed.\n");
					}
				}
			} else if (!veri_file::AnalyzeMultipleFiles(file_names_sv, analysis_mode, work.c_str(), veri_file::MFCU)) {
				verific_error_msg.clear();
				log_cmd_error("Reading Verilog/SystemVerilog sources failed.\n");
			}
			delete file_names_sv;
#else
			if (!veri_file::AnalyzeMultipleFiles(file_names, analysis_mode, work.c_str(), veri_file::MFCU)) {
				verific_error_msg.clear();
				log_cmd_error("Reading Verilog/SystemVerilog sources failed.\n");
			}
#endif

			delete file_names;
			verific_import_pending = true;
			goto check_error;
		}

		if (GetSize(args) > argidx && (args[argidx] == "-vlog95" || args[argidx] == "-vlog2k" || args[argidx] == "-sv2005" ||
				args[argidx] == "-sv2009" || args[argidx] == "-sv2012" || args[argidx] == "-sv" || args[argidx] == "-formal"))
		{
			Array file_names;
			unsigned verilog_mode;

			if (args[argidx] == "-vlog95")
				verilog_mode = veri_file::VERILOG_95;
			else if (args[argidx] == "-vlog2k")
				verilog_mode = veri_file::VERILOG_2K;
			else if (args[argidx] == "-sv2005")
				verilog_mode = veri_file::SYSTEM_VERILOG_2005;
			else if (args[argidx] == "-sv2009")
				verilog_mode = veri_file::SYSTEM_VERILOG_2009;
			else if (args[argidx] == "-sv2012" || args[argidx] == "-sv" || args[argidx] == "-formal")
				verilog_mode = veri_file::SYSTEM_VERILOG;
			else
				log_abort();

			veri_file::DefineMacro("YOSYS");
			veri_file::DefineMacro("VERIFIC");
			veri_file::UndefineMacro("SYNTHESIS");
			veri_file::DefineMacro(args[argidx] == "-formal" ? "FORMAL" : "SYNTHESIS");

			for (argidx++; argidx < GetSize(args) && GetSize(args[argidx]) >= 2 && args[argidx].compare(0, 2, "-D") == 0; argidx++) {
				std::string name = args[argidx].substr(2);
				if (args[argidx] == "-D") {
					if (++argidx >= GetSize(args))
						break;
					name = args[argidx];
				}
				size_t equal = name.find('=');
				if (equal != std::string::npos) {
					string value = name.substr(equal+1);
					name = name.substr(0, equal);
					veri_file::DefineMacro(name.c_str(), value.c_str());
				} else {
					veri_file::DefineMacro(name.c_str());
				}
			}

			for (auto &dir : verific_incdirs)
				veri_file::AddIncludeDir(dir.c_str());
			for (auto &dir : verific_libdirs)
				veri_file::AddYDir(dir.c_str());
			for (auto &ext : verific_libexts)
				veri_file::AddLibExt(ext.c_str());

			bool flag_lib = false;
			while (argidx < GetSize(args)) {
				if (args[argidx] == "-lib") {
					flag_lib = true;
					argidx++;
					continue;
				}
				if (args[argidx].compare(0, 1, "-") == 0) {
					cmd_error(args, argidx, "unknown option");
					goto check_error;
				}
				std::string filename = frontent_rewrite(args, argidx, tmp_files);
				file_names.Insert(strdup(filename.c_str()));
			}
			Map map(POINTER_HASH);
			add_modules_to_map(map, work, flag_lib);
			if (!veri_file::AnalyzeMultipleFiles(&file_names, verilog_mode, work.c_str(), veri_file::MFCU)) {
					verific_error_msg.clear();
					log_cmd_error("Reading Verilog/SystemVerilog sources failed.\n");
			}
			char* fn;
			int i = 0;

			FOREACH_ARRAY_ITEM(&file_names, i, fn) {
				free(fn);
			}
			set_modules_to_blackbox(map, work, flag_lib);
			verific_import_pending = true;
			goto check_error;
		}
#endif

#ifdef VERIFIC_VHDL_SUPPORT
		if (GetSize(args) > argidx && args[argidx] == "-vhdl87") {
			vhdl_file::SetDefaultLibraryPath((proc_share_dirname() + "verific/vhdl_vdbs_1987").c_str());
			bool flag_lib = false;
			argidx++;
			while (argidx < GetSize(args)) {
				if (args[argidx] == "-lib") {
					flag_lib = true;
					argidx++;
					continue;
				}
				if (args[argidx].compare(0, 1, "-") == 0) {
					cmd_error(args, argidx, "unknown option");
					goto check_error;
				}
				Map map(POINTER_HASH);
				add_units_to_map(map, work, flag_lib);
				std::string filename = frontent_rewrite(args, argidx, tmp_files);
				if (!vhdl_file::Analyze(filename.c_str(), work.c_str(), vhdl_file::VHDL_87))
					log_cmd_error("Reading `%s' in VHDL_87 mode failed.\n", filename);
				set_units_to_blackbox(map, work, flag_lib);
			}
			verific_import_pending = true;
			goto check_error;
		}

		if (GetSize(args) > argidx && args[argidx] == "-vhdl93") {
			vhdl_file::SetDefaultLibraryPath((proc_share_dirname() + "verific/vhdl_vdbs_1993").c_str());
			bool flag_lib = false;
			argidx++;
			while (argidx < GetSize(args)) {
				if (args[argidx] == "-lib") {
					flag_lib = true;
					argidx++;
					continue;
				}
				if (args[argidx].compare(0, 1, "-") == 0) {
					cmd_error(args, argidx, "unknown option");
					goto check_error;
				}
				Map map(POINTER_HASH);
				add_units_to_map(map, work, flag_lib);
				std::string filename = frontent_rewrite(args, argidx, tmp_files);
				if (!vhdl_file::Analyze(filename.c_str(), work.c_str(), vhdl_file::VHDL_93))
					log_cmd_error("Reading `%s' in VHDL_93 mode failed.\n", filename);
				set_units_to_blackbox(map, work, flag_lib);
			}
			verific_import_pending = true;
			goto check_error;
		}

		if (GetSize(args) > argidx && args[argidx] == "-vhdl2k") {
			vhdl_file::SetDefaultLibraryPath((proc_share_dirname() + "verific/vhdl_vdbs_1993").c_str());
			bool flag_lib = false;
			argidx++;
			while (argidx < GetSize(args)) {
				if (args[argidx] == "-lib") {
					flag_lib = true;
					argidx++;
					continue;
				}
				if (args[argidx].compare(0, 1, "-") == 0) {
					cmd_error(args, argidx, "unknown option");
					goto check_error;
				}
				Map map(POINTER_HASH);
				add_units_to_map(map, work, flag_lib);
				std::string filename = frontent_rewrite(args, argidx, tmp_files);
				if (!vhdl_file::Analyze(filename.c_str(), work.c_str(), vhdl_file::VHDL_2K))
					log_cmd_error("Reading `%s' in VHDL_2K mode failed.\n", filename);
				set_units_to_blackbox(map, work, flag_lib);
			}
			verific_import_pending = true;
			goto check_error;
		}

		if (GetSize(args) > argidx && (args[argidx] == "-vhdl2019")) {
			vhdl_file::SetDefaultLibraryPath((proc_share_dirname() + "verific/vhdl_vdbs_2019").c_str());
			bool flag_lib = false;
			argidx++;
			while (argidx < GetSize(args)) {
				if (args[argidx] == "-lib") {
					flag_lib = true;
					argidx++;
					continue;
				}
				if (args[argidx].compare(0, 1, "-") == 0) {
					cmd_error(args, argidx, "unknown option");
					goto check_error;
				}
				Map map(POINTER_HASH);
				add_units_to_map(map, work, flag_lib);
				std::string filename = frontent_rewrite(args, argidx, tmp_files);
				if (!vhdl_file::Analyze(filename.c_str(), work.c_str(), vhdl_file::VHDL_2019))
					log_cmd_error("Reading `%s' in VHDL_2019 mode failed.\n", filename);
				set_units_to_blackbox(map, work, flag_lib);
			}
			verific_import_pending = true;
			goto check_error;
		}

		if (GetSize(args) > argidx && (args[argidx] == "-vhdl2008" || args[argidx] == "-vhdl")) {
			vhdl_file::SetDefaultLibraryPath((proc_share_dirname() + "verific/vhdl_vdbs_2008").c_str());
			bool flag_lib = false;
			argidx++;
			while (argidx < GetSize(args)) {
				if (args[argidx] == "-lib") {
					flag_lib = true;
					argidx++;
					continue;
				}
				if (args[argidx].compare(0, 1, "-") == 0) {
					cmd_error(args, argidx, "unknown option");
					goto check_error;
				}
				Map map(POINTER_HASH);
				add_units_to_map(map, work, flag_lib);
				std::string filename = frontent_rewrite(args, argidx, tmp_files);
				if (!vhdl_file::Analyze(filename.c_str(), work.c_str(), vhdl_file::VHDL_2008))
					log_cmd_error("Reading `%s' in VHDL_2008 mode failed.\n", filename);
				set_units_to_blackbox(map, work, flag_lib);
			}
			verific_import_pending = true;
			goto check_error;
		}
#endif
#ifdef VERIFIC_EDIF_SUPPORT
		if (GetSize(args) > argidx && args[argidx] == "-edif") {
			edif_file edif;
			argidx++;
			while (argidx < GetSize(args)) {
				std::string filename = frontent_rewrite(args, argidx, tmp_files);
				if (!edif.Read(filename.c_str()))
					log_cmd_error("Reading `%s' in EDIF mode failed.\n", filename);
			}
			goto check_error;
		}
#endif
#ifdef VERIFIC_LIBERTY_SUPPORT
		if (GetSize(args) > argidx && args[argidx] == "-liberty") {
			bool flag_lib = false;
			for (argidx++; argidx < GetSize(args); argidx++) {
				if (args[argidx] == "-lib") {
					flag_lib = true;
					continue;
				}
				if (args[argidx].compare(0, 1, "-") == 0) {
					cmd_error(args, argidx, "unknown option");
					goto check_error;
				}
				break;
			}

			while (argidx < GetSize(args)) {
				std::string filename = frontent_rewrite(args, argidx, tmp_files);
				if (!synlib_file::Read(filename.c_str(), is_work_set ? work.c_str() : nullptr))
					log_cmd_error("Reading `%s' in LIBERTY mode failed.\n", filename);
				SynlibLibrary *lib = synlib_file::GetLastLibraryAnalyzed();
				if (lib && flag_lib) {
					MapIter mi ;
					Verific::Cell *c ;
					FOREACH_CELL_OF_LIBRARY(lib->GetLibrary(),mi,c) {
						MapIter ni ;
						Netlist *nl;
						FOREACH_NETLIST_OF_CELL(c, ni, nl) {
							if (nl)
								nl->MakeBlackBox();
						}
					}
				}
			}
			goto check_error;
		}
#endif
		if (argidx < GetSize(args) && args[argidx] == "-pp")
		{
			const char* filename = nullptr;
			const char* module = nullptr;
			bool mode_vhdl = false;
			for (argidx++; argidx < GetSize(args); argidx++) {
#ifdef VERIFIC_VHDL_SUPPORT
				if (args[argidx] == "-vhdl") {
					mode_vhdl = true;
					continue;
				}
#endif
				if (args[argidx] == "-verilog") {
					mode_vhdl = false;
					continue;
				}

				if (args[argidx].compare(0, 1, "-") == 0) {
					cmd_error(args, argidx, "unknown option");
					goto check_error;
				}

				if (!filename) {
					filename = args[argidx].c_str();
					continue;
				}
				if (module)
					log_cmd_error("Only one module can be specified.\n");
				module = args[argidx].c_str();
			}

			if (argidx < GetSize(args))
				cmd_error(args, argidx, "unknown option/parameter");

			if (!filename)
				log_cmd_error("Filname must be specified.\n");

			if (mode_vhdl)
#ifdef VERIFIC_VHDL_SUPPORT
				vhdl_file::PrettyPrint(filename, module, work.c_str());
#else
				goto check_error;
#endif
#ifdef VERIFIC_SYSTEMVERILOG_SUPPORT
			else
				veri_file::PrettyPrint(filename, module, work.c_str());
#endif
			goto check_error;
		}

		if (GetSize(args) > argidx && args[argidx] == "-import")
		{
			std::map<std::string,Netlist*> nl_todo, nl_done;
			bool mode_all = false, mode_gates = false, mode_keep = false;
			bool mode_nosva = false, mode_sva_continue = false;
			bool mode_names = false, mode_verific = false;
			bool mode_autocover = false, mode_fullinit = false;
			bool flatten = false, extnets = false, mode_cells = false;
			bool split_complex_ports = true;
			string dumpfile;
			string ppfile;
			Map parameters(STRING_HASH);

			for (argidx++; argidx < GetSize(args); argidx++) {
				if (args[argidx] == "-all") {
					mode_all = true;
					continue;
				}
				if (args[argidx] == "-gates") {
					mode_gates = true;
					continue;
				}
				if (args[argidx] == "-flatten") {
					flatten = true;
					continue;
				}
				if (args[argidx] == "-no-split-complex-ports") {
					split_complex_ports = false;
					continue;
				}
				if (args[argidx] == "-extnets") {
					extnets = true;
					continue;
				}
				if (args[argidx] == "-k") {
					mode_keep = true;
					continue;
				}
#ifdef VERIFIC_SYSTEMVERILOG_SUPPORT
				if (args[argidx] == "-nosva") {
					mode_nosva = true;
					continue;
				}
				if (args[argidx] == "-sva-continue-on-err") {
					mode_sva_continue = true;
					continue;
				}
				if (args[argidx] == "-L" && argidx+1 < GetSize(args)) {
					verific_sva_fsm_limit = atoi(args[++argidx].c_str());
					continue;
				}
				if (args[argidx] == "-autocover") {
					mode_autocover = true;
					continue;
				}
#endif
				if (args[argidx] == "-n") {
					mode_names = true;
					continue;
				}
				if (args[argidx] == "-fullinit") {
					mode_fullinit = true;
					continue;
				}
				if (args[argidx] == "-cells") {
					mode_cells = true;
					continue;
				}
				if (args[argidx] == "-chparam"  && argidx+2 < GetSize(args)) {
					const std::string &key = args[++argidx];
					const std::string &value = args[++argidx];
					unsigned new_insertion = parameters.Insert(key.c_str(), value.c_str(),
											   1 /* force_overwrite */);
					if (!new_insertion)
						log_warning_noprefix("-chparam %s already specified: overwriting.\n", key);
					continue;
				}
				if (args[argidx] == "-V") {
					mode_verific = true;
					continue;
				}
				if (args[argidx] == "-v") {
					verific_verbose = 1;
					continue;
				}
				if (args[argidx] == "-vv") {
					verific_verbose = 2;
					continue;
				}
				if (args[argidx] == "-d" && argidx+1 < GetSize(args)) {
					dumpfile = args[++argidx];
					continue;
				}
				if (args[argidx] == "-pp" && argidx+1 < GetSize(args)) {
					ppfile = args[++argidx];
					continue;
				}
				break;
			}

			if (argidx > GetSize(args) && args[argidx].compare(0, 1, "-") == 0)
				cmd_error(args, argidx, "unknown option");

			if ((unsigned long)verific_sva_fsm_limit >= sizeof(1ull)*8)
				log_cmd_error("-L %d: limit too large; maximum allowed value is %zu.\n", verific_sva_fsm_limit, sizeof(1ull)*8-1);

			if (already_imported)
				log_warning("Note that all Verific flags were reset to defaults after last -import.\n");

			std::set<std::string> top_mod_names;

			if (mode_all)
			{
				import_all(work.c_str(), &nl_todo, &parameters, true, ppfile);
			}
			else
			{
				if (argidx == GetSize(args))
					cmd_error(args, argidx, "No top module specified.\n");

				std::vector<std::string> tops;
				for (int i = argidx; i < GetSize(args); i++)
					tops.push_back(args[i].c_str());
				top_mod_names = import_tops(work.c_str(), &nl_todo, &parameters, true, ppfile, tops) ;
			}
			if (mode_cells) {
				log("Importing all cells.\n");
				Libset *gls = Libset::Global() ;
				MapIter it ;
				Library *l ;
				FOREACH_LIBRARY_OF_LIBSET(gls,it,l) {
					MapIter mi ;
					Verific::Cell *c ;
					FOREACH_CELL_OF_LIBRARY(l,mi,c) {
						if (!mode_verific && (l == Library::Primitives() || l == Library::Operators())) continue;
						MapIter ni ;
						if (c->NumOfNetlists() == 1) {
							c->GetFirstNetlist()->SetName("");
						}
						Netlist *nl;
						FOREACH_NETLIST_OF_CELL(c, ni, nl) {
							if (nl)
								nl_todo.emplace(nl->CellBaseName(), nl);
						}
					}
				}
			}

			if (!verific_error_msg.empty())
				goto check_error;

			if (flatten) {
				for (auto nl : nl_todo)
					nl.second->Flatten();
			}

			if (extnets) {
				VerificExtNets worker;
				for (auto nl : nl_todo)
					worker.run(nl.second);
			}

			if (split_complex_ports) {
				for (auto nl : nl_todo)
					nl.second->ChangePortBusStructures(1 /* hierarchical */);
			}

#ifdef VERIFIC_SYSTEMVERILOG_SUPPORT
			if (!dumpfile.empty()) {
				VeriWrite veri_writer;
				veri_writer.WriteFile(dumpfile.c_str(), Netlist::PresentDesign());
			}
#endif
			while (!nl_todo.empty()) {
				auto it = nl_todo.begin();
				Netlist *nl = it->second;
				if (nl_done.count(it->first) == 0) {
					VerificImporter importer(mode_gates, mode_keep, mode_nosva, mode_sva_continue,
							mode_names, mode_verific, mode_autocover, mode_fullinit);
					nl_done[it->first] = it->second;
					importer.import_netlist(design, nl, nl_todo, top_mod_names.count(nl->CellBaseName()));
				}
				nl_todo.erase(it);
			}

			verific_cleanup();
			already_imported = true;
			goto check_error;
		}

		if (argidx < GetSize(args) && args[argidx] == "-cfg")
		{
			if (argidx+1 == GetSize(args)) {
				MapIter mi;
				const char *k, *s;
				unsigned long v;
				pool<std::string> lines;
				FOREACH_MAP_ITEM(RuntimeFlags::GetVarMap(), mi, &k, &v) {
					lines.insert(stringf("%s %lu", k, v));
				}
				FOREACH_MAP_ITEM(RuntimeFlags::GetStringVarMap(), mi, &k, &s) {
					if (s == nullptr)
						lines.insert(stringf("%s NULL", k));
					else
						lines.insert(stringf("%s \"%s\"", k, s));
				}
				lines.sort();
				for (auto &line : lines)
					log("verific -cfg %s\n", line);
				goto check_error;
			}

			if (argidx+2 == GetSize(args)) {
				const char *k = args[argidx+1].c_str();
				if (RuntimeFlags::HasUnsignedVar(k)) {
					log("verific -cfg %s %lu\n", k, RuntimeFlags::GetVar(k));
					goto check_error;
				}
				if (RuntimeFlags::HasStringVar(k)) {
					const char *s = RuntimeFlags::GetStringVar(k);
					if (s == nullptr)
						log("verific -cfg %s NULL\n", k);
					else
						log("verific -cfg %s \"%s\"\n", k, s);
					goto check_error;
				}
				log_cmd_error("Can't find Verific Runtime flag '%s'.\n", k);
			}

			if (argidx+3 == GetSize(args)) {
				const auto &k = args[argidx+1], &v = args[argidx+2];
				if (v == "NULL") {
					RuntimeFlags::SetStringVar(k.c_str(), nullptr);
					goto check_error;
				}
				if (v[0] == '"') {
					std::string s = v.substr(1, GetSize(v)-2);
					RuntimeFlags::SetStringVar(k.c_str(), s.c_str());
					goto check_error;
				}
				char *endptr;
				unsigned long n = strtol(v.c_str(), &endptr, 0);
				if (*endptr == 0) {
					RuntimeFlags::SetVar(k.c_str(), n);
					goto check_error;
				}
			}
		}
#ifdef YOSYSHQ_VERIFIC_EXTENSIONS
		if (VerificExtensions::Execute(args, argidx, work, 
			[this](const std::vector<std::string> &args, size_t argidx, std::string msg)
				{ cmd_error(args, argidx, msg); } )) {
			goto check_error;
		}
#endif	

		cmd_error(args, argidx, "Missing or unsupported mode parameter.\n");

	check_error:
		if (tmp_files.size()) {
			log("Removing temp files.\n");
			for(auto &fn : tmp_files) {
				remove(fn.c_str());
			}
		}

		if (!verific_error_msg.empty())
			log_error("%s\n", verific_error_msg);

	}
#else /* YOSYS_ENABLE_VERIFIC */
	void execute(std::vector<std::string>, RTLIL::Design *) override {
		log_cmd_error("This version of Yosys is built without Verific support.\n"
				"\n"
				"Use YosysHQ Tabby CAD Suite if you need Yosys+Verific.\n"
				"https://www.yosyshq.com/\n"
				"\n"
				"Contact office@yosyshq.com for free evaluation\n"
				"binaries of YosysHQ Tabby CAD Suite.\n");
	}
#endif
} VerificPass;

struct ReadPass : public Pass {
	ReadPass() : Pass("read", "load HDL designs") { }
	void help() override
	{
		//   |---v---|---v---|---v---|---v---|---v---|---v---|---v---|---v---|---v---|---v---|
		log("\n");
		log("    read {-vlog95|-vlog2k|-sv2005|-sv2009|-sv2012|-sv|-formal} <verilog-file>..\n");
		log("\n");
		log("Load the specified Verilog/SystemVerilog files. (Full SystemVerilog support\n");
		log("is only available via Verific.)\n");
		log("\n");
		log("Additional -D<macro>[=<value>] options may be added after the option indicating\n");
		log("the language version (and before file names) to set additional verilog defines.\n");
		log("\n");
		log("\n");
#ifdef VERIFIC_VHDL_SUPPORT
		log("    read {-vhdl87|-vhdl93|-vhdl2k|-vhdl2008|-vhdl2019|-vhdl} <vhdl-file>..\n");
		log("\n");
		log("Load the specified VHDL files. (Requires Verific.)\n");
		log("\n");
		log("\n");
#endif
#ifdef VERIFIC_EDIF_SUPPORT
		log("    read {-edif} <edif-file>..\n");
		log("\n");
		log("Load the specified EDIF files. (Requires Verific.)\n");
		log("\n");
		log("\n");
#endif
		log("    read {-liberty} <liberty-file>..\n");
		log("\n");
		log("Load the specified Liberty files.\n");
		log("\n");
		log("    -lib\n");
		log("        only create empty blackbox modules\n");
		log("\n");
		log("\n");
		log("    read {-f|-F} <command-file>\n");
		log("\n");
		log("Load and execute the specified command file.\n");
		log("Check verific command for more information about supported commands in file.\n");
		log("\n");
		log("\n");
		log("    read -define <macro>[=<value>]..\n");
		log("\n");
		log("Set global Verilog/SystemVerilog defines.\n");
		log("\n");
		log("\n");
		log("    read -undef <macro>..\n");
		log("\n");
		log("Unset global Verilog/SystemVerilog defines.\n");
		log("\n");
		log("\n");
		log("    read -incdir <directory>\n");
		log("\n");
		log("Add directory to global Verilog/SystemVerilog include directories.\n");
		log("\n");
		log("\n");
		log("    read -verific\n");
		log("    read -noverific\n");
		log("\n");
		log("Subsequent calls to 'read' will either use or not use Verific. Calling 'read'\n");
		log("with -verific will result in an error on Yosys binaries that are built without\n");
		log("Verific support. The default is to use Verific if it is available.\n");
		log("\n");
	}
	void execute(std::vector<std::string> args, RTLIL::Design *design) override
	{
#ifdef YOSYS_ENABLE_VERIFIC
		static bool verific_available = !check_noverific_env();
#else
		static bool verific_available = false;
#endif
		static bool use_verific = verific_available;

		if (args.size() < 2 || args[1][0] != '-')
			cmd_error(args, 1, "Missing mode parameter.\n");

		if (args[1] == "-verific" || args[1] == "-noverific") {
			if (args.size() != 2)
				cmd_error(args, 1, "Additional arguments to -verific/-noverific.\n");
			if (args[1] == "-verific") {
				if (!verific_available)
					cmd_error(args, 1, "This version of Yosys is built without Verific support.\n");
				use_verific = true;
			} else {
				use_verific = false;
			}
			return;
		}

		if (args.size() < 3)
			cmd_error(args, 3, "Missing file name parameter.\n");

		if (args[1] == "-vlog95" || args[1] == "-vlog2k") {
			if (use_verific) {
				args[0] = "verific";
			} else {
				args[0] = "read_verilog";
				args[1] = "-defer";
			}
			Pass::call(design, args);
			return;
		}

		if (args[1] == "-sv2005" || args[1] == "-sv2009" || args[1] == "-sv2012" || args[1] == "-sv" || args[1] == "-formal") {
			if (use_verific) {
				args[0] = "verific";
			} else {
				args[0] = "read_verilog";
				if (args[1] == "-formal")
					args.insert(args.begin()+1, std::string());
				args[1] = "-sv";
				args.insert(args.begin()+1, "-defer");
			}
			Pass::call(design, args);
			return;
		}

#ifdef VERIFIC_VHDL_SUPPORT
		if (args[1] == "-vhdl87" || args[1] == "-vhdl93" || args[1] == "-vhdl2k" || args[1] == "-vhdl2008" || args[1] == "-vhdl2019" || args[1] == "-vhdl") {
			if (use_verific) {
				args[0] = "verific";
				Pass::call(design, args);
			} else {
				cmd_error(args, 1, "This version of Yosys is built without Verific support.\n");
			}
			return;
		}
#endif
#ifdef VERIFIC_EDIF_SUPPORT
		if (args[1] == "-edif") {
			if (use_verific) {
				args[0] = "verific";
				Pass::call(design, args);
			} else {
				cmd_error(args, 1, "This version of Yosys is built without Verific support.\n");
			}
			return;
		}
#endif
		if (args[1] == "-liberty") {
			if (use_verific) {
				args[0] = "verific";
			} else {
				args[0] = "read_liberty";
			}
			Pass::call(design, args);
			return;
		}
		if (args[1] == "-f" || args[1] == "-F") {
			if (use_verific) {
				args[0] = "verific";
			} else {
#if !defined(__wasm)
				args[0] = "read_verilog_file_list";
#else
				cmd_error(args, 1, "Command files are not supported on this platform.\n");
#endif
			}
			Pass::call(design, args);
			return;
		}

		if (args[1] == "-define") {
			if (use_verific) {
				args[0] = "verific";
				args[1] = "-vlog-define";
				Pass::call(design, args);
			}
			args[0] = "verilog_defines";
			args.erase(args.begin()+1, args.begin()+2);
			for (int i = 1; i < GetSize(args); i++)
				args[i] = "-D" + args[i];
			Pass::call(design, args);
			return;
		}

		if (args[1] == "-undef") {
			if (use_verific) {
				args[0] = "verific";
				args[1] = "-vlog-undef";
				Pass::call(design, args);
			}
			args[0] = "verilog_defines";
			args.erase(args.begin()+1, args.begin()+2);
			for (int i = 1; i < GetSize(args); i++)
				args[i] = "-U" + args[i];
			Pass::call(design, args);
			return;
		}

		if (args[1] == "-incdir") {
			if (use_verific) {
				args[0] = "verific";
				args[1] = "-vlog-incdir";
				Pass::call(design, args);
			}
			args[0] = "verilog_defaults";
			args[1] = "-add";
			for (int i = 2; i < GetSize(args); i++)
				args[i] = "-I" + args[i];
			Pass::call(design, args);
			return;
		}

		cmd_error(args, 1, "Missing or unsupported mode parameter.\n");
	}
} ReadPass;

PRIVATE_NAMESPACE_END<|MERGE_RESOLUTION|>--- conflicted
+++ resolved
@@ -135,13 +135,13 @@
 
 	if (log_verific_callback) {
 		string full_message = stringf("%s%s\n", message_prefix, message);
-#ifdef VERIFIC_LINEFILE_INCLUDES_COLUMNS 
-		log_verific_callback(int(msg_type), message_id, LineFile::GetFileName(linefile), 
-			linefile ? linefile->GetLeftLine() : 0, linefile ? linefile->GetLeftCol() : 0, 
+#ifdef VERIFIC_LINEFILE_INCLUDES_COLUMNS
+		log_verific_callback(int(msg_type), message_id, LineFile::GetFileName(linefile),
+			linefile ? linefile->GetLeftLine() : 0, linefile ? linefile->GetLeftCol() : 0,
 			linefile ? linefile->GetRightLine() : 0, linefile ? linefile->GetRightCol() : 0, full_message.c_str());
 #else
-		log_verific_callback(int(msg_type), message_id, LineFile::GetFileName(linefile), 
-			linefile ? LineFile::GetLineNo(linefile) : 0, 0, 
+		log_verific_callback(int(msg_type), message_id, LineFile::GetFileName(linefile),
+			linefile ? LineFile::GetLineNo(linefile) : 0, 0,
 			linefile ? LineFile::GetLineNo(linefile) : 0, 0, full_message.c_str());
 #endif
 	} else {
@@ -332,7 +332,7 @@
 		bool isBinary = std::all_of(data.begin(), data.end(), [](char c) {return c=='1' || c=='0'; });
 		if (isBinary)
 			c = RTLIL::Const::from_string(data);
-		else 
+		else
 			c = RTLIL::Const(data);
 	} else if (val.size()==3 && val[0]=='\'' && val.back()=='\'') {
 		c = RTLIL::Const::from_string(val.substr(1,val.size()-2));
@@ -422,7 +422,7 @@
 	// SystemVerilog
 	if (type_name && strcmp(type_name, "real")==0) {
 		return extract_real_value(val);
-	} else 
+	} else
 		return extract_verilog_const(value, allow_string, output_signed);
 }
 
@@ -444,19 +444,8 @@
 	MapIter mi;
 	Att *attr;
 
-<<<<<<< HEAD
-#ifdef VERIFIC_LINEFILE_INCLUDES_COLUMNS 
-	if (obj->Linefile()) {
-		attributes[ID::src] = stringf("%s:%d.%d-%d.%d", LineFile::GetFileName(obj->Linefile()), obj->Linefile()->GetLeftLine(), obj->Linefile()->GetLeftCol(), obj->Linefile()->GetRightLine(), obj->Linefile()->GetRightCol());
-	}
-#else
-	if (obj->Linefile())
-		attributes[ID::src] = stringf("%s:%d", LineFile::GetFileName(obj->Linefile()), LineFile::GetLineNo(obj->Linefile()));
-#endif
-=======
 	if (obj->Linefile())
 		attributes[ID::src] = format_src_location(obj);
->>>>>>> d6b9158f
 
 	FOREACH_ATTRIBUTE(obj, mi, attr) {
 		if (attr->Key()[0] == ' ' || attr->Value() == nullptr)
@@ -1303,7 +1292,7 @@
 			for (unsigned j = 0 ; j < selector->GetNumConditions(i) ; ++j) {
 				Array left_bound, right_bound ;
 				selector->GetCondition(i, j, &left_bound, &right_bound);
-			
+
 				SigSpec sel_left = sig_select_values.extract(offset_select, select_width);
 				offset_select += select_width;
 
@@ -1578,7 +1567,7 @@
 		char *architecture_name = name_space.ReName(nl->Name()) ;
 		module->set_string_attribute(ID(architecture), (architecture_name) ? architecture_name : nl->Name());
 	}
-#endif	
+#endif
 	const char *param_name ;
 	const char *param_value ;
 	MapIter mi;
@@ -2835,13 +2824,13 @@
 void restore_blackbox_msg_state()
 {
 #ifdef VERIFIC_SYSTEMVERILOG_SUPPORT
-	Message::ClearMessageType("VERI-1063") ; 
+	Message::ClearMessageType("VERI-1063") ;
 	if (Message::GetMessageType("VERI-1063")!=prev_1063)
 		Message::SetMessageType("VERI-1063", prev_1063);
 #endif
 #ifdef VERIFIC_VHDL_SUPPORT
-	Message::ClearMessageType("VHDL-1240") ; 
-	Message::ClearMessageType("VHDL-1241") ; 
+	Message::ClearMessageType("VHDL-1240") ;
+	Message::ClearMessageType("VHDL-1241") ;
 	if (Message::GetMessageType("VHDL-1240")!=prev_1240)
 		Message::SetMessageType("VHDL-1240", prev_1240);
 	if (Message::GetMessageType("VHDL-1241")!=prev_1241)
@@ -3439,7 +3428,7 @@
 		log("\n");
 #if defined(YOSYS_ENABLE_VERIFIC) and defined(YOSYSHQ_VERIFIC_EXTENSIONS)
 		VerificExtensions::Help();
-#endif	
+#endif
 		log("Use YosysHQ Tabby CAD Suite if you need Yosys+Verific.\n");
 		log("https://www.yosyshq.com/\n");
 		log("\n");
@@ -3495,7 +3484,7 @@
 		VhdlPrimaryUnit *unit ;
 		if (!flag_lib) return;
 		VhdlLibrary *vhdl_lib = vhdl_file::GetLibrary(work.c_str(), 1);
-		if (vhdl_lib) {					
+		if (vhdl_lib) {
 			FOREACH_VHDL_PRIMARY_UNIT(vhdl_lib, mi, unit) {
 				if (!unit) continue;
 				map.Insert(unit,unit);
@@ -3527,7 +3516,7 @@
 		VeriModule *veri_module ;
 		if (!flag_lib) return;
 		VeriLibrary *veri_lib = veri_file::GetLibrary(work.c_str(), 1);
-		if (veri_lib) {					
+		if (veri_lib) {
 			FOREACH_VERILOG_MODULE_IN_LIBRARY(veri_lib, mi, veri_module) {
 				if (!veri_module) continue;
 				map.Insert(veri_module,veri_module);
@@ -4525,12 +4514,12 @@
 			}
 		}
 #ifdef YOSYSHQ_VERIFIC_EXTENSIONS
-		if (VerificExtensions::Execute(args, argidx, work, 
+		if (VerificExtensions::Execute(args, argidx, work,
 			[this](const std::vector<std::string> &args, size_t argidx, std::string msg)
 				{ cmd_error(args, argidx, msg); } )) {
 			goto check_error;
 		}
-#endif	
+#endif
 
 		cmd_error(args, argidx, "Missing or unsupported mode parameter.\n");
 
