--- conflicted
+++ resolved
@@ -1026,23 +1026,6 @@
 clean-unit-test:
 	@$(MAKE) -C $(UNITESTPATH) clean
 
-<<<<<<< HEAD
-ifeq ($(ENABLE_PYOSYS),1)
-wheel: $(TARGETS) $(EXTRA_TARGETS)
-	$(PYTHON_EXECUTABLE) -m pip wheel .
-
-install-wheel: wheel
-	$(PYTHON_EXECUTABLE) -m pip install pyosys-$(YOSYS_VER)-*.whl --force-reinstall
-else
-wheel:
-	$(error Pyosys is not enabled. Set ENABLE_PYOSYS=1 to enable it.)
-
-install-wheel:
-	$(error Pyosys is not enabled. Set ENABLE_PYOSYS=1 to enable it.)
-endif
-
-=======
->>>>>>> 1788ffca
 install: $(TARGETS) $(EXTRA_TARGETS)
 	$(INSTALL_SUDO) mkdir -p $(DESTDIR)$(BINDIR)
 	$(INSTALL_SUDO) cp $(filter-out libyosys.so,$(TARGETS)) $(DESTDIR)$(BINDIR)
