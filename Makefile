--- conflicted
+++ resolved
@@ -192,12 +192,8 @@
 # back to calling git directly.
 TARBALL_GIT_REV := $(shell cat $(YOSYS_SRC)/.gitcommit)
 ifneq ($(findstring Format:,$(TARBALL_GIT_REV)),)
-<<<<<<< HEAD
 GIT_REV := $(shell cd .. && git rev-parse --short=9 HEAD || echo UNKNOWN)
-=======
-GIT_REV := $(shell GIT_DIR=$(YOSYS_SRC)/.git git rev-parse --short=9 HEAD || echo UNKNOWN)
-GIT_DIRTY := $(shell GIT_DIR=$(YOSYS_SRC)/.git git diff --exit-code --quiet 2>/dev/null; if [ $$? -ne 0 ]; then echo "-dirty"; fi)
->>>>>>> 64a933d7
+GIT_DIRTY := $(shell cd .. && git diff --exit-code --quiet 2>/dev/null; if [ $$? -ne 0 ]; then echo "-dirty"; fi)
 else
 GIT_REV := $(TARBALL_GIT_REV)
 GIT_DIRTY := ""
@@ -851,14 +847,9 @@
 	$(Q) mkdir -p $(dir $@)
 	$(P) $(CXX) -o $@ -c $(CPPFLAGS) $(CXXFLAGS) $<
 
-<<<<<<< HEAD
-YOSYS_VER_STR := Preqorsor $(YOSYS_VER) (git sha1 $(GIT_REV), $(notdir $(CXX)) $(shell \
-		$(CXX) --version | tr ' ()' '\n' | grep '^[0-9]' | head -n1) $(filter -f% -m% -O% -DNDEBUG,$(CXXFLAGS)))
-=======
 YOSYS_GIT_STR := $(GIT_REV)$(GIT_DIRTY)
 YOSYS_COMPILER := $(notdir $(CXX)) $(shell $(CXX) --version | tr ' ()' '\n' | grep '^[0-9]' | head -n1) $(filter -f% -m% -O% -DNDEBUG,$(CXXFLAGS))
-YOSYS_VER_STR := Yosys $(YOSYS_VER) (git sha1 $(YOSYS_GIT_STR), $(YOSYS_COMPILER))
->>>>>>> 64a933d7
+YOSYS_VER_STR := Preqorsor $(YOSYS_VER) (git sha1 $(YOSYS_GIT_STR), $(YOSYS_COMPILER))
 
 kernel/version_$(GIT_REV).cc: $(YOSYS_SRC)/Makefile
 	$(P) rm -f kernel/version_*.o kernel/version_*.d kernel/version_*.cc
