--- conflicted
+++ resolved
@@ -161,11 +161,7 @@
 CXXFLAGS += -D_DEFAULT_SOURCE
 endif
 
-<<<<<<< HEAD
-YOSYS_VER := 0.46+32
-=======
 YOSYS_VER := 0.46+107
->>>>>>> 01dc9295
 
 # Note: We arrange for .gitcommit to contain the (short) commit hash in
 # tarballs generated with git-archive(1) using .gitattributes. The git repo
