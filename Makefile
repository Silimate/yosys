--- conflicted
+++ resolved
@@ -124,16 +124,15 @@
 STRIP ?= strip
 AWK ?= awk
 
-<<<<<<< HEAD
 ifeq ($(OS), Linux)
 LIBS += -ldw                  # SILIMATE: support for backward-cpp
 CXXFLAGS += -I/usr/include/libdwarf/ -DBACKWARD_HAS_DW # SILIMATE: support for backward-cpp
-=======
+endif
+
 ifneq ($(shell :; command -v rsync),)
 RSYNC_CP ?= rsync -rc
 else
 RSYNC_CP ?= cp -ru
->>>>>>> b9131853
 endif
 
 ifeq ($(OS), Darwin)
