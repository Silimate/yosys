## user config
/Makefile.conf

## build artifacts
# compiler intermediate files
*.o
*.d
*.dwo
*.gch
*.gcda
*.gcno
*.err
*.log
*.tmp
*.whl
*~
__pycache__
/.cache
/.cproject
/.project
/.settings
/qtcreator.files
/qtcreator.includes
/qtcreator.config
/qtcreator.creator
/qtcreator.creator.user
/compile_commands.json
/coverage.info
/coverage_html
/Makefile.conf
/Brewfile.lock.json
/viz.js
*.so.dSYM/

# compiler output files
/kernel/version_*.cc
/share
/yosys
/yosys.exe
/yosys.js
/yosys.wasm
/yosys-abc
/yosys-abc.exe
/yosys-config
/yosys-smtbmc
/yosys-smtbmc.exe
/yosys-smtbmc-script.py
/yosys-witness
/yosys-witness.exe
/yosys-witness-script.py
/yosys-filterlib
/yosys-filterlib.exe
/yosys-win32-mxebin-*
/yosys-win32-vcxsrc-*
/yosysjs-*
/libyosys.so

# build directories
/tests/unit/bintest/
/tests/unit/objtest/
/tests/ystests
/tests/arch/quicklogic/pp3/run-test.mk
/tests/arch/quicklogic/qlf_k6n10f/run-test.mk
/tests/verilog/roundtrip_proc_1.v
/tests/verilog/roundtrip_proc_2.v
/build
/result
/dist

# pyosys
/kernel/*.pyh
/kernel/python_wrappers.cc
/boost
/ffi
<<<<<<< HEAD
/doxygen
=======
/bison
>>>>>>> 65109822
/venv
/*.whl
/*.egg-info

# yosysjs dependency
/viz.js

# other
/coverage.info
/coverage_html


# these really belong in global gitignore since they're not specific to this project but rather to user tool choice
# but too many people don't have a global gitignore configured:
# https://docs.github.com/en/get-started/git-basics/ignoring-files#configuring-ignored-files-for-all-repositories-on-your-computer
__pycache__
*~
.*.swp
/.cache
/.vscode
/.cproject
/.project
/.settings
/qtcreator.files
/qtcreator.includes
/qtcreator.config
/qtcreator.creator
/qtcreator.creator.user
/compile_commands.json<|MERGE_RESOLUTION|>--- conflicted
+++ resolved
@@ -72,11 +72,8 @@
 /kernel/python_wrappers.cc
 /boost
 /ffi
-<<<<<<< HEAD
 /doxygen
-=======
 /bison
->>>>>>> 65109822
 /venv
 /*.whl
 /*.egg-info
