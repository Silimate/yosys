--- conflicted
+++ resolved
@@ -2,8 +2,4 @@
 set -eu
 source ../gen-tests-makefile.sh
 generate_mk --yosys-scripts --bash
-<<<<<<< HEAD
-echo "$(echo 'export ASAN_OPTIONS=halt_on_error=0'; cat run-test.mk)" > run-test.mk
-=======
-{ echo 'export ASAN_OPTIONS=halt_on_error=0'; cat run-test.mk; } > run-test.mk.tmp && mv run-test.mk.tmp run-test.mk
->>>>>>> 64a933d7
+{ echo 'export ASAN_OPTIONS=halt_on_error=0'; cat run-test.mk; } > run-test.mk.tmp && mv run-test.mk.tmp run-test.mk