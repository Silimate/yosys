--- conflicted
+++ resolved
@@ -44,20 +44,7 @@
 
 IdString concat_name(RTLIL::Cell *cell, IdString const &object_name, const std::string &separator = ".")
 {
-<<<<<<< HEAD
 	return stringf("%s%s%s", cell->name.c_str(), separator.c_str(), object_name.c_str() + 1);
-=======
-	std::string_view object_name_view(object_name.c_str());
-	if (object_name_view[0] == '\\'){
-		return concat_views(cell->name.c_str(), separator, object_name_view.substr(1));
-	}
-
-	constexpr std::string_view prefix = "$flatten";
-	if (object_name_view.substr(0, prefix.size()) == prefix){
-		object_name_view.remove_prefix(prefix.size());
-	}
-	return concat_views(prefix, cell->name.c_str(), separator, object_name_view);
->>>>>>> 262b00d5
 }
 
 template<class T>
