/*
 *  yosys -- Yosys Open SYnthesis Suite
 *
 *  Copyright (C) 2017 Robert Ou <rqou@robertou.com>
 *
 *  Permission to use, copy, modify, and/or distribute this software for any
 *  purpose with or without fee is hereby granted, provided that the above
 *  copyright notice and this permission notice appear in all copies.
 *
 *  THE SOFTWARE IS PROVIDED "AS IS" AND THE AUTHOR DISCLAIMS ALL WARRANTIES
 *  WITH REGARD TO THIS SOFTWARE INCLUDING ALL IMPLIED WARRANTIES OF
 *  MERCHANTABILITY AND FITNESS. IN NO EVENT SHALL THE AUTHOR BE LIABLE FOR
 *  ANY SPECIAL, DIRECT, INDIRECT, OR CONSEQUENTIAL DAMAGES OR ANY DAMAGES
 *  WHATSOEVER RESULTING FROM LOSS OF USE, DATA OR PROFITS, WHETHER IN AN
 *  ACTION OF CONTRACT, NEGLIGENCE OR OTHER TORTIOUS ACTION, ARISING OUT OF
 *  OR IN CONNECTION WITH THE USE OR PERFORMANCE OF THIS SOFTWARE.
 *
 */

#include "kernel/yosys.h"
#include "kernel/sigtools.h"
#include <deque>

USING_YOSYS_NAMESPACE
PRIVATE_NAMESPACE_BEGIN

struct ExtractReducePass : public Pass
{
	enum GateType {
		And,
		Or,
		Xor,
		Mux
	};

	ExtractReducePass() : Pass("extract_reduce", "converts gate chains into $reduce_*/$pmux cells") { }

	void help() override
	{
		//   |---v---|---v---|---v---|---v---|---v---|---v---|---v---|---v---|---v---|---v---|
		log("\n");
		log("    extract_reduce [options] [selection]\n");
		log("\n");
		log("converts gate chains into $reduce_* cells\n");
		log("\n");
		log("This command finds chains of $_AND_, $_OR_, and $_XOR_ cells and replaces them\n");
		log("with their corresponding $reduce_* cells. Because this command only operates on\n");
		log("these cell types, it is recommended to map the design to only these cell types\n");
		log("using the `abc -g` command. Note that, in some cases, it may be more effective\n");
		log("to map the design to only $_AND_ cells, run extract_reduce, map the remaining\n");
		log("parts of the design to AND/OR/XOR cells, and run extract_reduce a second time.\n");
		log("\n");
		log("Silimate has modified this pass to support word-level cells ($and, $or, \n");
		log("and $xor) as well as the single-bit cells ($_AND_, $_OR_, and $_XOR_).\n");
		log("Mux cells ($mux, $_MUX_) can also be reduced to $pmux cells with the mods.\n");
		log("\n");
		log("    -allow-off-chain\n");
		log("        Allows matching of cells that have loads outside the chain. These cells\n");
		log("        will be replicated and folded into the $reduce_* cell, but the original\n");
		log("        cell will remain, driving its original loads.\n");
		log("\n");
		log("    -mux-only\n");
		log("        Only reduce $mux cells to $pmux cells, ignore other cell types.\n");
		log("\n");
		log("    -no-mux\n");
		log("        Do not reduce $mux cells to $pmux cells, only reduce other cell types.\n");
		log("\n");
		log("    -assume-excl\n");
		log("        Assume that $mux select signals are exclusive. Will result in logical\n");
		log("        inequivalence if this assumption is incorrect.\n");
		log("\n");
	}

	inline bool IsSingleBit(Cell* cell)
	{
		return (cell->hasParam(ID::WIDTH) && cell->getParam(ID::WIDTH).as_int() == 1) ||
					 (cell->hasParam(ID::A_WIDTH) &&
						cell->getParam(ID::A_WIDTH).as_int() == 1 &&
		        cell->getParam(ID::B_WIDTH).as_int() == 1 &&
					  cell->getParam(ID::Y_WIDTH).as_int() == 1);
	}

	inline bool IsRightType(Cell* cell, GateType gt)
	{
		return (cell->type == ID($_AND_) && gt == GateType::And) ||
				(cell->type == ID($_OR_) && gt == GateType::Or) ||
				(cell->type == ID($_XOR_) && gt == GateType::Xor) ||
				(cell->type == ID($_MUX_) && gt == GateType::Mux) ||
				(cell->type == ID($and) && IsSingleBit(cell) && gt == GateType::And) ||
				(cell->type == ID($or) && IsSingleBit(cell) && gt == GateType::Or) ||
				(cell->type == ID($xor) && IsSingleBit(cell) && gt == GateType::Xor) ||
				(cell->type == ID($mux) && IsSingleBit(cell) && gt == GateType::Mux);
	}

	void execute(std::vector<std::string> args, RTLIL::Design *design) override
	{
		log_header(design, "Executing EXTRACT_REDUCE pass.\n");
		log_push();

		size_t argidx;
		bool allow_off_chain = false, mux_only = false, no_mux = false, assume_excl = false;
		for (argidx = 1; argidx < args.size(); argidx++)
		{
			if (args[argidx] == "-allow-off-chain")
			{
				allow_off_chain = true;
				continue;
			}
			if (args[argidx] == "-mux-only")
			{
				mux_only = true;
				continue;
			}
			if (args[argidx] == "-no-mux")
			{
				no_mux = true;
				continue;
			}
			if (args[argidx] == "-assume-excl")
			{
				assume_excl = true;
				continue;
			}
			break;
		}
		extra_args(args, argidx, design);

		for (auto module : design->selected_modules())
		{
			SigMap sigmap(module);

			// Index all of the nets in the module
			dict<SigBit, Cell*> sig_to_driver;
			dict<SigBit, pool<Cell*>> sig_to_sink;
			for (auto cell : module->selected_cells())
			{
				for (auto &conn : cell->connections())
				{
					if (cell->output(conn.first))
						for (auto bit : sigmap(conn.second))
							sig_to_driver[bit] = cell;

					if (cell->input(conn.first))
					{
						for (auto bit : sigmap(conn.second))
						{
							if (sig_to_sink.count(bit) == 0)
								sig_to_sink[bit] = pool<Cell*>();
							sig_to_sink[bit].insert(cell);
						}
					}
				}
			}

			// Need to check if any wires connect to module ports
			pool<SigBit> port_sigs;
			for (auto wire : module->selected_wires())
				if (wire->port_input || wire->port_output)
					for (auto bit : sigmap(wire))
						port_sigs.insert(bit);

			// Actual logic starts here
			pool<Cell*> consumed_cells;
			for (auto cell : module->selected_cells())
			{
				if (consumed_cells.count(cell))
					continue;

				GateType gt;

				if (cell->type == ID($_AND_))
					gt = GateType::And;
				else if (cell->type == ID($_OR_))
					gt = GateType::Or;
				else if (cell->type == ID($_XOR_))
					gt = GateType::Xor;
				else if (cell->type == ID($_MUX_))
					gt = GateType::Mux;
				else if (cell->type == ID($and) && IsSingleBit(cell))
					gt = GateType::And;
				else if (cell->type == ID($or) && IsSingleBit(cell))
					gt = GateType::Or;
				else if (cell->type == ID($xor) && IsSingleBit(cell))
					gt = GateType::Xor;
				else if (cell->type == ID($mux) && IsSingleBit(cell))
					gt = GateType::Mux;
				else
					continue;

<<<<<<< HEAD
				if (mux_only && gt != GateType::Mux)
					continue;

				if (no_mux && gt == GateType::Mux)
					continue;

				log_debug("Working on cell %s...\n", cell->name.c_str());
=======
				log("Working on cell %s...\n", cell->name);
>>>>>>> fa02d71f

				// If looking for a single chain, follow linearly to the sink
				pool<Cell*> sinks;
				if(!allow_off_chain)
				{
					Cell* head_cell = cell;
					Cell* x = cell;
					while (true)
					{
						if(!IsRightType(x, gt))
							break;

						head_cell = x;

						auto y = sigmap(x->getPort(ID::Y));
						log_assert(y.size() == 1);

						// Should only continue if there is one fanout back into a cell (not to a port)
						if (sig_to_sink[y].size() != 1 || port_sigs.count(y))
							break;

						x = *sig_to_sink[y].begin();
					}

					sinks.insert(head_cell);
				}

				//If off-chain loads are allowed, we have to do a wider traversal to see what the longest chain is
				else
				{
					//BFS, following all chains until they hit a cell of a different type
					//Pick the longest one
					auto y = sigmap(cell->getPort(ID::Y));
					pool<Cell*> current_loads = sig_to_sink[y];
					pool<Cell*> next_loads;

					while(!current_loads.empty())
					{
						//Find each sink and see what they are
						for(auto x : current_loads)
						{
							//Not one of our gates? Don't follow any further
							//(but add the originating cell to the list of sinks)
							if(!IsRightType(x, gt))
							{
								sinks.insert(cell);
								continue;
							}

							auto xy = sigmap(x->getPort(ID::Y));

							//If this signal drives a port, add it to the sinks
							//(even though it may not be the end of a chain)
							if(port_sigs.count(xy) && !consumed_cells.count(x))
								sinks.insert(x);

							//It's a match, search everything out from it
							auto& next = sig_to_sink[xy];
							for(auto z : next)
								next_loads.insert(z);
						}

						//If we couldn't find any downstream loads, stop.
						//Create a reduction for each of the max-length chains we found
						if(next_loads.empty())
						{
							for(auto s : current_loads)
							{
								//Not one of our gates? Don't follow any further
								if(!IsRightType(s, gt))
									continue;

								sinks.insert(s);
							}
							break;
						}

						//Otherwise, continue down the chain
						current_loads = next_loads;
						next_loads.clear();
					}
				}

				//We have our list, go act on it
				for(auto head_cell : sinks)
				{
<<<<<<< HEAD
					log_debug("  Head cell is %s\n", head_cell->name.c_str());
=======
					log("  Head cell is %s\n", head_cell->name);
>>>>>>> fa02d71f

					//Avoid duplication if we already were covered
					if(consumed_cells.count(head_cell))
						continue;

					dict<SigBit, int> sources;
					dict<SigBit, int> sels;
					int inner_cells = 0;
					std::deque<std::pair<Cell*, SigBit>> bfs_queue = {{head_cell, State::S1}};
					std::set<Cell*> seen_set = {};
					while (bfs_queue.size())
					{
						auto bfs_item = bfs_queue.front();
						bfs_queue.pop_front();

						Cell* x = bfs_item.first;
						SigBit excl = bfs_item.second;

						for (auto port: {ID::B, ID::A}) {
							auto bit = sigmap(x->getPort(port)[0]);

							bool sink_single = sig_to_sink[bit].size() == 1 && !port_sigs.count(bit);

							Cell* drv = sig_to_driver[bit];
							bool drv_ok = drv && IsRightType(drv, gt) && !consumed_cells.count(drv) && !seen_set.count(drv);
							seen_set.insert(drv);

							SigBit s_port;
							SigBit sel_sig;
							if (gt == GateType::Mux) {
								s_port = sigmap(x->getPort(ID::S)[0]);
								if (port == ID::A)
									sel_sig = module->Not(NEW_ID2_SUFFIX("not"), s_port, false, x->get_src_attribute());
								else
									sel_sig = module->Buf(NEW_ID2_SUFFIX("buf"), s_port, false, x->get_src_attribute());
							}

							if (drv_ok && (allow_off_chain || sink_single)) {
								inner_cells++;
								if (gt == GateType::Mux && !assume_excl) { // if not assuming exclusivity, add to excl signal
									SigBit sel_sig_inv = (port == ID::A) ? module->Not(NEW_ID2_SUFFIX("not"), s_port, false, x->get_src_attribute())[0] : s_port;
									bfs_queue.push_back({drv, module->And(NEW_ID2_SUFFIX("excl_and"), sel_sig_inv, excl, false, x->get_src_attribute())});
								} else { // otherwise, just use the drv signal and don't worry about exclusivity
									bfs_queue.push_back({drv, excl});
								}
							} else {
								sources[module->Buf(NEW_ID2_SUFFIX("buf"), bit, false, x->get_src_attribute())]++;
								if (gt == GateType::Mux) {
									if (assume_excl) // if assuming exclusivity, just use select signal
										sels[sel_sig]++;
									else // enforce exclusivity by ANDing with excl signal
										sels[module->And(NEW_ID2_SUFFIX("selex_and"), sel_sig, excl)]++;
								}
							}
						}
					}

					if (inner_cells)
					{
						// Worth it to create reduce cell
						log_debug("Creating reduce_* cell for %s (%s) in %s\n", head_cell->name.c_str(), head_cell->type.c_str(), module->name.c_str());

						SigBit output = sigmap(head_cell->getPort(ID::Y)[0]);

						SigSpec input, sel;
						for (auto it : sources) {
							bool cond;
							if (head_cell->type == ID($_XOR_) || head_cell->type == ID($xor))
								cond = it.second & 1;
							else
								cond = it.second != 0;
							if (cond || head_cell->hasPort(ID::S))
								input.append(it.first);
						}
						if (head_cell->hasPort(ID::S)) {
							for (auto it : sels)
								sel.append(it.first);
							input.reverse();
							sel.reverse();
						}

						if (head_cell->type == ID($_AND_) || head_cell->type == ID($and)) {
							module->addReduceAnd(NEW_ID2_SUFFIX("reduce_and"), input, output, false, cell->get_src_attribute()); // SILIMATE: Improve the naming
						} else if (head_cell->type == ID($_OR_) || head_cell->type == ID($or)) {
							module->addReduceOr(NEW_ID2_SUFFIX("reduce_or"), input, output, false, cell->get_src_attribute()); // SILIMATE: Improve the naming
						} else if (head_cell->type == ID($_XOR_) || head_cell->type == ID($xor)) {
							module->addReduceXor(NEW_ID2_SUFFIX("reduce_xor"), input, output, false, cell->get_src_attribute()); // SILIMATE: Improve the naming
						} else if (head_cell->type == ID($_MUX_) || head_cell->type == ID($mux)) {
							module->addPmux(NEW_ID2_SUFFIX("pmux"), State::Sx, input, sel, output, cell->get_src_attribute()); // SILIMATE: Improve the naming
						} else {
							log_assert(false);
						}

						consumed_cells.insert(head_cell);
					}
				}
			}

			// Remove all of the head cells, since we supplant them.
			// Do not remove the upstream cells since some might still be in use ("clean" will get rid of unused ones)
			for (auto cell : consumed_cells)
				module->remove(cell);
		}

		log_pop();
	}
} ExtractReducePass;

PRIVATE_NAMESPACE_END<|MERGE_RESOLUTION|>--- conflicted
+++ resolved
@@ -187,17 +187,13 @@
 				else
 					continue;
 
-<<<<<<< HEAD
 				if (mux_only && gt != GateType::Mux)
 					continue;
 
 				if (no_mux && gt == GateType::Mux)
 					continue;
 
-				log_debug("Working on cell %s...\n", cell->name.c_str());
-=======
-				log("Working on cell %s...\n", cell->name);
->>>>>>> fa02d71f
+				log_debug("Working on cell %s...\n", cell->name);
 
 				// If looking for a single chain, follow linearly to the sink
 				pool<Cell*> sinks;
@@ -284,11 +280,7 @@
 				//We have our list, go act on it
 				for(auto head_cell : sinks)
 				{
-<<<<<<< HEAD
-					log_debug("  Head cell is %s\n", head_cell->name.c_str());
-=======
-					log("  Head cell is %s\n", head_cell->name);
->>>>>>> fa02d71f
+					log_debug("  Head cell is %s\n", head_cell->name);
 
 					//Avoid duplication if we already were covered
 					if(consumed_cells.count(head_cell))
