--- conflicted
+++ resolved
@@ -121,10 +121,11 @@
 {
 	std::string script_file;
 	std::string exe_file;
+	std::string map_src;
 	std::vector<std::string> liberty_files;
 	std::vector<std::string> genlib_files;
 	std::string constr_file;
-	vector<int> lut_costs;
+	std::vector<int> lut_costs;
 	std::string delay_target;
 	std::string sop_inputs;
 	std::string sop_products;
@@ -135,6 +136,7 @@
 	bool fast_mode = false;
 	bool show_tempdir = false;
 	bool sop_mode = false;
+	bool word_mode = false;
 	bool abc_dress = false;
 };
 
@@ -769,44 +771,11 @@
 	}
 };
 
-<<<<<<< HEAD
-void abc_module(RTLIL::Design *design, RTLIL::Module *current_module, std::string script_file, std::string exe_file,
-		std::vector<std::string> &liberty_files, std::vector<std::string> &genlib_files, std::string constr_file,
-		bool cleanup, vector<int> lut_costs, bool dff_mode, std::string clk_str, bool keepff, std::string delay_target,
-		std::string sop_inputs, std::string sop_products, std::string lutin_shared, bool fast_mode,
-		const std::vector<RTLIL::Cell*> &cells, bool show_tempdir, bool sop_mode, bool word_mode, bool abc_dress, std::vector<std::string> &dont_use_cells, const std::string& map_src)
-=======
 void AbcModuleState::abc_module(RTLIL::Design *design, RTLIL::Module *module, AbcSigMap &assign_map, const std::vector<RTLIL::Cell*> &cells,
 	bool dff_mode, std::string clk_str)
->>>>>>> 65109822
 {
 	map_autoidx = autoidx++;
 
-<<<<<<< HEAD
-	// SILIMATE: Create a map of all signals and their corresponding driver attributes
-	SigMap sigmap(module);
-	dict<SigSpec, dict<RTLIL::IdString, RTLIL::Const>> sig_to_driver_attrs;
-	for (auto wire : module->wires())
-		if (wire->port_input)
-			for (auto bit : sigmap(wire))
-				sig_to_driver_attrs[bit] = wire->attributes;
-	for (auto cell : module->cells())
-		for (auto &conn : cell->connections())
-			if (cell->output(conn.first))
-				for (auto bit : sigmap(conn.second)) {
-					if (GetSize(cell->attributes) > 0)
-						sig_to_driver_attrs[bit] = cell->attributes;
-					else
-						sig_to_driver_attrs[bit] = bit.wire->attributes;
-				}
-
-	signal_map.clear();
-	signal_list.clear();
-	pi_map.clear();
-	po_map.clear();
-
-=======
->>>>>>> 65109822
 	if (clk_str != "$")
 	{
 		clk_polarity = true;
@@ -1248,45 +1217,7 @@
 #endif
 		if (ret != 0) {
 			log_error("ABC: execution of command \"%s\" failed: return code %d.\n", buffer.c_str(), ret);
-<<<<<<< HEAD
-
-		buffer = stringf("%s/%s", tempdir_name.c_str(), "output.blif");
-		std::ifstream ifs;
-		ifs.open(buffer);
-		if (ifs.fail())
-			log_error("Can't open ABC output file `%s'.\n", buffer.c_str());
-
-		bool builtin_lib = liberty_files.empty() && genlib_files.empty();
-		RTLIL::Design *mapped_design = new RTLIL::Design;
-		parse_blif(mapped_design, ifs, builtin_lib ? ID(DFF) : ID(_dff_), false, sop_mode);
-
-		ifs.close();
-
-		log_header(design, "Re-integrating ABC results.\n");
-		RTLIL::Module *mapped_mod = mapped_design->module(ID(netlist));
-		SigMap mapped_sigmap(mapped_mod);
-		FfInitVals mapped_initvals(&mapped_sigmap, mapped_mod);
-		if (mapped_mod == nullptr)
-			log_error("ABC output file does not contain a module `netlist'.\n");
-		for (auto w : mapped_mod->wires()) {
-			RTLIL::Wire *orig_wire = nullptr;
-			RTLIL::Wire *wire = module->addWire(remap_name(w->name, &orig_wire));
-			if (orig_wire != nullptr) {
-				if (sig_to_driver_attrs.count(sigmap(orig_wire))) {
-					wire->attributes = sig_to_driver_attrs[sigmap(orig_wire)];
-					sig_to_driver_attrs[mapped_sigmap(wire)] = wire->attributes;
-					log_debug("Matched wire %s to driver attributes:\n", orig_wire->name.c_str());
-					for (auto &attr : wire->attributes)
-						log_debug("  %s = %s\n", attr.first.c_str(), attr.second.decode_string().c_str());
-				} else {
-					log_debug("No driver attributes found for wire %s\n", orig_wire->name.c_str());
-				}
-			}
-			if (markgroups) wire->attributes[ID::abcgroup] = map_autoidx;
-			design->select(module, wire);
-=======
 			return;
->>>>>>> 65109822
 		}
 		did_run_abc = true;
 		return;
@@ -1294,157 +1225,28 @@
 	log("Don't call ABC as there is nothing to map.\n");
 }
 
-<<<<<<< HEAD
-		dict<std::string, int> cell_stats;
-		for (auto c : mapped_mod->cells())
-		{
-			// SILIMATE: set output port to either Y or Q depending on the cell's ports
-			RTLIL::IdString output_port_name = (c->hasPort(ID::Y)) ? ID::Y : ID::Q;
-			c->attributes = sig_to_driver_attrs[mapped_sigmap(module->wire(remap_name(c->getPort(output_port_name).as_wire()->name)))];
-			if (builtin_lib)
-			{
-				cell_stats[RTLIL::unescape_id(c->type)]++;
-				if (c->type.in(ID(ZERO), ID(ONE))) {
-					RTLIL::SigSig conn;
-					RTLIL::IdString name_y = remap_name(c->getPort(ID::Y).as_wire()->name);
-					conn.first = module->wire(name_y);
-					conn.second = RTLIL::SigSpec(c->type == ID(ZERO) ? 0 : 1, 1);
-					module->connect(conn);
-					continue;
-				}
-				if (c->type == ID(BUF)) {
-					RTLIL::SigSig conn;
-					RTLIL::IdString name_y = remap_name(c->getPort(ID::Y).as_wire()->name);
-					RTLIL::IdString name_a = remap_name(c->getPort(ID::A).as_wire()->name);
-					conn.first = module->wire(name_y);
-					conn.second = module->wire(name_a);
-					module->connect(conn);
-					continue;
-				}
-				if (c->type == ID(NOT)) {
-					// SILIMATE: use word-level primitives
-					RTLIL::Cell *cell = module->addCell(remap_name(c->name), word_mode ? ID($not) : ID($_NOT_)); // SILIMATE: use word-level primitives
-					cell->attributes = c->attributes;
-					if (markgroups) cell->attributes[ID::abcgroup] = map_autoidx;
-					if (!map_src.empty())
-						cell->attributes[ID::src] = map_src;
-					for (auto name : {ID::A, ID::Y}) {
-						RTLIL::IdString remapped_name = remap_name(c->getPort(name).as_wire()->name);
-						cell->setPort(name, module->wire(remapped_name));
-					}
-					cell->fixup_parameters();
-					design->select(module, cell);
-					continue;
-				}
-				if (c->type.in(ID(AND), ID(OR), ID(XOR), ID(NAND), ID(NOR), ID(XNOR), ID(ANDNOT), ID(ORNOT))) {
-					// SILIMATE: use word-level primitives
-					std::string cell_type;
-					if (c->type == ID(AND) && word_mode)
-						cell_type = "$and";
-					else if (c->type == ID(OR) && word_mode)
-						cell_type = "$or";
-					else if (c->type == ID(XOR) && word_mode)
-						cell_type = "$xor";
-					else
-						cell_type = stringf("$_%s_", c->type.c_str()+1);
-
-					RTLIL::Cell *cell = module->addCell(remap_name(c->name), cell_type);
-					cell->attributes = c->attributes;
-					if (!map_src.empty())
-						cell->attributes[ID::src] = map_src;
-					if (markgroups) cell->attributes[ID::abcgroup] = map_autoidx;
-					for (auto name : {ID::A, ID::B, ID::Y}) {
-						RTLIL::IdString remapped_name = remap_name(c->getPort(name).as_wire()->name);
-						cell->setPort(name, module->wire(remapped_name));
-					}
-					cell->fixup_parameters();
-					design->select(module, cell);
-					continue;
-				}
-				if (c->type.in(ID(MUX), ID(NMUX))) {
-					// SILIMATE: use word-level primitives
-					std::string cell_type;
-					if (c->type == ID(MUX) && word_mode)
-						cell_type = "$mux";
-					else
-						cell_type = stringf("$_%s_", c->type.c_str()+1);
-
-					RTLIL::Cell *cell = module->addCell(remap_name(c->name), cell_type);
-					cell->attributes = c->attributes;
-					if (!map_src.empty())
-						cell->attributes[ID::src] = map_src;
-					if (markgroups) cell->attributes[ID::abcgroup] = map_autoidx;
-					for (auto name : {ID::A, ID::B, ID::S, ID::Y}) {
-						RTLIL::IdString remapped_name = remap_name(c->getPort(name).as_wire()->name);
-						cell->setPort(name, module->wire(remapped_name));
-					}
-					cell->fixup_parameters();
-					design->select(module, cell);
-					continue;
-				}
-				if (c->type == ID(MUX4)) {
-					RTLIL::Cell *cell = module->addCell(remap_name(c->name), ID($_MUX4_));
-					if (!map_src.empty())
-						cell->attributes[ID::src] = map_src;
-					if (markgroups) cell->attributes[ID::abcgroup] = map_autoidx;
-					for (auto name : {ID::A, ID::B, ID::C, ID::D, ID::S, ID::T, ID::Y}) {
-						RTLIL::IdString remapped_name = remap_name(c->getPort(name).as_wire()->name);
-						cell->setPort(name, module->wire(remapped_name));
-					}
-					design->select(module, cell);
-					continue;
-				}
-				if (c->type == ID(MUX8)) {
-					RTLIL::Cell *cell = module->addCell(remap_name(c->name), ID($_MUX8_));
-					if (!map_src.empty())
-						cell->attributes[ID::src] = map_src;
-					if (markgroups) cell->attributes[ID::abcgroup] = map_autoidx;
-					for (auto name : {ID::A, ID::B, ID::C, ID::D, ID::E, ID::F, ID::G, ID::H, ID::S, ID::T, ID::U, ID::Y}) {
-						RTLIL::IdString remapped_name = remap_name(c->getPort(name).as_wire()->name);
-						cell->setPort(name, module->wire(remapped_name));
-					}
-					design->select(module, cell);
-					continue;
-				}
-				if (c->type == ID(MUX16)) {
-					RTLIL::Cell *cell = module->addCell(remap_name(c->name), ID($_MUX16_));
-					if (!map_src.empty())
-						cell->attributes[ID::src] = map_src;
-					if (markgroups) cell->attributes[ID::abcgroup] = map_autoidx;
-					for (auto name : {ID::A, ID::B, ID::C, ID::D, ID::E, ID::F, ID::G, ID::H, ID::I, ID::J, ID::K,
-							ID::L, ID::M, ID::N, ID::O, ID::P, ID::S, ID::T, ID::U, ID::V, ID::Y}) {
-						RTLIL::IdString remapped_name = remap_name(c->getPort(name).as_wire()->name);
-						cell->setPort(name, module->wire(remapped_name));
-					}
-					design->select(module, cell);
-					continue;
-				}
-				if (c->type.in(ID(AOI3), ID(OAI3))) {
-					RTLIL::Cell *cell = module->addCell(remap_name(c->name), stringf("$_%s_", c->type.c_str()+1));
-					if (!map_src.empty())
-						cell->attributes[ID::src] = map_src;
-					if (markgroups) cell->attributes[ID::abcgroup] = map_autoidx;
-					for (auto name : {ID::A, ID::B, ID::C, ID::Y}) {
-						RTLIL::IdString remapped_name = remap_name(c->getPort(name).as_wire()->name);
-						cell->setPort(name, module->wire(remapped_name));
-					}
-					design->select(module, cell);
-					continue;
-				}
-				if (c->type.in(ID(AOI4), ID(OAI4))) {
-					RTLIL::Cell *cell = module->addCell(remap_name(c->name), stringf("$_%s_", c->type.c_str()+1));
-					if (!map_src.empty())
-						 cell->attributes[ID::src] = map_src;
-					if (markgroups) cell->attributes[ID::abcgroup] = map_autoidx;
-					for (auto name : {ID::A, ID::B, ID::C, ID::D, ID::Y}) {
-						RTLIL::IdString remapped_name = remap_name(c->getPort(name).as_wire()->name);
-						cell->setPort(name, module->wire(remapped_name));
-					}
-					design->select(module, cell);
-					continue;
-=======
 void AbcModuleState::extract(AbcSigMap &assign_map, RTLIL::Design *design, RTLIL::Module *module)
 {
+	// SILIMATE: Create a map of all signals and their corresponding driver attributes
+	SigMap sigmap(module);
+	dict<SigSpec, dict<RTLIL::IdString, RTLIL::Const>> sig_to_driver_attrs;
+	for (auto wire : module->wires())
+		if (wire->port_input)
+			for (auto bit : sigmap(wire))
+				sig_to_driver_attrs[bit] = wire->attributes;
+	for (auto cell : module->cells()) {
+		for (auto &conn : cell->connections()) {
+			if (cell->output(conn.first)) {
+				for (auto bit : sigmap(conn.second)) {
+					if (GetSize(cell->attributes) > 0)
+						sig_to_driver_attrs[bit] = cell->attributes;
+					else
+						sig_to_driver_attrs[bit] = bit.wire->attributes;
+				}
+			}
+		}
+	}
+
 	if (!did_run_abc) {
 		return;
 	}
@@ -1463,23 +1265,34 @@
 
 	log_header(design, "Re-integrating ABC results.\n");
 	RTLIL::Module *mapped_mod = mapped_design->module(ID(netlist));
+	SigMap mapped_sigmap(mapped_mod);
+	FfInitVals mapped_initvals(&mapped_sigmap, mapped_mod);
 	if (mapped_mod == nullptr)
 		log_error("ABC output file does not contain a module `netlist'.\n");
 	for (auto w : mapped_mod->wires()) {
 		RTLIL::Wire *orig_wire = nullptr;
 		RTLIL::Wire *wire = module->addWire(remap_name(w->name, &orig_wire));
-		if (orig_wire != nullptr && orig_wire->attributes.count(ID::src))
-			wire->attributes[ID::src] = orig_wire->attributes[ID::src];
+		if (orig_wire != nullptr) {
+			if (sig_to_driver_attrs.count(sigmap(orig_wire))) {
+				wire->attributes = sig_to_driver_attrs[sigmap(orig_wire)];
+				sig_to_driver_attrs[mapped_sigmap(wire)] = wire->attributes;
+				log_debug("Matched wire %s to driver attributes:\n", orig_wire->name.c_str());
+				for (auto &attr : wire->attributes)
+					log_debug("  %s = %s\n", attr.first.c_str(), attr.second.decode_string().c_str());
+			} else {
+				log_debug("No driver attributes found for wire %s\n", orig_wire->name.c_str());
+			}
+		}
 		if (markgroups) wire->attributes[ID::abcgroup] = map_autoidx;
 		design->select(module, wire);
 	}
-
-	SigMap mapped_sigmap(mapped_mod);
-	FfInitVals mapped_initvals(&mapped_sigmap, mapped_mod);
 
 	dict<std::string, int> cell_stats;
 	for (auto c : mapped_mod->cells())
 	{
+		// SILIMATE: set output port to either Y or Q depending on the cell's ports
+		RTLIL::IdString output_port_name = (c->hasPort(ID::Y)) ? ID::Y : ID::Q;
+		c->attributes = sig_to_driver_attrs[mapped_sigmap(module->wire(remap_name(c->getPort(output_port_name).as_wire()->name)))];
 		if (builtin_lib)
 		{
 			cell_stats[RTLIL::unescape_id(c->type)]++;
@@ -1501,27 +1314,57 @@
 				continue;
 			}
 			if (c->type == ID(NOT)) {
-				RTLIL::Cell *cell = module->addCell(remap_name(c->name), ID($_NOT_));
+				// SILIMATE: use word-level primitives
+				RTLIL::Cell *cell = module->addCell(remap_name(c->name), config.word_mode ? ID($not) : ID($_NOT_)); // SILIMATE: use word-level primitives
+				cell->attributes = c->attributes;
 				if (markgroups) cell->attributes[ID::abcgroup] = map_autoidx;
+				if (!config.map_src.empty())
+					cell->attributes[ID::src] = config.map_src;
 				for (auto name : {ID::A, ID::Y}) {
 					RTLIL::IdString remapped_name = remap_name(c->getPort(name).as_wire()->name);
 					cell->setPort(name, module->wire(remapped_name));
 				}
+				cell->fixup_parameters();
 				design->select(module, cell);
 				continue;
 			}
 			if (c->type.in(ID(AND), ID(OR), ID(XOR), ID(NAND), ID(NOR), ID(XNOR), ID(ANDNOT), ID(ORNOT))) {
-				RTLIL::Cell *cell = module->addCell(remap_name(c->name), stringf("$_%s_", c->type.c_str()+1));
+				// SILIMATE: use word-level primitives
+				std::string cell_type;
+				if (c->type == ID(AND) && config.word_mode)
+					cell_type = "$and";
+				else if (c->type == ID(OR) && config.word_mode)
+					cell_type = "$or";
+				else if (c->type == ID(XOR) && config.word_mode)
+					cell_type = "$xor";
+				else
+					cell_type = stringf("$_%s_", c->type.c_str()+1);
+
+				RTLIL::Cell *cell = module->addCell(remap_name(c->name), cell_type);
+				cell->attributes = c->attributes;
+				if (!config.map_src.empty())
+					cell->attributes[ID::src] = config.map_src;
 				if (markgroups) cell->attributes[ID::abcgroup] = map_autoidx;
 				for (auto name : {ID::A, ID::B, ID::Y}) {
 					RTLIL::IdString remapped_name = remap_name(c->getPort(name).as_wire()->name);
 					cell->setPort(name, module->wire(remapped_name));
 				}
+				cell->fixup_parameters();
 				design->select(module, cell);
 				continue;
 			}
 			if (c->type.in(ID(MUX), ID(NMUX))) {
-				RTLIL::Cell *cell = module->addCell(remap_name(c->name), stringf("$_%s_", c->type.c_str()+1));
+				// SILIMATE: use word-level primitives
+				std::string cell_type;
+				if (c->type == ID(MUX) && config.word_mode)
+					cell_type = "$mux";
+				else
+					cell_type = stringf("$_%s_", c->type.c_str()+1);
+
+				RTLIL::Cell *cell = module->addCell(remap_name(c->name), cell_type);
+				cell->attributes = c->attributes;
+				if (!config.map_src.empty())
+					cell->attributes[ID::src] = config.map_src;
 				if (markgroups) cell->attributes[ID::abcgroup] = map_autoidx;
 				for (auto name : {ID::A, ID::B, ID::S, ID::Y}) {
 					RTLIL::IdString remapped_name = remap_name(c->getPort(name).as_wire()->name);
@@ -1532,6 +1375,8 @@
 			}
 			if (c->type == ID(MUX4)) {
 				RTLIL::Cell *cell = module->addCell(remap_name(c->name), ID($_MUX4_));
+				if (!config.map_src.empty())
+					cell->attributes[ID::src] = config.map_src;
 				if (markgroups) cell->attributes[ID::abcgroup] = map_autoidx;
 				for (auto name : {ID::A, ID::B, ID::C, ID::D, ID::S, ID::T, ID::Y}) {
 					RTLIL::IdString remapped_name = remap_name(c->getPort(name).as_wire()->name);
@@ -1542,6 +1387,8 @@
 			}
 			if (c->type == ID(MUX8)) {
 				RTLIL::Cell *cell = module->addCell(remap_name(c->name), ID($_MUX8_));
+				if (!config.map_src.empty())
+					cell->attributes[ID::src] = config.map_src;
 				if (markgroups) cell->attributes[ID::abcgroup] = map_autoidx;
 				for (auto name : {ID::A, ID::B, ID::C, ID::D, ID::E, ID::F, ID::G, ID::H, ID::S, ID::T, ID::U, ID::Y}) {
 					RTLIL::IdString remapped_name = remap_name(c->getPort(name).as_wire()->name);
@@ -1552,18 +1399,21 @@
 			}
 			if (c->type == ID(MUX16)) {
 				RTLIL::Cell *cell = module->addCell(remap_name(c->name), ID($_MUX16_));
+				if (!config.map_src.empty())
+					cell->attributes[ID::src] = config.map_src;
 				if (markgroups) cell->attributes[ID::abcgroup] = map_autoidx;
 				for (auto name : {ID::A, ID::B, ID::C, ID::D, ID::E, ID::F, ID::G, ID::H, ID::I, ID::J, ID::K,
 						ID::L, ID::M, ID::N, ID::O, ID::P, ID::S, ID::T, ID::U, ID::V, ID::Y}) {
 					RTLIL::IdString remapped_name = remap_name(c->getPort(name).as_wire()->name);
 					cell->setPort(name, module->wire(remapped_name));
->>>>>>> 65109822
 				}
 				design->select(module, cell);
 				continue;
 			}
 			if (c->type.in(ID(AOI3), ID(OAI3))) {
 				RTLIL::Cell *cell = module->addCell(remap_name(c->name), stringf("$_%s_", c->type.c_str()+1));
+				if (!config.map_src.empty())
+					cell->attributes[ID::src] = config.map_src;
 				if (markgroups) cell->attributes[ID::abcgroup] = map_autoidx;
 				for (auto name : {ID::A, ID::B, ID::C, ID::Y}) {
 					RTLIL::IdString remapped_name = remap_name(c->getPort(name).as_wire()->name);
@@ -1574,6 +1424,8 @@
 			}
 			if (c->type.in(ID(AOI4), ID(OAI4))) {
 				RTLIL::Cell *cell = module->addCell(remap_name(c->name), stringf("$_%s_", c->type.c_str()+1));
+				if (!config.map_src.empty())
+					cell->attributes[ID::src] = config.map_src;
 				if (markgroups) cell->attributes[ID::abcgroup] = map_autoidx;
 				for (auto name : {ID::A, ID::B, ID::C, ID::D, ID::Y}) {
 					RTLIL::IdString remapped_name = remap_name(c->getPort(name).as_wire()->name);
@@ -1634,23 +1486,6 @@
 			continue;
 		}
 
-<<<<<<< HEAD
-			RTLIL::Cell *cell = module->addCell(remap_name(c->name), c->type);
-			cell->attributes = c->attributes;
-			if (!map_src.empty())
-				cell->attributes[ID::src] = map_src;
-			if (markgroups) cell->attributes[ID::abcgroup] = map_autoidx;
-			cell->parameters = c->parameters;
-			for (auto &conn : c->connections()) {
-				RTLIL::SigSpec newsig;
-				for (auto &c : conn.second.chunks()) {
-					if (c.width == 0)
-						continue;
-					log_assert(c.width == 1);
-					newsig.append(module->wire(remap_name(c.wire->name)));
-				}
-				cell->setPort(conn.first, newsig);
-=======
 		if (c->type == ID(_dff_)) {
 			log_assert(clk_sig.size() == 1);
 			FfData ff(module, &initvals, remap_name(c->name));
@@ -1674,7 +1509,6 @@
 				ff.pol_arst = arst_polarity;
 				ff.sig_arst = arst_sig;
 				ff.val_arst = init;
->>>>>>> 65109822
 			}
 			if (srst_sig.size() != 0) {
 				log_assert(srst_sig.size() == 1);
@@ -1923,8 +1757,6 @@
 		log("\n");
 		log("    -sop\n");
 		log("        map to sum-of-product cells and inverters\n");
-		log("    -map_src <source location>\n");
-		log("        source attribution for cells created by ABC\n");
 		log("\n");
 		// log("    -mux4, -mux8, -mux16\n");
 		// log("        try to extract 4-input, 8-input, and/or 16-input muxes\n");
@@ -2003,32 +1835,7 @@
 		log_header(design, "Executing ABC pass (technology mapping using ABC).\n");
 		log_push();
 
-<<<<<<< HEAD
-		assign_map.clear();
-		signal_list.clear();
-		signal_map.clear();
-		initvals.clear();
-		pi_map.clear();
-		po_map.clear();
-
-		std::string exe_file = yosys_abc_executable;
-		std::string script_file, default_liberty_file, constr_file, clk_str;
-		std::vector<std::string> liberty_files, genlib_files, dont_use_cells;
-		std::string delay_target, sop_inputs, sop_products, lutin_shared = "-S 1";
-		bool fast_mode = false, dff_mode = false, keepff = false, cleanup = true;
-		bool show_tempdir = false, sop_mode = false, word_mode = false;
-		bool abc_dress = false;
-		vector<int> lut_costs;
-		markgroups = false;
-		std::string map_src;
-		map_mux4 = false;
-		map_mux8 = false;
-		map_mux16 = false;
-		enabled_gates.clear();
-		cmos_cost = false;
-=======
 		AbcConfig config;
->>>>>>> 65109822
 
 		// get arguments from scratchpad first, then override by command arguments
 		std::string lut_arg, luts_arg, g_arg;
@@ -2052,12 +1859,7 @@
 		}
 		lut_arg = design->scratchpad_get_string("abc.lut", lut_arg);
 		luts_arg = design->scratchpad_get_string("abc.luts", luts_arg);
-<<<<<<< HEAD
-		sop_mode = design->scratchpad_get_bool("abc.sop", sop_mode);
-		word_mode = design->scratchpad_get_bool("abc.word", word_mode);
-=======
 		config.sop_mode = design->scratchpad_get_bool("abc.sop", false);
->>>>>>> 65109822
 		map_mux4 = design->scratchpad_get_bool("abc.mux4", map_mux4);
 		map_mux8 = design->scratchpad_get_bool("abc.mux8", map_mux8);
 		map_mux16 = design->scratchpad_get_bool("abc.mux16", map_mux16);
@@ -2138,20 +1940,20 @@
 				lut_arg = args[++argidx];
 				continue;
 			}
-			if (arg == "-map_src" && argidx+1 < args.size()) {
-				map_src = args[++argidx];
-				continue;
-			}
 			if (arg == "-luts" && argidx+1 < args.size()) {
 				luts_arg = args[++argidx];
 				continue;
 			}
+			if (arg == "-map_src" && argidx+1 < args.size()) {
+				config.map_src = args[++argidx];
+				continue;
+			}
 			if (arg == "-sop") {
 				config.sop_mode = true;
 				continue;
 			}
 			if (arg == "-word") {
-				word_mode = true;
+				config.word_mode = true;
 				continue;
 			}
 			if (arg == "-mux4") {
@@ -2432,10 +2234,6 @@
 					assign_map.addVal(SigSpec(wire), AbcSigVal(true));
 
 			if (!dff_mode || !clk_str.empty()) {
-<<<<<<< HEAD
-				abc_module(design, mod, script_file, exe_file, liberty_files, genlib_files, constr_file, cleanup, lut_costs, dff_mode, clk_str, keepff,
-						delay_target, sop_inputs, sop_products, lutin_shared, fast_mode, mod->selected_cells(), show_tempdir, sop_mode, word_mode, abc_dress, dont_use_cells, map_src);
-=======
 				std::vector<RTLIL::Cell*> cells = mod->selected_cells();
 				assign_cell_connection_ports(mod, {&cells}, assign_map);
 
@@ -2443,7 +2241,6 @@
 				state.abc_module(design, mod, assign_map, cells, dff_mode, clk_str);
 				state.extract(assign_map, design, mod);
 				state.finish();
->>>>>>> 65109822
 				continue;
 			}
 
@@ -2602,19 +2399,6 @@
 				assign_cell_connection_ports(mod, cell_sets, assign_map);
 			}
 			for (auto &it : assigned_cells) {
-<<<<<<< HEAD
-				clk_polarity = std::get<0>(it.first);
-				clk_sig = assign_map(std::get<1>(it.first));
-				en_polarity = std::get<2>(it.first);
-				en_sig = assign_map(std::get<3>(it.first));
-				arst_polarity = std::get<4>(it.first);
-				arst_sig = assign_map(std::get<5>(it.first));
-				srst_polarity = std::get<6>(it.first);
-				srst_sig = assign_map(std::get<7>(it.first));
-				abc_module(design, mod, script_file, exe_file, liberty_files, genlib_files, constr_file, cleanup, lut_costs, !clk_sig.empty(), "$",
-						keepff, delay_target, sop_inputs, sop_products, lutin_shared, fast_mode, it.second, show_tempdir, sop_mode, word_mode, abc_dress, dont_use_cells, map_src);
-				assign_map.set(mod);
-=======
 				AbcModuleState state(config, initvals);
 				state.clk_polarity = std::get<0>(it.first);
 				state.clk_sig = assign_map(std::get<1>(it.first));
@@ -2627,7 +2411,6 @@
 				state.abc_module(design, mod, assign_map, it.second, !state.clk_sig.empty(), "$");
 				state.extract(assign_map, design, mod);
 				state.finish();
->>>>>>> 65109822
 			}
 		}
 
