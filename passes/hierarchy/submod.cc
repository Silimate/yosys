--- conflicted
+++ resolved
@@ -88,12 +88,8 @@
 
 	void handle_submodule(SubModule &submod)
 	{
-<<<<<<< HEAD
-		log("Creating submodule %s (%s) of module %s.\n", submod.name.c_str(), submod.full_name.c_str(), module->name.c_str());
+		log("Creating submodule %s (%s) of module %s.\n", submod.name, submod.full_name, module->name);
 		log_flush();
-=======
-		log("Creating submodule %s (%s) of module %s.\n", submod.name, submod.full_name, module->name);
->>>>>>> fa02d71f
 
 		wire_flags.clear();
 		for (RTLIL::Cell *cell : submod.cells) {
@@ -198,23 +194,13 @@
 			}
 
 			if (new_wire->port_input && new_wire->port_output)
-<<<<<<< HEAD
-				log_debug("  signal %s: inout %s\n", wire->name.c_str(), new_wire->name.c_str());
+				log_debug("  signal %s: inout %s\n", wire->name, new_wire->name);
 			else if (new_wire->port_input)
-				log_debug("  signal %s: input %s\n", wire->name.c_str(), new_wire->name.c_str());
+				log_debug("  signal %s: input %s\n", wire->name, new_wire->name);
 			else if (new_wire->port_output)
-				log_debug("  signal %s: output %s\n", wire->name.c_str(), new_wire->name.c_str());
+				log_debug("  signal %s: output %s\n", wire->name, new_wire->name);
 			else
-				log_debug("  signal %s: internal\n", wire->name.c_str());
-=======
-				log("  signal %s: inout %s\n", wire->name, new_wire->name);
-			else if (new_wire->port_input)
-				log("  signal %s: input %s\n", wire->name, new_wire->name);
-			else if (new_wire->port_output)
-				log("  signal %s: output %s\n", wire->name, new_wire->name);
-			else
-				log("  signal %s: internal\n", wire->name);
->>>>>>> fa02d71f
+				log_debug("  signal %s: internal\n", wire->name);
 
 			flags.new_wire = new_wire;
 		}
@@ -230,11 +216,7 @@
 						log_assert(wire_flags.count(bit.wire) > 0);
 						bit.wire = wire_flags.at(bit.wire).new_wire;
 					}
-<<<<<<< HEAD
-			log_debug("  cell %s (%s)\n", new_cell->name.c_str(), new_cell->type.c_str());
-=======
-			log("  cell %s (%s)\n", new_cell->name, new_cell->type);
->>>>>>> fa02d71f
+			log_debug("  cell %s (%s)\n", new_cell->name, new_cell->type);
 			if (!copy_mode)
 				module->remove(cell);
 		}
