--- conflicted
+++ resolved
@@ -93,11 +93,7 @@
 			new_sig_a = (cell->type == ID($reduce_or)) ? State::S0 : State::S1;
 
 		if (new_sig_a != sig_a || sig_a.size() != cell->getPort(ID::A).size()) {
-<<<<<<< HEAD
-			log_debug("    New input vector for %s cell %s: %s\n", cell->type.c_str(), cell->name.c_str(), log_signal(new_sig_a));
-=======
-			log("    New input vector for %s cell %s: %s\n", cell->type, cell->name, log_signal(new_sig_a));
->>>>>>> fa02d71f
+			log_debug("    New input vector for %s cell %s: %s\n", cell->type, cell->name, log_signal(new_sig_a));
 			did_something = true;
 			total_count++;
 		}
@@ -160,11 +156,7 @@
 		}
 
 		if (new_sig_s.size() != sig_s.size() || (new_sig_s.size() == 1 && cell->type == ID($pmux))) {
-<<<<<<< HEAD
-			log_debug("    New ctrl vector for %s cell %s: %s\n", cell->type.c_str(), cell->name.c_str(), log_signal(new_sig_s));
-=======
-			log("    New ctrl vector for %s cell %s: %s\n", cell->type, cell->name, log_signal(new_sig_s));
->>>>>>> fa02d71f
+			log_debug("    New ctrl vector for %s cell %s: %s\n", cell->type, cell->name, log_signal(new_sig_s));
 			did_something = true;
 			total_count++;
 			cell->setPort(ID::B, new_sig_b);
@@ -251,11 +243,7 @@
 		}
 
 		if (new_sig_s.size() != sig_s.size()) {
-<<<<<<< HEAD
-			log_debug("    New ctrl vector for %s cell %s: %s\n", cell->type.c_str(), cell->name.c_str(), log_signal(new_sig_s));
-=======
-			log("    New ctrl vector for %s cell %s: %s\n", cell->type, cell->name, log_signal(new_sig_s));
->>>>>>> fa02d71f
+			log_debug("    New ctrl vector for %s cell %s: %s\n", cell->type, cell->name, log_signal(new_sig_s));
 			did_something = true;
 			total_count++;
 			cell->setPort(ID::A, new_sig_a);
@@ -321,11 +309,7 @@
 		if (new_sig_s.size() == sig_s.size() && sig_s.size() > 0)
 			return;
 
-<<<<<<< HEAD
-		log_debug("    New ctrl vector for %s cell %s: %s\n", cell->type.c_str(), cell->name.c_str(), log_signal(new_sig_s));
-=======
-		log("    New ctrl vector for %s cell %s: %s\n", cell->type, cell->name, log_signal(new_sig_s));
->>>>>>> fa02d71f
+		log_debug("    New ctrl vector for %s cell %s: %s\n", cell->type, cell->name, log_signal(new_sig_s));
 		did_something = true;
 		total_count++;
 
@@ -405,11 +389,7 @@
 
 		if (GetSize(swizzle) != width)
 		{
-<<<<<<< HEAD
-			log_debug("    Consolidated identical input bits for %s cell %s:\n", cell->type.c_str(), cell->name.c_str());
-=======
-			log("    Consolidated identical input bits for %s cell %s:\n", cell->type, cell->name);
->>>>>>> fa02d71f
+			log_debug("    Consolidated identical input bits for %s cell %s:\n", cell->type, cell->name);
 			if (cell->type != ID($bmux)) {
 				log_debug("      Old ports: A=%s, B=%s, Y=%s\n", log_signal(cell->getPort(ID::A)),
 						log_signal(cell->getPort(ID::B)), log_signal(cell->getPort(ID::Y)));
@@ -500,13 +480,8 @@
 
 		if (GetSize(swizzle) != width)
 		{
-<<<<<<< HEAD
-			log_debug("    Consolidated identical input bits for %s cell %s:\n", cell->type.c_str(), cell->name.c_str());
+			log_debug("    Consolidated identical input bits for %s cell %s:\n", cell->type, cell->name);
 			log_debug("      Old ports: A=%s, Y=%s\n", log_signal(cell->getPort(ID::A)),
-=======
-			log("    Consolidated identical input bits for %s cell %s:\n", cell->type, cell->name);
-			log("      Old ports: A=%s, Y=%s\n", log_signal(cell->getPort(ID::A)),
->>>>>>> fa02d71f
 					log_signal(cell->getPort(ID::Y)));
 
 			if (swizzle.empty()) {
