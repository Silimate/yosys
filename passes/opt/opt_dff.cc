--- conflicted
+++ resolved
@@ -649,12 +649,8 @@
 					// Try to merge sync resets.
 					std::map<ctrls_t, std::vector<int>> groups;
 					std::vector<int> remaining_indices;
-<<<<<<< HEAD
 					std::vector<Cell *> new_cells;
-					Const val_srst;
-=======
 					Const::Builder val_srst_builder(ff.width);
->>>>>>> b9dc5784
 
 					for (int i = 0 ; i < ff.width; i++) {
 						ctrls_t resets;
@@ -707,12 +703,8 @@
 							int j = it.second[i];
 							new_val_srst_builder.push_back(val_srst[j]);
 						}
-<<<<<<< HEAD
-						ctrl_t srst = combine_resets(it.first, ff.is_fine, module, cell);
-=======
 						new_ff.val_srst = new_val_srst_builder.build();
 						ctrl_t srst = combine_resets(it.first, ff.is_fine);
->>>>>>> b9dc5784
 
 						new_ff.has_srst = true;
 						new_ff.sig_srst = srst.first;
