--- conflicted
+++ resolved
@@ -306,22 +306,6 @@
 				if (cell->type == ID($scopeinfo))
 					continue;
 
-<<<<<<< HEAD
-				uint64_t hash = hash_cell_parameters_and_connections(cell);
-				auto r = sharemap.insert(std::make_pair(hash, cell));
-				if (!r.second) {
-					if (compare_cell_parameters_and_connections(cell, r.first->second)) {
-						// SILIMATE: Keep the shorter name always
-						if (cell->name.str() < r.first->second->name.str())
-							std::swap(r.first->second, cell);
-
-						if (cell->has_keep_attr()) {
-							if (r.first->second->has_keep_attr())
-								continue;
-							std::swap(r.first->second, cell);
-						}
-
-=======
 				auto [cell_in_map, inserted] = known_cells.insert(cell);
 				if (!inserted) {
 					// We've failed to insert since we already have an equivalent cell
@@ -333,7 +317,6 @@
 						known_cells.insert(cell);
 						std::swap(other_cell, cell);
 					}
->>>>>>> b9131853
 
 					did_something = true;
 					log_debug("  Cell `%s' is identical to cell `%s'.\n", cell->name.c_str(), other_cell->name.c_str());
