/*
 *  yosys -- Yosys Open SYnthesis Suite
 *
 *  Copyright (C) 2012  Claire Xenia Wolf <claire@yosyshq.com>
 *
 *  Permission to use, copy, modify, and/or distribute this software for any
 *  purpose with or without fee is hereby granted, provided that the above
 *  copyright notice and this permission notice appear in all copies.
 *
 *  THE SOFTWARE IS PROVIDED "AS IS" AND THE AUTHOR DISCLAIMS ALL WARRANTIES
 *  WITH REGARD TO THIS SOFTWARE INCLUDING ALL IMPLIED WARRANTIES OF
 *  MERCHANTABILITY AND FITNESS. IN NO EVENT SHALL THE AUTHOR BE LIABLE FOR
 *  ANY SPECIAL, DIRECT, INDIRECT, OR CONSEQUENTIAL DAMAGES OR ANY DAMAGES
 *  WHATSOEVER RESULTING FROM LOSS OF USE, DATA OR PROFITS, WHETHER IN AN
 *  ACTION OF CONTRACT, NEGLIGENCE OR OTHER TORTIOUS ACTION, ARISING OUT OF
 *  OR IN CONNECTION WITH THE USE OR PERFORMANCE OF THIS SOFTWARE.
 *
 */

#include "kernel/yosys.h"
#include "kernel/sigtools.h"

USING_YOSYS_NAMESPACE
PRIVATE_NAMESPACE_BEGIN

bool did_something;

// scratchpad configurations for pmgen
int shiftadd_max_ratio;

#include "passes/pmgen/peepopt_pm.h"

struct PeepoptPass : public Pass {
	PeepoptPass() : Pass("peepopt", "collection of peephole optimizers") { }
	void help() override
	{
		//   |---v---|---v---|---v---|---v---|---v---|---v---|---v---|---v---|---v---|---v---|
		log("\n");
		log("    peepopt [options] [selection]\n");
		log("\n");
		log("This pass applies a collection of peephole optimizers to the current design.\n");
		log("\n");
		log("This pass employs the following rules by default:\n");
		log("\n");
		log("   * muxadd - Replace S?(A+B):A with A+(S?B:0)\n");
		log("\n");
		log("   * muldiv - Replace (A*B)/B with A\n");
		log("\n");
		log("   * muldiv_c - Replace (A*B)/C with A*(B/C) when C is a const divisible by B.\n");
		log("\n");
		log("   * shiftmul - Replace A>>(B*C) with A'>>(B<<K) where C and K are constants\n");
		log("                and A' is derived from A by appropriately inserting padding\n");
		log("                into the signal. (right variant)\n");
		log("\n");
		log("                Analogously, replace A<<(B*C) with appropriate selection of\n");
		log("                output bits from A<<(B<<K). (left variant)\n");
		log("\n");
		log("   * shiftadd - Replace A>>(B+D) with (A'>>D)>>(B) where D is constant and\n");
		log("                A' is derived from A by padding or cutting inaccessible bits.\n");
		log("                Scratchpad: 'peepopt.shiftadd.max_data_multiple' (default: 2)\n");
		log("                limits the amount of padding to a multiple of the data, \n");
		log("                to avoid high resource usage from large temporary MUX trees.\n");
		log("\n");
		log("If -formalclk is specified it instead employs the following rules:\n");
		log("\n");
		log("   * clockgateff - Replace latch based clock gating patterns with a flip-flop\n");
		log("                   based pattern to prevent combinational paths from the\n");
		log("                   output to the enable input after running clk2fflogic.\n");
		log("\n");
	}
	void execute(std::vector<std::string> args, RTLIL::Design *design) override
	{
		log_header(design, "Executing PEEPOPT pass (run peephole optimizers).\n");

		bool formalclk = false;

		size_t argidx;
		for (argidx = 1; argidx < args.size(); argidx++)
		{
			if (args[argidx] == "-formalclk") {
				formalclk = true;
				continue;
			}
			break;
		}
		extra_args(args, argidx, design);

		// limit the padding from shiftadd to a multiple of the input data
		// during techmap it creates (#data + #padding) * log(shift) $_MUX_ cells
		// 2x implies there is a constant shift larger than the input-data which should be extremely rare
		shiftadd_max_ratio = design->scratchpad_get_int("peepopt.shiftadd.max_data_multiple", 2);

		for (auto module : design->selected_modules())
		{
			did_something = true;

			while (did_something)
			{
				did_something = false;

				peepopt_pm pm(module);

				pm.setup(module->selected_cells());

<<<<<<< HEAD
				pm.run_shiftadd();
				pm.run_shiftmul_right();
				pm.run_shiftmul_left();
				pm.run_muldiv();
				pm.run_muldiv_c();
				pm.run_muxadd();
=======
				if (formalclk) {
					pm.run_formal_clockgateff();
				} else {
					pm.run_shiftadd();
					pm.run_shiftmul_right();
					pm.run_shiftmul_left();
					pm.run_muldiv();
				}
>>>>>>> 8bc4bd8a
			}
		}
	}
} PeepoptPass;

PRIVATE_NAMESPACE_END<|MERGE_RESOLUTION|>--- conflicted
+++ resolved
@@ -102,14 +102,6 @@
 
 				pm.setup(module->selected_cells());
 
-<<<<<<< HEAD
-				pm.run_shiftadd();
-				pm.run_shiftmul_right();
-				pm.run_shiftmul_left();
-				pm.run_muldiv();
-				pm.run_muldiv_c();
-				pm.run_muxadd();
-=======
 				if (formalclk) {
 					pm.run_formal_clockgateff();
 				} else {
@@ -117,8 +109,9 @@
 					pm.run_shiftmul_right();
 					pm.run_shiftmul_left();
 					pm.run_muldiv();
+					pm.run_muldiv_c();
+					pm.run_muxadd();
 				}
->>>>>>> 8bc4bd8a
 			}
 		}
 	}
