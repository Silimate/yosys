/*
 *  yosys -- Yosys Open SYnthesis Suite
 *
 *  Copyright (C) 2012  Claire Xenia Wolf <claire@yosyshq.com>
 *
 *  Permission to use, copy, modify, and/or distribute this software for any
 *  purpose with or without fee is hereby granted, provided that the above
 *  copyright notice and this permission notice appear in all copies.
 *
 *  THE SOFTWARE IS PROVIDED "AS IS" AND THE AUTHOR DISCLAIMS ALL WARRANTIES
 *  WITH REGARD TO THIS SOFTWARE INCLUDING ALL IMPLIED WARRANTIES OF
 *  MERCHANTABILITY AND FITNESS. IN NO EVENT SHALL THE AUTHOR BE LIABLE FOR
 *  ANY SPECIAL, DIRECT, INDIRECT, OR CONSEQUENTIAL DAMAGES OR ANY DAMAGES
 *  WHATSOEVER RESULTING FROM LOSS OF USE, DATA OR PROFITS, WHETHER IN AN
 *  ACTION OF CONTRACT, NEGLIGENCE OR OTHER TORTIOUS ACTION, ARISING OUT OF
 *  OR IN CONNECTION WITH THE USE OR PERFORMANCE OF THIS SOFTWARE.
 *
 */

#include "kernel/register.h"
#include "kernel/celltypes.h"
#include "kernel/rtlil.h"
#include "kernel/log.h"

USING_YOSYS_NAMESPACE
PRIVATE_NAMESPACE_BEGIN

struct SplitnetsWorker
{
	std::map<RTLIL::Wire*, std::vector<RTLIL::SigBit>> splitmap;

	void append_wire(RTLIL::Module *module, RTLIL::Wire *wire, int offset, int width, std::string format)
	{
		std::string new_wire_name = wire->name.str();

		if (format.size() > 0)
			new_wire_name += format.substr(0, 1);

		if (width > 1) {
			if (wire->upto)
				new_wire_name += stringf("%d", wire->start_offset+wire->width-(offset+width)-1);
			else
				new_wire_name += stringf("%d", wire->start_offset+offset+width-1);
			if (format.size() > 2)
				new_wire_name += format.substr(2, 1);
			else
				new_wire_name += ":";
		}

		if (wire->upto)
			new_wire_name += stringf("%d", wire->start_offset+wire->width-offset-1);
		else
			new_wire_name += stringf("%d", wire->start_offset+offset);

		if (format.size() > 1)
			new_wire_name += format.substr(1, 1);

		RTLIL::Wire *new_wire = module->addWire(module->uniquify(new_wire_name), width);
		new_wire->port_id = wire->port_id ? wire->port_id + offset : 0;
		new_wire->port_input = wire->port_input;
		new_wire->port_output = wire->port_output;
		new_wire->start_offset = wire->start_offset + offset;

		auto it = wire->attributes.find(ID::src);
		if (it != wire->attributes.end())
			new_wire->attributes.emplace(ID::src, it->second);

		it = wire->attributes.find(ID::hdlname);
		if (it != wire->attributes.end())
			new_wire->attributes.emplace(ID::hdlname, it->second);

		it = wire->attributes.find(ID::keep);
		if (it != wire->attributes.end())
			new_wire->attributes.emplace(ID::keep, it->second);

		it = wire->attributes.find(ID::init);
		if (it != wire->attributes.end()) {
			Const old_init = it->second, new_init;
			for (int i = offset; i < offset+width; i++)
				new_init.bits().push_back(i < GetSize(old_init) ? old_init.at(i) : State::Sx);
			new_wire->attributes.emplace(ID::init, new_init);
		}

		std::vector<RTLIL::SigBit> sigvec = RTLIL::SigSpec(new_wire).to_sigbit_vector();
		splitmap[wire].insert(splitmap[wire].end(), sigvec.begin(), sigvec.end());
	}

	void operator()(RTLIL::SigSpec &sig)
	{
		for (auto &bit : sig)
			if (splitmap.count(bit.wire) > 0)
				bit = splitmap.at(bit.wire).at(bit.offset);
	}
};

struct SplitnetsPass : public Pass {
	SplitnetsPass() : Pass("splitnets", "split up multi-bit nets") { }
	void help() override
	{
		//   |---v---|---v---|---v---|---v---|---v---|---v---|---v---|---v---|---v---|---v---|
		log("\n");
		log("    splitnets [options] [selection]\n");
		log("\n");
		log("This command splits multi-bit nets into single-bit nets.\n");
		log("\n");
		log("    -format char1[char2[char3]]\n");
		log("        the first char is inserted between the net name and the bit index, the\n");
		log("        second char is appended to the netname. e.g. -format () creates net\n");
		log("        names like 'mysignal(42)'. the 3rd character is the range separation\n");
		log("        character when creating multi-bit wires. the default is '[]:'.\n");
		log("\n");
		log("    -ports\n");
		log("        also split module ports. per default only internal signals are split.\n");
		log("\n");
		log("    -ports_only\n");
		log("        split module ports, but not the internal signals.\n");
		log("\n");
		log("    -top_only\n");
		log("        split module ports/nets, only at the top level of hierarchy.\n");
		log("\n");
		log("    -driver\n");
		log("        don't blindly split nets in individual bits. instead look at the driver\n");
		log("        and split nets so that no driver drives only part of a net.\n");
		log("\n");
	}
	void execute(std::vector<std::string> args, RTLIL::Design *design) override
	{
		bool flag_ports = false;
		bool flag_driver = false;
		bool flag_ports_only = false;
		bool flag_top_only = false;
		std::string format = "[]:";

		log_header(design, "Executing SPLITNETS pass (splitting up multi-bit signals).\n");

		size_t argidx;
		for (argidx = 1; argidx < args.size(); argidx++)
		{
			if (args[argidx] == "-format" && argidx+1 < args.size()) {
				format = args[++argidx];
				continue;
			}
			if (args[argidx] == "-ports") {
				flag_ports = true;
				continue;
			}
			if (args[argidx] == "-ports_only") {
				flag_ports_only = true;
				continue;
			}
			if (args[argidx] == "-top_only") {
			  flag_top_only = true;
				continue;
			}
			if (args[argidx] == "-driver") {
				flag_driver = true;
				continue;
			}
			break;
		}
		extra_args(args, argidx, design);

		// module_ports_db[module_name][old_port_name] = new_port_name_list
		dict<IdString, dict<IdString, vector<IdString>>> module_ports_db;

		for (auto module : design->selected_modules())
		{
			if (module->has_processes_warn())
				continue;
			if (flag_top_only && (design->top_module() != module))
				continue;

			SplitnetsWorker worker;

			if (flag_ports || flag_ports_only)
			{
				int normalized_port_factor = 0;

				for (auto wire : module->wires())
					if (wire->port_id != 0) {
						normalized_port_factor = max(normalized_port_factor, wire->port_id+1);
						normalized_port_factor = max(normalized_port_factor, GetSize(wire)+1);
					}

				for (auto wire : module->wires())
					wire->port_id *= normalized_port_factor;
			}

			if (flag_driver)
			{
				CellTypes ct(design);

				std::map<RTLIL::Wire*, std::set<int>> split_wires_at;

				for (auto c : module->cells())
				for (auto &p : c->connections())
				{
					if (!ct.cell_known(c->type))
						continue;
					if (!ct.cell_output(c->type, p.first))
						continue;

					RTLIL::SigSpec sig = p.second;
					for (auto &chunk : sig.chunks()) {
						if (chunk.wire == NULL)
							continue;
						if ((flag_ports_only && (chunk.wire->port_id != 0)) ||
						   (!flag_ports_only && (chunk.wire->port_id == 0 || flag_ports))) {
							if (chunk.offset != 0)
								split_wires_at[chunk.wire].insert(chunk.offset);
							if (chunk.offset + chunk.width < chunk.wire->width)
								split_wires_at[chunk.wire].insert(chunk.offset + chunk.width);
						}
					}
				}

				for (auto &it : split_wires_at) {
					int cursor = 0;
					for (int next_cursor : it.second) {
						worker.append_wire(module, it.first, cursor, next_cursor - cursor, format);
						cursor = next_cursor;
					}
					worker.append_wire(module, it.first, cursor, it.first->width - cursor, format);
				}
			}
			else
			{
				for (auto wire : module->wires()) {
<<<<<<< HEAD
					if (flag_ports_only) {
						if (wire->width > 1 && (wire->port_id != 0) && design->selected(module, wire))
							worker.splitmap[wire] = std::vector<RTLIL::SigBit>();
					}
					else if (wire->width > 1 && (wire->port_id == 0 || flag_ports) && design->selected(module, wire))
=======
					if (((wire->width > 1) || (wire->has_attribute(ID::single_bit_vector)))
						&& (wire->port_id == 0 || flag_ports)
						&& design->selected(module, wire)) {
						wire->attributes.erase(ID::single_bit_vector);
>>>>>>> 67f8de54
						worker.splitmap[wire] = std::vector<RTLIL::SigBit>();
					}
				}

				for (auto &it : worker.splitmap)
					for (int i = 0; i < it.first->width; i++)
						worker.append_wire(module, it.first, i, 1, format);
			}

			module->rewrite_sigspecs(worker);

			if (flag_ports || flag_ports_only)
			{
				for (auto wire : module->wires())
				{
					if (wire->port_id == 0)
						continue;

					SigSpec sig(wire);
					worker(sig);

					if (sig == wire)
						continue;

					vector<IdString> &new_ports = module_ports_db[module->name][wire->name];

					for (SigSpec c : sig.chunks())
						new_ports.push_back(c.as_wire()->name);
				}
			}

			pool<RTLIL::Wire*> delete_wires;
			for (auto &it : worker.splitmap)
				delete_wires.insert(it.first);
			module->remove(delete_wires);

			if (flag_ports || flag_ports_only)
				module->fixup_ports();
		}

		if (!module_ports_db.empty())
		{
			for (auto module : design->modules())
			for (auto cell : module->cells())
			{
				if (module_ports_db.count(cell->type) == 0)
					continue;

				for (auto &it : module_ports_db.at(cell->type))
				{
					IdString port_id = it.first;
					const auto &new_port_ids = it.second;

					if (!cell->hasPort(port_id))
						continue;

					int offset = 0;
					SigSpec sig = cell->getPort(port_id);

					for (auto nid : new_port_ids)
					{
						int nlen = GetSize(design->module(cell->type)->wire(nid));
						if (offset + nlen > GetSize(sig))
							nlen = GetSize(sig) - offset;
						if (nlen > 0)
							cell->setPort(nid, sig.extract(offset, nlen));
						offset += nlen;
					}

					cell->unsetPort(port_id);
				}
			}
		}
	}
} SplitnetsPass;

PRIVATE_NAMESPACE_END<|MERGE_RESOLUTION|>--- conflicted
+++ resolved
@@ -226,18 +226,14 @@
 			else
 			{
 				for (auto wire : module->wires()) {
-<<<<<<< HEAD
 					if (flag_ports_only) {
 						if (wire->width > 1 && (wire->port_id != 0) && design->selected(module, wire))
 							worker.splitmap[wire] = std::vector<RTLIL::SigBit>();
 					}
-					else if (wire->width > 1 && (wire->port_id == 0 || flag_ports) && design->selected(module, wire))
-=======
-					if (((wire->width > 1) || (wire->has_attribute(ID::single_bit_vector)))
+					else if (((wire->width > 1) || (wire->has_attribute(ID::single_bit_vector)))
 						&& (wire->port_id == 0 || flag_ports)
 						&& design->selected(module, wire)) {
 						wire->attributes.erase(ID::single_bit_vector);
->>>>>>> 67f8de54
 						worker.splitmap[wire] = std::vector<RTLIL::SigBit>();
 					}
 				}
