/*
 *  yosys -- Yosys Open SYnthesis Suite
 *
 *  Copyright (C) 2012  Clifford Wolf <clifford@clifford.at>
 *
 *  Permission to use, copy, modify, and/or distribute this software for any
 *  purpose with or without fee is hereby granted, provided that the above
 *  copyright notice and this permission notice appear in all copies.
 *
 *  THE SOFTWARE IS PROVIDED "AS IS" AND THE AUTHOR DISCLAIMS ALL WARRANTIES
 *  WITH REGARD TO THIS SOFTWARE INCLUDING ALL IMPLIED WARRANTIES OF
 *  MERCHANTABILITY AND FITNESS. IN NO EVENT SHALL THE AUTHOR BE LIABLE FOR
 *  ANY SPECIAL, DIRECT, INDIRECT, OR CONSEQUENTIAL DAMAGES OR ANY DAMAGES
 *  WHATSOEVER RESULTING FROM LOSS OF USE, DATA OR PROFITS, WHETHER IN AN
 *  ACTION OF CONTRACT, NEGLIGENCE OR OTHER TORTIOUS ACTION, ARISING OUT OF
 *  OR IN CONNECTION WITH THE USE OR PERFORMANCE OF THIS SOFTWARE.
 *
 */

#include "kernel/register.h"
#include "kernel/celltypes.h"
#include "kernel/sigtools.h"
#include "kernel/rtlil.h"
#include "kernel/log.h"

#define MODE_ZERO     0
#define MODE_ONE      1
#define MODE_UNDEF    2
#define MODE_RANDOM   3
#define MODE_ANYSEQ   4
#define MODE_ANYCONST 5

USING_YOSYS_NAMESPACE
PRIVATE_NAMESPACE_BEGIN

static RTLIL::Wire * add_wire(RTLIL::Design *design, RTLIL::Module *module, std::string name, int width, bool flag_input, bool flag_output, bool flag_global)
{
  RTLIL::Wire *wire = NULL;
  name = RTLIL::escape_id(name);

  if (module->count_id(name) != 0)
  {
    if (module->wires_.count(name) > 0)
      wire = module->wires_.at(name);

    if (wire != NULL && wire->width != width)
      wire = NULL;

    if (wire != NULL && wire->port_input != flag_input)
      wire = NULL;

    if (wire != NULL && wire->port_output != flag_output)
      wire = NULL;

    if (wire == NULL) {
      return wire;
      log_cmd_error("Found incompatible object %s with same name in module %s!\n", name.c_str(), module->name.c_str());
    }

    log("Module %s already has such an object %s.\n", module->name.c_str(), name.c_str());
  }
  else
  {
    wire = module->addWire(name, width);
    wire->port_input = flag_input;
    wire->port_output = flag_output;

    if (flag_input || flag_output) {
      wire->port_id = module->wires_.size();
      module->fixup_ports();
    }

    log("Added wire %s to module %s.\n", name.c_str(), module->name.c_str());
  }

  if (!flag_global)
    return wire;

  for (auto &it : module->cells_)
  {
    if (design->modules_.count(it.second->type) == 0)
      continue;

    RTLIL::Module *mod = design->modules_.at(it.second->type);
    if (!design->selected_whole_module(mod->name))
      continue;
    if (mod->get_bool_attribute("\\blackbox"))
      continue;
    if (it.second->hasPort(name))
      continue;

    it.second->setPort(name, wire);
    log("Added connection %s to cell %s.%s (%s).\n", name.c_str(), module->name.c_str(), it.first.c_str(), it.second->type.c_str());
  }

  return wire;
}

struct SetundefWorker
{
	int next_bit_mode;
	uint32_t next_bit_state;
	vector<SigSpec*> siglist;

	RTLIL::State next_bit()
	{
		if (next_bit_mode == MODE_ZERO)
			return RTLIL::State::S0;

		if (next_bit_mode == MODE_ONE)
			return RTLIL::State::S1;

		if (next_bit_mode == MODE_UNDEF)
			return RTLIL::State::Sx;

		if (next_bit_mode == MODE_RANDOM)
		{
			// xorshift32
			next_bit_state ^= next_bit_state << 13;
			next_bit_state ^= next_bit_state >> 17;
			next_bit_state ^= next_bit_state << 5;
			log_assert(next_bit_state != 0);

			return ((next_bit_state >> (next_bit_state & 15)) & 16) ? RTLIL::State::S0 : RTLIL::State::S1;
		}

		log_abort();
	}

	void operator()(RTLIL::SigSpec &sig)
	{
		if (next_bit_mode == MODE_ANYSEQ || next_bit_mode == MODE_ANYCONST) {
			siglist.push_back(&sig);
			return;
		}

		for (auto &bit : sig)
			if (bit.wire == NULL && bit.data > RTLIL::State::S1)
				bit = next_bit();
	}
};

struct SetundefPass : public Pass {
	SetundefPass() : Pass("setundef", "replace undef values with defined constants") { }
	virtual void help()
	{
		//   |---v---|---v---|---v---|---v---|---v---|---v---|---v---|---v---|---v---|---v---|
		log("\n");
		log("    setundef [options] [selection]\n");
		log("\n");
		log("This command replaces undef (x) constants with defined (0/1) constants.\n");
		log("\n");
		log("    -undriven\n");
		log("        also set undriven nets to constant values\n");
		log("\n");
		log("    -expose\n");
		log("        also expose undriven nets as inputs\n");
		log("\n");
		log("    -zero\n");
		log("        replace with bits cleared (0)\n");
		log("\n");
		log("    -one\n");
		log("        replace with bits set (1)\n");
		log("\n");
		log("    -undef\n");
		log("        replace with undef (x) bits, may be used with -undriven\n");
		log("\n");
		log("    -anyseq\n");
		log("        replace with $anyseq drivers (for formal)\n");
		log("\n");
		log("    -anyconst\n");
		log("        replace with $anyconst drivers (for formal)\n");
		log("\n");
		log("    -random <seed>\n");
		log("        replace with random bits using the specified integer als seed\n");
		log("        value for the random number generator.\n");
		log("\n");
		log("    -init\n");
		log("        also create/update init values for flip-flops\n");
		log("\n");
	}
	virtual void execute(std::vector<std::string> args, RTLIL::Design *design)
	{
		bool got_value = false;
		bool undriven_mode = false;
		bool expose_mode = false;
		bool init_mode = false;
		SetundefWorker worker;

		log_header(design, "Executing SETUNDEF pass (replace undef values with defined constants).\n");

		size_t argidx;
		for (argidx = 1; argidx < args.size(); argidx++)
		{
			if (args[argidx] == "-undriven") {
				undriven_mode = true;
				continue;
			}
			if (args[argidx] == "-expose") {
				got_value = true;
				expose_mode = true;
				continue;
			}
			if (args[argidx] == "-zero") {
				got_value = true;
				worker.next_bit_mode = MODE_ZERO;
				worker.next_bit_state = 0;
				continue;
			}
			if (args[argidx] == "-one") {
				got_value = true;
				worker.next_bit_mode = MODE_ONE;
				worker.next_bit_state = 0;
				continue;
			}
			if (args[argidx] == "-anyseq") {
				got_value = true;
				worker.next_bit_mode = MODE_ANYSEQ;
				worker.next_bit_state = 0;
				continue;
			}
			if (args[argidx] == "-anyconst") {
				got_value = true;
				worker.next_bit_mode = MODE_ANYCONST;
				worker.next_bit_state = 0;
				continue;
			}
			if (args[argidx] == "-undef") {
				got_value = true;
				worker.next_bit_mode = MODE_UNDEF;
				worker.next_bit_state = 0;
				continue;
			}
			if (args[argidx] == "-init") {
				init_mode = true;
				continue;
			}
			if (args[argidx] == "-random" && !got_value && argidx+1 < args.size()) {
				got_value = true;
				worker.next_bit_mode = MODE_RANDOM;
				worker.next_bit_state = atoi(args[++argidx].c_str()) + 1;
				for (int i = 0; i < 10; i++)
					worker.next_bit();
				continue;
			}
			break;
		}
		extra_args(args, argidx, design);

		if (expose_mode && !undriven_mode)
			log_cmd_error("Option -expose must be used with option -undriven.\n");
		if (!got_value)
			log_cmd_error("One of the options -zero, -one, -anyseq, -anyconst, or -random <seed> must be specified.\n");

		if (init_mode && (worker.next_bit_mode == MODE_ANYSEQ || worker.next_bit_mode == MODE_ANYCONST))
			log_cmd_error("The options -init and -anyseq / -anyconst are exclusive.\n");

		for (auto module : design->selected_modules())
		{
			if (undriven_mode)
			{
				if (!module->processes.empty())
					log_error("The 'setundef' command can't operate in -undriven mode on modules with processes. Run 'proc' first.\n");

<<<<<<< HEAD
        if (expose_mode) {
          SigMap sigmap(module);
          dict<SigBit, bool> wire_drivers;
          pool<SigBit> used_wires;
          SigPool undriven_signals;

          for (auto cell : module->cells())
          for (auto &conn : cell->connections()) {
            SigSpec sig = sigmap(conn.second);
            if (cell->input(conn.first))
              for (auto bit : sig)
                if (bit.wire) {
                  used_wires.insert(bit);
                }
            if (cell->output(conn.first))
              for (int i = 0; i < GetSize(sig); i++) {
                if (sig[i].wire)
                  wire_drivers[sig[i]] = true;
              }
          }

          for (auto wire : module->wires()) {
            if (wire->port_input) {
              SigSpec sig = sigmap(wire);
              for (int i = 0; i < GetSize(sig); i++)
                wire_drivers[sig[i]] = true;
            }
            if (wire->port_output)
              for (auto bit : sigmap(wire))
                if (bit.wire) used_wires.insert(bit);
          }

          pool<RTLIL::Wire*> undriven_wires;
          for (auto bit : used_wires) {
            if (!wire_drivers.count(bit)) {
              undriven_wires.insert(bit.wire);
            }
          }

          for (auto &it : undriven_wires)
            undriven_signals.add(sigmap(it));

          for (auto &it : undriven_wires)
            if (it->port_input)
              undriven_signals.del(sigmap(it));

          CellTypes ct(design);
          for (auto &it : module->cells_)
          for (auto &conn : it.second->connections())
            if (!ct.cell_known(it.second->type) || ct.cell_output(it.second->type, conn.first))
              undriven_signals.del(sigmap(conn.second));

          RTLIL::SigSpec sig = undriven_signals.export_all();
          for (auto &c : sig.chunks()) {
            RTLIL::Wire * wire;
            if (c.wire->width == c.width) {
              wire = c.wire;
              wire->port_input = true;
            }
            else {
              string name = c.wire->name.str() + "$[" + std::to_string(c.width + c.offset) + ":" + std::to_string(c.offset) + "]";
              wire = add_wire(design, module, name, c.width, true, false, false);
              module->connect(RTLIL::SigSig(c, wire));
            }
            log("Exposing undriven wire %s as input.\n", wire->name.c_str());
          }
          module->fixup_ports();
          continue;
        }
        else {
          SigMap sigmap(module);
          SigPool undriven_signals;

          for (auto &it : module->wires_)
            undriven_signals.add(sigmap(it.second));

          for (auto &it : module->wires_)
            if (it.second->port_input)
              undriven_signals.del(sigmap(it.second));

          CellTypes ct(design);
          for (auto &it : module->cells_)
          for (auto &conn : it.second->connections())
            if (!ct.cell_known(it.second->type) || ct.cell_output(it.second->type, conn.first))
              undriven_signals.del(sigmap(conn.second));

          RTLIL::SigSpec sig = undriven_signals.export_all();
          for (auto &c : sig.chunks()) {
            RTLIL::SigSpec bits;
            for (int i = 0; i < c.width; i++)
              bits.append(worker.next_bit());
            module->connect(RTLIL::SigSig(c, bits));
          }
        }
=======
				SigMap sigmap(module);
				SigPool undriven_signals;

				for (auto &it : module->wires_)
					undriven_signals.add(sigmap(it.second));

				for (auto &it : module->wires_)
					if (it.second->port_input)
						undriven_signals.del(sigmap(it.second));

				CellTypes ct(design);
				for (auto &it : module->cells_)
				for (auto &conn : it.second->connections())
					if (!ct.cell_known(it.second->type) || ct.cell_output(it.second->type, conn.first))
						undriven_signals.del(sigmap(conn.second));

				RTLIL::SigSpec sig = undriven_signals.export_all();
				for (auto &c : sig.chunks()) {
					RTLIL::SigSpec bits;
					if (worker.next_bit_mode == MODE_ANYSEQ)
						bits = module->Anyseq(NEW_ID, c.width);
					else if (worker.next_bit_mode == MODE_ANYCONST)
						bits = module->Anyconst(NEW_ID, c.width);
					else
						for (int i = 0; i < c.width; i++)
							bits.append(worker.next_bit());
					module->connect(RTLIL::SigSig(c, bits));
				}
>>>>>>> 8b92ddb9
			}

			if (init_mode)
			{
				SigMap sigmap(module);
				pool<SigBit> ffbits;
				pool<Wire*> initwires;

				pool<IdString> fftypes;
				fftypes.insert("$dff");
				fftypes.insert("$dffe");
				fftypes.insert("$dffsr");
				fftypes.insert("$adff");

				std::vector<char> list_np = {'N', 'P'}, list_01 = {'0', '1'};

				for (auto c1 : list_np)
					fftypes.insert(stringf("$_DFF_%c_", c1));

				for (auto c1 : list_np)
				for (auto c2 : list_np)
					fftypes.insert(stringf("$_DFFE_%c%c_", c1, c2));

				for (auto c1 : list_np)
				for (auto c2 : list_np)
				for (auto c3 : list_01)
					fftypes.insert(stringf("$_DFF_%c%c%c_", c1, c2, c3));

				for (auto c1 : list_np)
				for (auto c2 : list_np)
				for (auto c3 : list_np)
					fftypes.insert(stringf("$_DFFSR_%c%c%c_", c1, c2, c3));

				for (auto cell : module->cells())
				{
					if (!fftypes.count(cell->type))
						continue;

					for (auto bit : sigmap(cell->getPort("\\Q")))
						ffbits.insert(bit);
				}

				for (auto wire : module->wires())
				{
					if (!wire->attributes.count("\\init"))
						continue;

					for (auto bit : sigmap(wire))
						ffbits.erase(bit);

					initwires.insert(wire);
				}

				for (int wire_types = 0; wire_types < 2; wire_types++)
					for (auto wire : module->wires())
					{
						if (wire->name[0] == (wire_types ? '\\' : '$'))
					next_wire:
							continue;

						for (auto bit : sigmap(wire))
							if (!ffbits.count(bit))
								goto next_wire;

						for (auto bit : sigmap(wire))
							ffbits.erase(bit);

						initwires.insert(wire);
					}

				for (auto wire : initwires)
				{
					Const &initval = wire->attributes["\\init"];

					for (int i = 0; i < GetSize(wire); i++)
						if (GetSize(initval) <= i)
							initval.bits.push_back(worker.next_bit());
						else if (initval.bits[i] == State::Sx)
							initval.bits[i] = worker.next_bit();
				}
			}

			module->rewrite_sigspecs(worker);

			if (worker.next_bit_mode == MODE_ANYSEQ || worker.next_bit_mode == MODE_ANYCONST)
			{
				vector<SigSpec*> siglist;
				siglist.swap(worker.siglist);

				for (auto sigptr : siglist)
				{
					SigSpec &sig = *sigptr;
					int cursor = 0;

					while (cursor < GetSize(sig))
					{
						int width = 0;
						while (cursor+width < GetSize(sig) && sig[cursor+width] == State::Sx)
							width++;

						if (width > 0) {
							if (worker.next_bit_mode == MODE_ANYSEQ)
								sig.replace(cursor, module->Anyseq(NEW_ID, width));
							else
								sig.replace(cursor, module->Anyconst(NEW_ID, width));
							cursor += width;
						} else {
							cursor++;
						}
					}
				}
			}
		}
	}
} SetundefPass;

PRIVATE_NAMESPACE_END<|MERGE_RESOLUTION|>--- conflicted
+++ resolved
@@ -154,7 +154,7 @@
 		log("        also set undriven nets to constant values\n");
 		log("\n");
 		log("    -expose\n");
-		log("        also expose undriven nets as inputs\n");
+		log("        also expose undriven nets as inputs (use with -undriven)\n");
 		log("\n");
 		log("    -zero\n");
 		log("        replace with bits cleared (0)\n");
@@ -262,7 +262,6 @@
 				if (!module->processes.empty())
 					log_error("The 'setundef' command can't operate in -undriven mode on modules with processes. Run 'proc' first.\n");
 
-<<<<<<< HEAD
         if (expose_mode) {
           SigMap sigmap(module);
           dict<SigBit, bool> wire_drivers;
@@ -357,36 +356,6 @@
             module->connect(RTLIL::SigSig(c, bits));
           }
         }
-=======
-				SigMap sigmap(module);
-				SigPool undriven_signals;
-
-				for (auto &it : module->wires_)
-					undriven_signals.add(sigmap(it.second));
-
-				for (auto &it : module->wires_)
-					if (it.second->port_input)
-						undriven_signals.del(sigmap(it.second));
-
-				CellTypes ct(design);
-				for (auto &it : module->cells_)
-				for (auto &conn : it.second->connections())
-					if (!ct.cell_known(it.second->type) || ct.cell_output(it.second->type, conn.first))
-						undriven_signals.del(sigmap(conn.second));
-
-				RTLIL::SigSpec sig = undriven_signals.export_all();
-				for (auto &c : sig.chunks()) {
-					RTLIL::SigSpec bits;
-					if (worker.next_bit_mode == MODE_ANYSEQ)
-						bits = module->Anyseq(NEW_ID, c.width);
-					else if (worker.next_bit_mode == MODE_ANYCONST)
-						bits = module->Anyconst(NEW_ID, c.width);
-					else
-						for (int i = 0; i < c.width; i++)
-							bits.append(worker.next_bit());
-					module->connect(RTLIL::SigSig(c, bits));
-				}
->>>>>>> 8b92ddb9
 			}
 
 			if (init_mode)
