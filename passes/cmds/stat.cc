--- conflicted
+++ resolved
@@ -406,58 +406,12 @@
 
 void read_liberty_cellarea(dict<IdString, cell_area_t> &cell_area, string liberty_file)
 {
-<<<<<<< HEAD
-	std::istream *f;
-	std::ifstream *ff = new std::ifstream;
-	ff->open(liberty_file.c_str(), (liberty_file.substr(liberty_file.size() - 3) == ".gz") ? std::ifstream::binary : std::ifstream::in);
-	yosys_input_files.insert(liberty_file);
-	if (ff->fail()) {
-		delete ff;
-		ff = nullptr;
-	}
-	f = ff;
-	if (f != NULL) {
-		// Check for gzip magic
-		unsigned char magic[3];
-		int n = 0;
-		while (n < 3)
-		{
-			int c = ff->get();
-			if (c != EOF) {
-				magic[n] = (unsigned char) c;
-			}
-			n++;
-		}
-		if (n == 3 && magic[0] == 0x1f && magic[1] == 0x8b) {
-#ifdef YOSYS_ENABLE_ZLIB
-			// log("Found gzip magic in file `%s', decompressing using zlib.\n", liberty_file.c_str());
-			if (magic[2] != 8)
-				log_cmd_error("gzip file `%s' uses unsupported compression type %02x\n",
-					liberty_file.c_str(), unsigned(magic[2]));
-			delete ff;
-			std::stringstream *df = new std::stringstream();
-			decompress_gzip(liberty_file, *df);
-			f = df;
-#else
-			log_cmd_error("File `%s' is a gzip file, but Yosys is compiled without zlib.\n", liberty_file.c_str());
-#endif
-		} else {
-			ff->clear();
-			ff->seekg(0, std::ios::beg);
-		}
-	}
-	if (f == NULL)
-		log_cmd_error("Can't open input file `%s' for reading: %s\n", liberty_file.c_str(), strerror(errno));
-
-	LibertyParser libparser(*f);
-=======
 	std::istream* f = uncompressed(liberty_file.c_str());
 	yosys_input_files.insert(liberty_file);
 	if (f->fail())
 		log_cmd_error("Can't open liberty file `%s': %s\n", liberty_file.c_str(), strerror(errno));
 	LibertyParser libparser(*f);
 	delete f;
->>>>>>> 8bde6ac1
 
 	for (auto cell : libparser.ast->children)
 	{
