--- conflicted
+++ resolved
@@ -146,91 +146,6 @@
 			}
 
 			if (!cell_area.empty()) {
-<<<<<<< HEAD
-=======
-				// check if cell_area provides a area calculator
-				if (cell_area.count(cell->type)) {
-					cell_area_t cell_data = cell_area.at(cell->type);
-					if (cell_data.single_parameter_area.size() > 0) {
-						// assume that we just take the max of the A,B,Y ports
-
-						int width_a = cell->hasPort(ID::A) ? GetSize(cell->getPort(ID::A)) : 0;
-						int width_b = cell->hasPort(ID::B) ? GetSize(cell->getPort(ID::B)) : 0;
-						int width_y = cell->hasPort(ID::Y) ? GetSize(cell->getPort(ID::Y)) : 0;
-						int width_q = cell->hasPort(ID::Q) ? GetSize(cell->getPort(ID::Q)) : 0;
-						int max_width = max<int>({width_a, width_b, width_y, width_q});
-						if (!cell_area.count(cell_type)) {
-							cell_area[cell_type] = cell_data;
-						}
-						if (cell_data.single_parameter_area.size() > max_width - 1u) {
-							cell_area.at(cell_type).area = cell_data.single_parameter_area.at(max_width - 1);
-							cell_area.at(cell_type).is_sequential = cell_data.is_sequential;
-
-						} else {
-							log_warning("too small single_parameter_area %s width: %d size: %d\n", cell_type, max_width,
-							       (int)cell_data.single_parameter_area.size());
-							cell_area.at(cell_type).area = cell_data.single_parameter_area.back();
-							cell_area.at(cell_type).is_sequential = cell_data.is_sequential;
-						}
-					}
-					vector<double> widths;
-					if (cell_data.parameter_names.size() > 0) {
-						for (auto &it : cell_data.parameter_names) {
-							RTLIL::IdString port_name;
-							if (it == "A") {
-								port_name = ID::A;
-							} else if (it == "B") {
-								port_name = ID::B;
-							} else if (it == "Y") {
-								port_name = ID::Y;
-							} else if (it == "Q") {
-								port_name = ID::Q;
-							} else if (it == "S") {
-								port_name = ID::S;
-							} else {
-								port_name = ID(it);
-							}
-							if (cell->hasPort(port_name)) {
-								int width = GetSize(cell->getPort(port_name));
-								widths.push_back(width);
-							} else {
-								widths.push_back(0);
-							}
-						}
-					}
-
-					if (cell_data.double_parameter_area.size() > 0) {
-						if (!cell_area.count(cell_type)) {
-							cell_area[cell_type] = cell_data;
-						}
-						if (widths.size() == 2) {
-							unsigned int width_a = widths.at(0);
-							unsigned int width_b = widths.at(1);
-							if (width_a > 0 && width_b > 0) {
-								if (cell_data.double_parameter_area.size() > width_a - 1 &&
-								    cell_data.double_parameter_area.at(width_a - 1).size() > width_b - 1) {
-									cell_area.at(cell_type).area =
-									  cell_data.double_parameter_area.at(width_a - 1).at(width_b - 1);
-									cell_area.at(cell_type).is_sequential = cell_data.is_sequential;
-								} else {
-									log_warning("too small double_parameter_area %s, width_a: %d, width_b: %d, size_a: %d, size_b: %d\n", cell_type,
-									       width_a, width_b, (int)cell_data.double_parameter_area.size(),
-									       (int)cell_data.double_parameter_area.at(width_a - 1).size());
-									cell_area.at(cell_type).area = cell_data.double_parameter_area.back().back();
-									cell_area.at(cell_type).is_sequential = cell_data.is_sequential;
-								}
-							} else {
-								cell_area.at(cell_type).area = cell_data.area;
-								cell_area.at(cell_type).is_sequential = cell_data.is_sequential;
-							}
-						} else {
-							log_error("double_parameter_area for %s has %d parameters, but only 2 are expected.\n", cell_type,
-							       (int)cell_data.double_parameter_area.size());
-						}
-					}
-				}
-
->>>>>>> b9dc5784
 				if (cell_area.count(cell_type)) {
 					cell_area_t cell_data = cell_area.at(cell_type);
 					if (cell_data.is_sequential) {
@@ -562,15 +477,9 @@
 				techname = args[++argidx];
 				continue;
 			}
-<<<<<<< HEAD
-			if (args[argidx] == "-top" && argidx+1 < args.size()) {
-				if (design->module(RTLIL::escape_id(args[argidx+1])) == nullptr)
-					log_cmd_error("Can't find module %s.\n", args[argidx+1].c_str());
-=======
 			if (args[argidx] == "-top" && argidx + 1 < args.size()) {
 				if (design->module(RTLIL::escape_id(args[argidx + 1])) == nullptr)
 					log_cmd_error("Can't find module %s.\n", args[argidx + 1]);
->>>>>>> b9dc5784
 				top_mod = design->module(RTLIL::escape_id(args[++argidx]));
 				continue;
 			}
