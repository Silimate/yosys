--- conflicted
+++ resolved
@@ -24,22 +24,11 @@
 
 __yosys_root__ = Path(__file__).parent
 
-<<<<<<< HEAD
-yosys_version_rx = re.compile(r"PREQORSOR_VERSION\s*:=\s*([\w\-\+\.]+)")
-=======
 yosys_version_rx = re.compile(r"YOSYS_VER\s*:=\s*([\w\-\+\.]+)")
 
 with open(__yosys_root__ / "Makefile", encoding="utf8") as f:
     # Extract and convert + to patch version
     version = yosys_version_rx.search(f.read())[1].replace("+", ".")
->>>>>>> d6b9158f
-
-try:
-    version = yosys_version_rx.search(
-        open(os.path.join(__dir__, "../../Makefile"), encoding="utf8").read()
-    )[1]
-except TypeError:
-    version = open(os.path.join(__dir__, "../../tmpl/version.txt"), encoding="utf8").read().strip()
 
 class libyosys_so_ext(Extension):
     def __init__(
@@ -98,13 +87,9 @@
         # libyosys.so
         target = pyosys_path / self.name
         shutil.copy(self.name, target)
-<<<<<<< HEAD
 
         # strip prevents proper debug symbols for libpyosys.so
         # bext.spawn(["strip", "-S", target])
-=======
-        bext.spawn(["strip", "-S", str(target)])
->>>>>>> d6b9158f
 
         # yosys-abc
         yosys_abc_target = pyosys_path / "yosys-abc"
@@ -134,7 +119,7 @@
 setup(
     name="pyosys",
     packages=["pyosys"],
-    version=version,
+    version=os.getenv("_PYOSYS_OVERRIDE_VER", version),
     description="Python access to libyosys",
     long_description=long_description,
     long_description_content_type="text/markdown",
