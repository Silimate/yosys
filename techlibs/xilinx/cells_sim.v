/*
 *  yosys -- Yosys Open SYnthesis Suite
 *
 *  Copyright (C) 2012  Clifford Wolf <clifford@clifford.at>
 *
 *  Permission to use, copy, modify, and/or distribute this software for any
 *  purpose with or without fee is hereby granted, provided that the above
 *  copyright notice and this permission notice appear in all copies.
 *
 *  THE SOFTWARE IS PROVIDED "AS IS" AND THE AUTHOR DISCLAIMS ALL WARRANTIES
 *  WITH REGARD TO THIS SOFTWARE INCLUDING ALL IMPLIED WARRANTIES OF
 *  MERCHANTABILITY AND FITNESS. IN NO EVENT SHALL THE AUTHOR BE LIABLE FOR
 *  ANY SPECIAL, DIRECT, INDIRECT, OR CONSEQUENTIAL DAMAGES OR ANY DAMAGES
 *  WHATSOEVER RESULTING FROM LOSS OF USE, DATA OR PROFITS, WHETHER IN AN
 *  ACTION OF CONTRACT, NEGLIGENCE OR OTHER TORTIOUS ACTION, ARISING OUT OF
 *  OR IN CONNECTION WITH THE USE OR PERFORMANCE OF THIS SOFTWARE.
 *
 */

// See Xilinx UG953 and UG474 for a description of the cell types below.
// http://www.xilinx.com/support/documentation/user_guides/ug474_7Series_CLB.pdf
// http://www.xilinx.com/support/documentation/sw_manuals/xilinx2014_4/ug953-vivado-7series-libraries.pdf

module VCC(output P);
  assign P = 1;
endmodule

module GND(output G);
  assign G = 0;
endmodule

module IBUF(output O, input I);
  parameter IOSTANDARD = "default";
  parameter IBUF_LOW_PWR = 0;
  assign O = I;
endmodule

module OBUF(output O, input I);
  parameter IOSTANDARD = "default";
  parameter DRIVE = 12;
  parameter SLEW = "SLOW";
  assign O = I;
endmodule

module BUFG(output O, input I);
  assign O = I;
endmodule

module BUFGCTRL(
    output O,
    input I0, input I1,
    input S0, input S1,
    input CE0, input CE1,
    input IGNORE0, input IGNORE1);

parameter [0:0] INIT_OUT = 1'b0;
parameter PRESELECT_I0 = "FALSE";
parameter PRESELECT_I1 = "FALSE";
parameter [0:0] IS_CE0_INVERTED = 1'b0;
parameter [0:0] IS_CE1_INVERTED = 1'b0;
parameter [0:0] IS_S0_INVERTED = 1'b0;
parameter [0:0] IS_S1_INVERTED = 1'b0;
parameter [0:0] IS_IGNORE0_INVERTED = 1'b0;
parameter [0:0] IS_IGNORE1_INVERTED = 1'b0;

wire I0_internal = ((CE0 ^ IS_CE0_INVERTED) ? I0 : INIT_OUT);
wire I1_internal = ((CE1 ^ IS_CE1_INVERTED) ? I1 : INIT_OUT);
wire S0_true = (S0 ^ IS_S0_INVERTED);
wire S1_true = (S1 ^ IS_S1_INVERTED);

assign O = S0_true ? I0_internal : (S1_true ? I1_internal : INIT_OUT);

endmodule

module BUFHCE(output O, input I, input CE);

parameter [0:0] INIT_OUT = 1'b0;
parameter CE_TYPE = "SYNC";
parameter [0:0] IS_CE_INVERTED = 1'b0;

assign O = ((CE ^ IS_CE_INVERTED) ? I : INIT_OUT);

endmodule

// module OBUFT(output O, input I, T);
//   assign O = T ? 1'bz : I;
// endmodule

// module IOBUF(inout IO, output O, input I, T);
//   assign O = IO, IO = T ? 1'bz : I;
// endmodule

module INV(output O, input I);
  assign O = !I;
endmodule

module LUT1(output O, input I0);
  parameter [1:0] INIT = 0;
  assign O = I0 ? INIT[1] : INIT[0];
endmodule

module LUT2(output O, input I0, I1);
  parameter [3:0] INIT = 0;
  wire [ 1: 0] s1 = I1 ? INIT[ 3: 2] : INIT[ 1: 0];
  assign O = I0 ? s1[1] : s1[0];
endmodule

module LUT3(output O, input I0, I1, I2);
  parameter [7:0] INIT = 0;
  wire [ 3: 0] s2 = I2 ? INIT[ 7: 4] : INIT[ 3: 0];
  wire [ 1: 0] s1 = I1 ?   s2[ 3: 2] :   s2[ 1: 0];
  assign O = I0 ? s1[1] : s1[0];
endmodule

module LUT4(output O, input I0, I1, I2, I3);
  parameter [15:0] INIT = 0;
  wire [ 7: 0] s3 = I3 ? INIT[15: 8] : INIT[ 7: 0];
  wire [ 3: 0] s2 = I2 ?   s3[ 7: 4] :   s3[ 3: 0];
  wire [ 1: 0] s1 = I1 ?   s2[ 3: 2] :   s2[ 1: 0];
  assign O = I0 ? s1[1] : s1[0];
endmodule

module LUT5(output O, input I0, I1, I2, I3, I4);
  parameter [31:0] INIT = 0;
  wire [15: 0] s4 = I4 ? INIT[31:16] : INIT[15: 0];
  wire [ 7: 0] s3 = I3 ?   s4[15: 8] :   s4[ 7: 0];
  wire [ 3: 0] s2 = I2 ?   s3[ 7: 4] :   s3[ 3: 0];
  wire [ 1: 0] s1 = I1 ?   s2[ 3: 2] :   s2[ 1: 0];
  assign O = I0 ? s1[1] : s1[0];
endmodule

module LUT6(output O, input I0, I1, I2, I3, I4, I5);
  parameter [63:0] INIT = 0;
  wire [31: 0] s5 = I5 ? INIT[63:32] : INIT[31: 0];
  wire [15: 0] s4 = I4 ?   s5[31:16] :   s5[15: 0];
  wire [ 7: 0] s3 = I3 ?   s4[15: 8] :   s4[ 7: 0];
  wire [ 3: 0] s2 = I2 ?   s3[ 7: 4] :   s3[ 3: 0];
  wire [ 1: 0] s1 = I1 ?   s2[ 3: 2] :   s2[ 1: 0];
  assign O = I0 ? s1[1] : s1[0];
endmodule

module LUT6_2(output O6, output O5, input I0, I1, I2, I3, I4, I5);
  parameter [63:0] INIT = 0;
  wire [31: 0] s5 = I5 ? INIT[63:32] : INIT[31: 0];
  wire [15: 0] s4 = I4 ?   s5[31:16] :   s5[15: 0];
  wire [ 7: 0] s3 = I3 ?   s4[15: 8] :   s4[ 7: 0];
  wire [ 3: 0] s2 = I2 ?   s3[ 7: 4] :   s3[ 3: 0];
  wire [ 1: 0] s1 = I1 ?   s2[ 3: 2] :   s2[ 1: 0];
  assign O6 = I0 ? s1[1] : s1[0];

  wire [15: 0] s5_4 = I4 ? INIT[31:16] : INIT[15: 0];
  wire [ 7: 0] s5_3 = I3 ? s5_4[15: 8] : s5_4[ 7: 0];
  wire [ 3: 0] s5_2 = I2 ? s5_3[ 7: 4] : s5_3[ 3: 0];
  wire [ 1: 0] s5_1 = I1 ? s5_2[ 3: 2] : s5_2[ 1: 0];
  assign O5 = I0 ? s5_1[1] : s5_1[0];
endmodule

module MUXCY(output O, input CI, DI, S);
  assign O = S ? CI : DI;
endmodule

(* abc_box_id = 1, lib_whitebox *)
module MUXF7(output O, input I0, I1, S);
  assign O = S ? I1 : I0;
endmodule

(* abc_box_id = 2, lib_whitebox *)
module MUXF8(output O, input I0, I1, S);
  assign O = S ? I1 : I0;
endmodule

module XORCY(output O, input CI, LI);
  assign O = CI ^ LI;
endmodule

(* abc_box_id = 4, lib_whitebox *)
module CARRY4(
  (* abc_carry *)
  output [3:0] CO,
  output [3:0] O,
  (* abc_carry *)
  input        CI,
  input        CYINIT,
  input  [3:0] DI, S
);
  assign O = S ^ {CO[2:0], CI | CYINIT};
  assign CO[0] = S[0] ? CI | CYINIT : DI[0];
  assign CO[1] = S[1] ? CO[0] : DI[1];
  assign CO[2] = S[2] ? CO[1] : DI[2];
  assign CO[3] = S[3] ? CO[2] : DI[3];
endmodule

`ifdef _EXPLICIT_CARRY

module CARRY0(output CO_CHAIN, CO_FABRIC, O, input CI, CI_INIT, DI, S);
  parameter CYINIT_FABRIC = 0;
  wire CI_COMBINE;
  if(CYINIT_FABRIC) begin
    assign CI_COMBINE = CI_INIT;
  end else begin
    assign CI_COMBINE = CI;
  end
  assign CO_CHAIN = S ? CI_COMBINE : DI;
  assign CO_FABRIC = S ? CI_COMBINE : DI;
  assign O = S ^ CI_COMBINE;
endmodule

module CARRY(output CO_CHAIN, CO_FABRIC, O, input CI, DI, S);
  assign CO_CHAIN = S ? CI : DI;
  assign CO_FABRIC = S ? CI : DI;
  assign O = S ^ CI;
endmodule

`endif

// Max delay from: https://github.com/SymbiFlow/prjxray-db/blob/34ea6eb08a63d21ec16264ad37a0a7b142ff6031/artix7/timings/CLBLL_L.sdf#L238-L250

module FDRE ((* abc_arrival=303 *) output reg Q,
             input C, CE, D, R);
  parameter [0:0] INIT = 1'b0;
  parameter [0:0] IS_C_INVERTED = 1'b0;
  parameter [0:0] IS_D_INVERTED = 1'b0;
  parameter [0:0] IS_R_INVERTED = 1'b0;
  initial Q <= INIT;
  generate case (|IS_C_INVERTED)
    1'b0: always @(posedge C) if (R == !IS_R_INVERTED) Q <= 1'b0; else if (CE) Q <= D ^ IS_D_INVERTED;
    1'b1: always @(negedge C) if (R == !IS_R_INVERTED) Q <= 1'b0; else if (CE) Q <= D ^ IS_D_INVERTED;
  endcase endgenerate
endmodule

module FDSE ((* abc_arrival=303 *) output reg Q,
             input C, CE, D, S);
  parameter [0:0] INIT = 1'b1;
  parameter [0:0] IS_C_INVERTED = 1'b0;
  parameter [0:0] IS_D_INVERTED = 1'b0;
  parameter [0:0] IS_S_INVERTED = 1'b0;
  initial Q <= INIT;
  generate case (|IS_C_INVERTED)
    1'b0: always @(posedge C) if (S == !IS_S_INVERTED) Q <= 1'b1; else if (CE) Q <= D ^ IS_D_INVERTED;
    1'b1: always @(negedge C) if (S == !IS_S_INVERTED) Q <= 1'b1; else if (CE) Q <= D ^ IS_D_INVERTED;
  endcase endgenerate
endmodule

module FDCE ((* abc_arrival=303 *) output reg Q,
             input C, CE, D, CLR);
  parameter [0:0] INIT = 1'b0;
  parameter [0:0] IS_C_INVERTED = 1'b0;
  parameter [0:0] IS_D_INVERTED = 1'b0;
  parameter [0:0] IS_CLR_INVERTED = 1'b0;
  initial Q <= INIT;
  generate case ({|IS_C_INVERTED, |IS_CLR_INVERTED})
    2'b00: always @(posedge C, posedge CLR) if ( CLR) Q <= 1'b0; else if (CE) Q <= D ^ IS_D_INVERTED;
    2'b01: always @(posedge C, negedge CLR) if (!CLR) Q <= 1'b0; else if (CE) Q <= D ^ IS_D_INVERTED;
    2'b10: always @(negedge C, posedge CLR) if ( CLR) Q <= 1'b0; else if (CE) Q <= D ^ IS_D_INVERTED;
    2'b11: always @(negedge C, negedge CLR) if (!CLR) Q <= 1'b0; else if (CE) Q <= D ^ IS_D_INVERTED;
  endcase endgenerate
endmodule

module FDPE ((* abc_arrival=303 *) output reg Q,
             input C, CE, D, PRE);
  parameter [0:0] INIT = 1'b1;
  parameter [0:0] IS_C_INVERTED = 1'b0;
  parameter [0:0] IS_D_INVERTED = 1'b0;
  parameter [0:0] IS_PRE_INVERTED = 1'b0;
  initial Q <= INIT;
  generate case ({|IS_C_INVERTED, |IS_PRE_INVERTED})
    2'b00: always @(posedge C, posedge PRE) if ( PRE) Q <= 1'b1; else if (CE) Q <= D ^ IS_D_INVERTED;
    2'b01: always @(posedge C, negedge PRE) if (!PRE) Q <= 1'b1; else if (CE) Q <= D ^ IS_D_INVERTED;
    2'b10: always @(negedge C, posedge PRE) if ( PRE) Q <= 1'b1; else if (CE) Q <= D ^ IS_D_INVERTED;
    2'b11: always @(negedge C, negedge PRE) if (!PRE) Q <= 1'b1; else if (CE) Q <= D ^ IS_D_INVERTED;
  endcase endgenerate
endmodule

module FDRE_1 ((* abc_arrival=303 *) output reg Q,
               input C, CE, D, R);
  parameter [0:0] INIT = 1'b0;
  initial Q <= INIT;
  always @(negedge C) if (R) Q <= 1'b0; else if(CE) Q <= D;
endmodule

module FDSE_1 ((* abc_arrival=303 *) output reg Q,
               input C, CE, D, S);
  parameter [0:0] INIT = 1'b1;
  initial Q <= INIT;
  always @(negedge C) if (S) Q <= 1'b1; else if(CE) Q <= D;
endmodule

module FDCE_1 ((* abc_arrival=303 *) output reg Q,
               input C, CE, D, CLR);
  parameter [0:0] INIT = 1'b0;
  initial Q <= INIT;
  always @(negedge C, posedge CLR) if (CLR) Q <= 1'b0; else if (CE) Q <= D;
endmodule

module FDPE_1 ((* abc_arrival=303 *) output reg Q,
               input C, CE, D, PRE);
  parameter [0:0] INIT = 1'b1;
  initial Q <= INIT;
  always @(negedge C, posedge PRE) if (PRE) Q <= 1'b1; else if (CE) Q <= D;
endmodule

module RAM32X1D (
<<<<<<< HEAD
  // Max delay from: https://github.com/SymbiFlow/prjxray-db/blob/34ea6eb08a63d21ec16264ad37a0a7b142ff6031/artix7/timings/CLBLM_R.sdf#L957
  (* abc_arrival=1153 *) output DPO, SPO,
  input  D,
  input  WCLK,
=======
  output DPO, SPO,
  (* abc_scc_break *)
  input  D,
  input  WCLK,
  (* abc_scc_break *)
>>>>>>> 509c353f
  input  WE,
  input  A0, A1, A2, A3, A4,
  input  DPRA0, DPRA1, DPRA2, DPRA3, DPRA4
);
  parameter INIT = 32'h0;
  parameter IS_WCLK_INVERTED = 1'b0;
  wire [4:0] a = {A4, A3, A2, A1, A0};
  wire [4:0] dpra = {DPRA4, DPRA3, DPRA2, DPRA1, DPRA0};
  reg [31:0] mem = INIT;
  assign SPO = mem[a];
  assign DPO = mem[dpra];
  wire clk = WCLK ^ IS_WCLK_INVERTED;
  always @(posedge clk) if (WE) mem[a] <= D;
endmodule

module RAM64X1D (
<<<<<<< HEAD
  // Max delay from: https://github.com/SymbiFlow/prjxray-db/blob/34ea6eb08a63d21ec16264ad37a0a7b142ff6031/artix7/timings/CLBLM_R.sdf#L957
  (* abc_arrival=1153 *) output DPO, SPO,
  input  D,
  input  WCLK,
=======
  output DPO, SPO,
  (* abc_scc_break *)
  input  D,
  input  WCLK,
  (* abc_scc_break *)
>>>>>>> 509c353f
  input  WE,
  input  A0, A1, A2, A3, A4, A5,
  input  DPRA0, DPRA1, DPRA2, DPRA3, DPRA4, DPRA5
);
  parameter INIT = 64'h0;
  parameter IS_WCLK_INVERTED = 1'b0;
  wire [5:0] a = {A5, A4, A3, A2, A1, A0};
  wire [5:0] dpra = {DPRA5, DPRA4, DPRA3, DPRA2, DPRA1, DPRA0};
  reg [63:0] mem = INIT;
  assign SPO = mem[a];
  assign DPO = mem[dpra];
  wire clk = WCLK ^ IS_WCLK_INVERTED;
  always @(posedge clk) if (WE) mem[a] <= D;
endmodule

module RAM128X1D (
<<<<<<< HEAD
  // Max delay from: https://github.com/SymbiFlow/prjxray-db/blob/34ea6eb08a63d21ec16264ad37a0a7b142ff6031/artix7/timings/CLBLM_R.sdf#L957
  (* abc_arrival=1153 *) output DPO, SPO,
  input        D,
  input        WCLK,
=======
  output       DPO, SPO,
  (* abc_scc_break *)
  input        D,
  input        WCLK,
  (* abc_scc_break *)
>>>>>>> 509c353f
  input        WE,
  input  [6:0] A, DPRA
);
  parameter INIT = 128'h0;
  parameter IS_WCLK_INVERTED = 1'b0;
  reg [127:0] mem = INIT;
  assign SPO = mem[A];
  assign DPO = mem[DPRA];
  wire clk = WCLK ^ IS_WCLK_INVERTED;
  always @(posedge clk) if (WE) mem[A] <= D;
endmodule

module SRL16E (
  // Max delay from: https://github.com/SymbiFlow/prjxray-db/blob/34ea6eb08a63d21ec16264ad37a0a7b142ff6031/artix7/timings/CLBLM_R.sdf#L904-L905
  (* abc_arrival=1472 *) output Q,
  input A0, A1, A2, A3, CE, CLK, D
);
  parameter [15:0] INIT = 16'h0000;
  parameter [0:0] IS_CLK_INVERTED = 1'b0;

  reg [15:0] r = INIT;
  assign Q = r[{A3,A2,A1,A0}];
  generate
    if (IS_CLK_INVERTED) begin
      always @(negedge CLK) if (CE) r <= { r[14:0], D };
    end
    else
        always @(posedge CLK) if (CE) r <= { r[14:0], D };
  endgenerate
endmodule

module SRLC32E (
  // Max delay from: https://github.com/SymbiFlow/prjxray-db/blob/34ea6eb08a63d21ec16264ad37a0a7b142ff6031/artix7/timings/CLBLM_R.sdf#L904-L905
  (* abc_arrival=1472 *) output Q,
  (* abc_arrival=1114 *) output Q31,
  input [4:0] A,
  input CE, CLK, D
);
  parameter [31:0] INIT = 32'h00000000;
  parameter [0:0] IS_CLK_INVERTED = 1'b0;

  reg [31:0] r = INIT;
  assign Q31 = r[31];
  assign Q = r[A];
  generate
    if (IS_CLK_INVERTED) begin
      always @(negedge CLK) if (CE) r <= { r[30:0], D };
    end
    else
      always @(posedge CLK) if (CE) r <= { r[30:0], D };
  endgenerate
endmodule<|MERGE_RESOLUTION|>--- conflicted
+++ resolved
@@ -300,18 +300,11 @@
 endmodule
 
 module RAM32X1D (
-<<<<<<< HEAD
   // Max delay from: https://github.com/SymbiFlow/prjxray-db/blob/34ea6eb08a63d21ec16264ad37a0a7b142ff6031/artix7/timings/CLBLM_R.sdf#L957
-  (* abc_arrival=1153 *) output DPO, SPO,
+  (* abc_arrival=1153 *)
+  output DPO, SPO,
   input  D,
   input  WCLK,
-=======
-  output DPO, SPO,
-  (* abc_scc_break *)
-  input  D,
-  input  WCLK,
-  (* abc_scc_break *)
->>>>>>> 509c353f
   input  WE,
   input  A0, A1, A2, A3, A4,
   input  DPRA0, DPRA1, DPRA2, DPRA3, DPRA4
@@ -328,18 +321,11 @@
 endmodule
 
 module RAM64X1D (
-<<<<<<< HEAD
   // Max delay from: https://github.com/SymbiFlow/prjxray-db/blob/34ea6eb08a63d21ec16264ad37a0a7b142ff6031/artix7/timings/CLBLM_R.sdf#L957
-  (* abc_arrival=1153 *) output DPO, SPO,
+  (* abc_arrival=1153 *)
+  output DPO, SPO,
   input  D,
   input  WCLK,
-=======
-  output DPO, SPO,
-  (* abc_scc_break *)
-  input  D,
-  input  WCLK,
-  (* abc_scc_break *)
->>>>>>> 509c353f
   input  WE,
   input  A0, A1, A2, A3, A4, A5,
   input  DPRA0, DPRA1, DPRA2, DPRA3, DPRA4, DPRA5
@@ -356,18 +342,11 @@
 endmodule
 
 module RAM128X1D (
-<<<<<<< HEAD
   // Max delay from: https://github.com/SymbiFlow/prjxray-db/blob/34ea6eb08a63d21ec16264ad37a0a7b142ff6031/artix7/timings/CLBLM_R.sdf#L957
-  (* abc_arrival=1153 *) output DPO, SPO,
+  (* abc_arrival=1153 *)
+  output DPO, SPO,
   input        D,
   input        WCLK,
-=======
-  output       DPO, SPO,
-  (* abc_scc_break *)
-  input        D,
-  input        WCLK,
-  (* abc_scc_break *)
->>>>>>> 509c353f
   input        WE,
   input  [6:0] A, DPRA
 );
