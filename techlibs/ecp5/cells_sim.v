--- conflicted
+++ resolved
@@ -110,20 +110,13 @@
 
 // ---------------------------------------
 module TRELLIS_DPR16X4 (
-<<<<<<< HEAD
 	input  [3:0] DI,
 	input  [3:0] WAD,
-=======
-	(* abc_scc_break *)
-	input  [3:0] DI,
-	(* abc_scc_break *)
-	input  [3:0] WAD,
-	(* abc_scc_break *)
->>>>>>> 509c353f
 	input        WRE,
 	input        WCK,
 	input  [3:0] RAD,
-	/* (* abc_arrival=<TODO> *) */ output [3:0] DO
+	/* (* abc_arrival=<TODO> *) */
+    output [3:0] DO
 );
 	parameter WCKMUX = "WCK";
 	parameter WREMUX = "WRE";
