/*
 *  yosys -- Yosys Open SYnthesis Suite
 *
 *  Copyright (C) 2012  Claire Xenia Wolf <claire@yosyshq.com>
 *
 *  Permission to use, copy, modify, and/or distribute this software for any
 *  purpose with or without fee is hereby granted, provided that the above
 *  copyright notice and this permission notice appear in all copies.
 *
 *  THE SOFTWARE IS PROVIDED "AS IS" AND THE AUTHOR DISCLAIMS ALL WARRANTIES
 *  WITH REGARD TO THIS SOFTWARE INCLUDING ALL IMPLIED WARRANTIES OF
 *  MERCHANTABILITY AND FITNESS. IN NO EVENT SHALL THE AUTHOR BE LIABLE FOR
 *  ANY SPECIAL, DIRECT, INDIRECT, OR CONSEQUENTIAL DAMAGES OR ANY DAMAGES
 *  WHATSOEVER RESULTING FROM LOSS OF USE, DATA OR PROFITS, WHETHER IN AN
 *  ACTION OF CONTRACT, NEGLIGENCE OR OTHER TORTIOUS ACTION, ARISING OUT OF
 *  OR IN CONNECTION WITH THE USE OR PERFORMANCE OF THIS SOFTWARE.
 *
 */

#include "kernel/yosys.h"
#include "kernel/celltypes.h"

#include "libs/backward-cpp/backward.hpp"

#ifdef YOSYS_ENABLE_READLINE
#  include <readline/readline.h>
#  include <readline/history.h>
#endif

#ifdef YOSYS_ENABLE_EDITLINE
#  include <editline/readline.h>
#endif

#ifdef YOSYS_ENABLE_TCL
#  include <tcl.h>
#endif

#ifdef YOSYS_ENABLE_PLUGINS
#  include <dlfcn.h>
#endif

#if defined(_WIN32)
#  include <windows.h>
#  include <io.h>
#elif defined(__APPLE__)
#  include <mach-o/dyld.h>
#  include <unistd.h>
#  include <dirent.h>
#  include <sys/stat.h>
#else
#  include <unistd.h>
#  include <dirent.h>
#  include <sys/types.h>
#  include <sys/stat.h>
#  if !defined(YOSYS_DISABLE_SPAWN)
#    include <sys/wait.h>
#  endif
#endif

#if !defined(_WIN32) && defined(YOSYS_ENABLE_GLOB)
#  include <glob.h>
#endif

#if defined(__FreeBSD__) || defined(__NetBSD__)
#  include <sys/sysctl.h>
#endif

#ifdef WITH_PYTHON
#if PY_MAJOR_VERSION >= 3
#   define INIT_MODULE PyInit_libyosys
    extern "C" PyObject* INIT_MODULE();
#else
#   define INIT_MODULE initlibyosys
	extern "C" void INIT_MODULE();
#endif
#include <signal.h>
#endif

#include <limits.h>
#include <errno.h>

YOSYS_NAMESPACE_BEGIN

int autoidx = 1;
int yosys_xtrace = 0;
bool yosys_write_versions = true;
const char* yosys_maybe_version() {
	if (yosys_write_versions)
		return yosys_version_str;
	else
		return "Yosys";
}

RTLIL::Design *yosys_design = NULL;
CellTypes yosys_celltypes;

#ifdef YOSYS_ENABLE_TCL
Tcl_Interp *yosys_tcl_interp = NULL;
#endif

std::set<std::string> yosys_input_files, yosys_output_files;

bool memhasher_active = false;
uint32_t memhasher_rng = 123456;
std::vector<void*> memhasher_store;
uint32_t Hasher::fudge = 0;

std::string yosys_share_dirname;
std::string yosys_abc_executable;

void init_share_dirname();
void init_abc_executable_name();

void memhasher_on()
{
#if defined(__linux__) || defined(__FreeBSD__)
	memhasher_rng += time(NULL) << 16 ^ getpid();
#endif
	memhasher_store.resize(0x10000);
	memhasher_active = true;
}

void memhasher_off()
{
	for (auto p : memhasher_store)
		if (p) free(p);
	memhasher_store.clear();
	memhasher_active = false;
}

void memhasher_do()
{
	memhasher_rng ^= memhasher_rng << 13;
	memhasher_rng ^= memhasher_rng >> 17;
	memhasher_rng ^= memhasher_rng << 5;

	int size, index = (memhasher_rng >> 4) & 0xffff;
	switch (memhasher_rng & 7) {
		case 0: size =   16; break;
		case 1: size =  256; break;
		case 2: size = 1024; break;
		case 3: size = 4096; break;
		default: size = 0;
	}
	if (index < 16) size *= 16;
	memhasher_store[index] = realloc(memhasher_store[index], size);
}

void yosys_banner()
{
	log("\n");
	log(" /----------------------------------------------------------------------------\\\n");
	log(" |  yosys -- Yosys Open SYnthesis Suite                                       |\n");
	log(" |  Copyright (C) 2012 - 2025  Claire Xenia Wolf <claire@yosyshq.com>         |\n");
	log(" |  Distributed under an ISC-like license, type \"license\" to see terms        |\n");
	log(" \\----------------------------------------------------------------------------/\n");
	log(" %s\n", yosys_maybe_version());
}

#if !defined(YOSYS_DISABLE_SPAWN)
int run_command(const std::string &command, std::function<void(const std::string&)> process_line)
{
	if (!process_line)
		return system(command.c_str());

	FILE *f = popen(command.c_str(), "r");
	if (f == nullptr)
		return -1;

	std::string line;
	char logbuf[128];
	while (fgets(logbuf, 128, f) != NULL) {
		line += logbuf;
		if (!line.empty() && line.back() == '\n')
			process_line(line), line.clear();
	}
	if (!line.empty())
		process_line(line);

	int ret = pclose(f);
	if (ret < 0)
		return -1;
#ifdef _WIN32
	return ret;
#else
	return WEXITSTATUS(ret);
#endif
}
#endif

bool already_setup = false;
bool already_shutdown = false;

void yosys_setup()
{
	if(already_setup)
		return;
	already_setup = true;
<<<<<<< HEAD
	new backward::SignalHandling;
=======
	already_shutdown = false;

>>>>>>> 513f0f16
#ifdef WITH_PYTHON
	// With Python 3.12, calling PyImport_AppendInittab on an already
	// initialized platform fails (such as when libyosys is imported
	// from a Python interpreter)
	if (!Py_IsInitialized()) {
		PyImport_AppendInittab((char*)"libyosys", INIT_MODULE);
		Py_Initialize();
		PyRun_SimpleString("import sys");
	}
	signal(SIGINT, SIG_DFL);
#endif

	init_share_dirname();
	init_abc_executable_name();

#define X(_id) RTLIL::ID::_id = "\\" # _id;
#include "kernel/constids.inc"
#undef X

	Pass::init_register();
	yosys_design = new RTLIL::Design;
	yosys_celltypes.setup();
	log_push();
}

bool yosys_already_setup()
{
	return already_setup;
}

void yosys_shutdown()
{
	if(already_shutdown)
		return;
	already_setup = false;
	already_shutdown = true;
	log_pop();

	Pass::done_register();

	delete yosys_design;
	yosys_design = NULL;

	for (auto f : log_files)
		if (f != stderr)
			fclose(f);
	log_errfile = NULL;
	log_files.clear();

	yosys_celltypes.clear();

#ifdef YOSYS_ENABLE_TCL
	if (yosys_tcl_interp != NULL) {
		if (!Tcl_InterpDeleted(yosys_tcl_interp)) {
			Tcl_DeleteInterp(yosys_tcl_interp);
		}
		Tcl_Finalize();
		yosys_tcl_interp = NULL;
	}
#endif

#ifdef YOSYS_ENABLE_PLUGINS
	for (auto &it : loaded_plugins)
		dlclose(it.second);

	loaded_plugins.clear();
#ifdef WITH_PYTHON
	loaded_python_plugins.clear();
#endif
	loaded_plugin_aliases.clear();
#endif

#ifdef WITH_PYTHON
	Py_Finalize();
#endif
}

RTLIL::IdString new_id(std::string file, int line, std::string func)
{
#ifdef _WIN32
	size_t pos = file.find_last_of("/\\");
#else
	size_t pos = file.find_last_of('/');
#endif
	if (pos != std::string::npos)
		file = file.substr(pos+1);

	pos = func.find_last_of(':');
	if (pos != std::string::npos)
		func = func.substr(pos+1);

	return stringf("$auto$%s:%d:%s$%d", file.c_str(), line, func.c_str(), autoidx++);
}

RTLIL::IdString new_id_suffix(std::string file, int line, std::string func, std::string suffix)
{
#ifdef _WIN32
	size_t pos = file.find_last_of("/\\");
#else
	size_t pos = file.find_last_of('/');
#endif
	if (pos != std::string::npos)
		file = file.substr(pos+1);

	pos = func.find_last_of(':');
	if (pos != std::string::npos)
		func = func.substr(pos+1);

	return stringf("$auto$%s:%d:%s$%s$%d", file.c_str(), line, func.c_str(), suffix.c_str(), autoidx++);
}

RTLIL::Design *yosys_get_design()
{
	return yosys_design;
}

const char *create_prompt(RTLIL::Design *design, int recursion_counter)
{
	static char buffer[100];
	std::string str = "\n";
	if (recursion_counter > 1)
		str += stringf("(%d) ", recursion_counter);
	str += "yosys";
	if (!design->selected_active_module.empty())
		str += stringf(" [%s]", RTLIL::unescape_id(design->selected_active_module).c_str());
	if (!design->full_selection()) {
		if (design->selected_active_module.empty())
			str += "*";
		else if (design->selection().selected_modules.size() != 1 || design->selection().selected_members.size() != 0 ||
				design->selection().selected_modules.count(design->selected_active_module) == 0)
			str += "*";
	}
	snprintf(buffer, 100, "%s> ", str.c_str());
	return buffer;
}

std::vector<std::string> glob_filename(const std::string &filename_pattern)
{
	std::vector<std::string> results;

#if defined(_WIN32) || !defined(YOSYS_ENABLE_GLOB)
	results.push_back(filename_pattern);
#else
	glob_t globbuf;

	int err = glob(filename_pattern.c_str(), 0, NULL, &globbuf);

	if(err == 0) {
		for (size_t i = 0; i < globbuf.gl_pathc; i++)
			results.push_back(globbuf.gl_pathv[i]);
		globfree(&globbuf);
	} else {
		results.push_back(filename_pattern);
	}
#endif

	return results;
}

void rewrite_filename(std::string &filename)
{
	if (filename.compare(0, 1, "\"") == 0 && filename.compare(GetSize(filename)-1, std::string::npos, "\"") == 0)
		filename = filename.substr(1, GetSize(filename)-2);
	if (filename.compare(0, 2, "+/") == 0)
		filename = proc_share_dirname() + filename.substr(2);
#ifndef _WIN32
	if (filename.compare(0, 2, "~/") == 0)
		filename = filename.replace(0, 1, getenv("HOME"));
#endif
}

#ifdef YOSYS_ENABLE_TCL

// defined in tclapi.cc
extern int yosys_tcl_iterp_init(Tcl_Interp *interp);

extern Tcl_Interp *yosys_get_tcl_interp()
{
	if (yosys_tcl_interp == NULL) {
		yosys_tcl_interp = Tcl_CreateInterp();
		yosys_tcl_iterp_init(yosys_tcl_interp);
	}
	return yosys_tcl_interp;
}

struct TclPass : public Pass {
	TclPass() : Pass("tcl", "execute a TCL script file") { }
	void help() override {
		//   |---v---|---v---|---v---|---v---|---v---|---v---|---v---|---v---|---v---|---v---|
		log("\n");
		log("    tcl <filename> [args]\n");
		log("\n");
		log("This command executes the tcl commands in the specified file.\n");
		log("Use 'yosys cmd' to run the yosys command 'cmd' from tcl.\n");
		log("\n");
		log("The tcl command 'yosys -import' can be used to import all yosys\n");
		log("commands directly as tcl commands to the tcl shell. Yosys commands\n");
		log("'proc' and 'rename' are wrapped to tcl commands 'procs' and 'renames'\n");
		log("in order to avoid a name collision with the built in commands.\n");
		log("\n");
		log("If any arguments are specified, these arguments are provided to the script via\n");
		log("the standard $argc and $argv variables.\n");
		log("\n");
		log("Note, tcl will not receive the output of any yosys command. If the output\n");
		log("of the tcl commands are needed, use the yosys command 'tee -s result.string'\n");
		log("to redirect yosys's output to the 'result.string' scratchpad value.\n");
		log("The 'result.string' value is then used as the tcl output value of the command.\n");
		log("\n");
	}
	void execute(std::vector<std::string> args, RTLIL::Design *) override {
		if (args.size() < 2)
			log_cmd_error("Missing script file.\n");

		std::vector<Tcl_Obj*> script_args;
		for (auto it = args.begin() + 2; it != args.end(); ++it)
			script_args.push_back(Tcl_NewStringObj((*it).c_str(), (*it).size()));

		Tcl_Interp *interp = yosys_get_tcl_interp();
		Tcl_Preserve(interp);
		Tcl_ObjSetVar2(interp, Tcl_NewStringObj("argc", 4), NULL, Tcl_NewIntObj(script_args.size()), 0);
		Tcl_ObjSetVar2(interp, Tcl_NewStringObj("argv", 4), NULL, Tcl_NewListObj(script_args.size(), script_args.data()), 0);
		Tcl_ObjSetVar2(interp, Tcl_NewStringObj("argv0", 5), NULL, Tcl_NewStringObj(args[1].c_str(), args[1].size()), 0);
		if (Tcl_EvalFile(interp, args[1].c_str()) != TCL_OK)
			log_cmd_error("TCL interpreter returned an error: %s\n", Tcl_GetStringResult(interp));
		Tcl_Release(interp);
	}
} TclPass;
#endif

#if defined(__linux__) || defined(__CYGWIN__)
std::string proc_self_dirname()
{
	char path[PATH_MAX];
	ssize_t buflen = readlink("/proc/self/exe", path, sizeof(path));
	if (buflen < 0) {
		log_error("readlink(\"/proc/self/exe\") failed: %s\n", strerror(errno));
	}
	while (buflen > 0 && path[buflen-1] != '/')
		buflen--;
	return std::string(path, buflen);
}
#elif defined(__FreeBSD__) || defined(__NetBSD__)
std::string proc_self_dirname()
{
#ifdef __NetBSD__
	int mib[4] = {CTL_KERN, KERN_PROC_ARGS, getpid(), KERN_PROC_PATHNAME};
#else
	int mib[4] = {CTL_KERN, KERN_PROC, KERN_PROC_PATHNAME, -1};
#endif
	size_t buflen;
	char *buffer;
	std::string path;
	if (sysctl(mib, 4, NULL, &buflen, NULL, 0) != 0)
		log_error("sysctl failed: %s\n", strerror(errno));
	buffer = (char*)malloc(buflen);
	if (buffer == NULL)
		log_error("malloc failed: %s\n", strerror(errno));
	if (sysctl(mib, 4, buffer, &buflen, NULL, 0) != 0)
		log_error("sysctl failed: %s\n", strerror(errno));
	while (buflen > 0 && buffer[buflen-1] != '/')
		buflen--;
	path.assign(buffer, buflen);
	free(buffer);
	return path;
}
#elif defined(__APPLE__)
std::string proc_self_dirname()
{
	char *path = NULL;
	uint32_t buflen = 0;
	while (_NSGetExecutablePath(path, &buflen) != 0)
		path = (char *) realloc((void *) path, buflen);
	while (buflen > 0 && path[buflen-1] != '/')
		buflen--;
	std::string str(path, buflen);
	free(path);
	return str;
}
#elif defined(_WIN32)
std::string proc_self_dirname()
{
	int i = 0;
#  ifdef __MINGW32__
	char longpath[MAX_PATH + 1];
	char shortpath[MAX_PATH + 1];
#  else
	WCHAR longpath[MAX_PATH + 1];
	TCHAR shortpath[MAX_PATH + 1];
#  endif
	if (!GetModuleFileName(0, longpath, MAX_PATH+1))
		log_error("GetModuleFileName() failed.\n");
	if (!GetShortPathName(longpath, shortpath, MAX_PATH+1))
		log_error("GetShortPathName() failed.\n");
	while (shortpath[i] != 0)
		i++;
	while (i > 0 && shortpath[i-1] != '/' && shortpath[i-1] != '\\')
		shortpath[--i] = 0;
	std::string path;
	for (i = 0; shortpath[i]; i++)
		path += char(shortpath[i]);
	return path;
}
#elif defined(EMSCRIPTEN) || defined(__wasm)
std::string proc_self_dirname()
{
	return "/";
}
#elif defined(__OpenBSD__) || defined(__HAIKU__)
char yosys_path[PATH_MAX];
char *yosys_argv0;

std::string proc_self_dirname(void)
{
	char buf[PATH_MAX + 1] = "", *path, *p;
	// if case argv[0] contains a valid path, return it
	if (strlen(yosys_path) > 0) {
		p = strrchr(yosys_path, '/');
		snprintf(buf, sizeof buf, "%*s/", (int)(yosys_path - p), yosys_path);
		return buf;
	}
	// if argv[0] does not, reconstruct the path out of $PATH
	path = strdup(getenv("PATH"));
	if (!path)
		log_error("getenv(\"PATH\") failed: %s\n",  strerror(errno));
	for (p = strtok(path, ":"); p; p = strtok(NULL, ":")) {
		snprintf(buf, sizeof buf, "%s/%s", p, yosys_argv0);
		if (access(buf, X_OK) == 0) {
			*(strrchr(buf, '/') + 1) = '\0';
			free(path);
			return buf;
		}
	}
	free(path);
	log_error("Can't determine yosys executable path\n.");
	return NULL;
}
#else
	#error "Don't know how to determine process executable base path!"
#endif

#if defined(EMSCRIPTEN) || defined(__wasm)
void init_share_dirname()
{
	yosys_share_dirname = "/share/";
}
#else
void init_share_dirname()
{
#  ifdef WITH_PYTHON
	PyObject *sys_obj = PyImport_ImportModule("sys");

	if (PyObject_HasAttrString(sys_obj, "_pyosys_share_dirname")) {
		PyObject *share_path_obj = PyObject_GetAttrString(sys_obj, "_pyosys_share_dirname");
		const char *share_path = PyUnicode_AsUTF8(share_path_obj);
		yosys_share_dirname = std::string(share_path);
		return;
	}
#  endif
	std::string proc_self_path = proc_self_dirname();
#  if defined(_WIN32) && !defined(YOSYS_WIN32_UNIX_DIR)
	std::string proc_share_path = proc_self_path + "share\\";
	if (check_directory_exists(proc_share_path, true)) {
		yosys_share_dirname = proc_share_path;
		return;
	}
	proc_share_path = proc_self_path + "..\\share\\";
	if (check_directory_exists(proc_share_path, true)) {
		yosys_share_dirname = proc_share_path;
		return;
	}
#  else
	std::string proc_share_path = proc_self_path + "share/";
	if (check_directory_exists(proc_share_path, true)) {
		yosys_share_dirname = proc_share_path;
		return;
	}
	proc_share_path = proc_self_path + "../share/" + proc_program_prefix()+ "yosys/";
	if (check_directory_exists(proc_share_path, true)) {
		yosys_share_dirname = proc_share_path;
		return;
	}
#    ifdef YOSYS_DATDIR
	proc_share_path = YOSYS_DATDIR "/";
	if (check_directory_exists(proc_share_path, true)) {
		yosys_share_dirname = proc_share_path;
		return;
	}
#    endif
#  endif
}
#endif

void init_abc_executable_name()
{
#ifdef ABCEXTERNAL
	std::string exe_file;
	if (std::getenv("ABC")) {
		yosys_abc_executable = std::getenv("ABC");
	} else {
		yosys_abc_executable = ABCEXTERNAL;
	}
#else
	yosys_abc_executable = proc_self_dirname() + proc_program_prefix()+ "yosys-abc";
#  ifdef _WIN32
	if (!check_file_exists(yosys_abc_executable + ".exe") && check_file_exists(proc_self_dirname() + "..\\" + proc_program_prefix() + "yosys-abc.exe"))
		yosys_abc_executable = proc_self_dirname() + "..\\" + proc_program_prefix() + "yosys-abc";
#  endif

#  ifdef WITH_PYTHON
	PyObject *sys_obj = PyImport_ImportModule("sys");

	if (PyObject_HasAttrString(sys_obj, "_pyosys_abc")) {
		PyObject *abc_path_obj = PyObject_GetAttrString(sys_obj, "_pyosys_abc");
		const char *abc_path = PyUnicode_AsUTF8(abc_path_obj);
		yosys_abc_executable = std::string(abc_path);
	}
#  endif
#endif
}

std::string proc_share_dirname()
{
	if (yosys_share_dirname.empty())
		log_error("init_share_dirname: unable to determine share/ directory!\n");
	return yosys_share_dirname;
}

std::string proc_program_prefix()
{
	std::string program_prefix;
#ifdef YOSYS_PROGRAM_PREFIX
	program_prefix = YOSYS_PROGRAM_PREFIX;
#endif
	return program_prefix;
}

bool fgetline(FILE *f, std::string &buffer)
{
	buffer = "";
	char block[4096];
	while (1) {
		if (fgets(block, 4096, f) == NULL)
			return false;
		buffer += block;
		if (buffer.size() > 0 && (buffer[buffer.size()-1] == '\n' ||  buffer[buffer.size()-1] == '\r')) {
			while (buffer.size() > 0 && (buffer[buffer.size()-1] == '\n' ||  buffer[buffer.size()-1] == '\r'))
				buffer.resize(buffer.size()-1);
			return true;
		}
	}
}

static void handle_label(std::string &command, bool &from_to_active, const std::string &run_from, const std::string &run_to)
{
	int pos = 0;
	std::string label;

	while (pos < GetSize(command) && (command[pos] == ' ' || command[pos] == '\t'))
		pos++;

	if (pos < GetSize(command) && command[pos] == '#')
		return;

	while (pos < GetSize(command) && command[pos] != ' ' && command[pos] != '\t' && command[pos] != '\r' && command[pos] != '\n')
		label += command[pos++];

	if (GetSize(label) > 1 && label.back() == ':')
	{
		label = label.substr(0, GetSize(label)-1);
		command = command.substr(pos);

		if (label == run_from)
			from_to_active = true;
		else if (label == run_to || (run_from == run_to && !run_from.empty()))
			from_to_active = false;
	}
}

bool run_frontend(std::string filename, std::string command, RTLIL::Design *design, std::string *from_to_label)
{
	if (design == nullptr)
		design = yosys_design;

	if (command == "auto") {
	  std::string filename_trim = filename;

	  auto has_extension = [](const std::string& filename, const std::string& extension) {
	    if (filename.size() >= extension.size()) {
	      return filename.compare(filename.size() - extension.size(), extension.size(), extension) == 0;
	    }
	    return false;
	  };

	  if (has_extension(filename_trim, ".gz")) {
	    filename_trim.erase(filename_trim.size() - 3);
	  }

	  if (has_extension(filename_trim, ".v")) {
	    command = " -vlog2k";
	  } else if (has_extension(filename_trim, ".sv")) {
	    command = " -sv";
	  } else if (has_extension(filename_trim, ".vhd") || has_extension(filename_trim, ".vhdl")) {
	    command = " -vhdl";
	  } else if (has_extension(filename_trim, ".blif") || has_extension(filename_trim, ".eblif")) {
	    command = "blif";
	  } else if (has_extension(filename_trim, ".json")) {
	    command = "json";
	  } else if (has_extension(filename_trim, ".il")) {
	    command = "rtlil";
	  } else if (has_extension(filename_trim, ".ys")) {
	    command = "script";
	  } else if (has_extension(filename_trim, ".tcl")) {
	    command = "tcl";
	  } else if (filename == "-") {
	    command = "script";
	  } else {
	    log_error("Can't guess frontend for input file `%s' (missing -f option)!\n", filename.c_str());
	  }
	}

	if (command == "script")
	{
		std::string run_from, run_to;
		bool from_to_active = true;

		if (from_to_label != NULL) {
			size_t pos = from_to_label->find(':');
			if (pos == std::string::npos) {
				run_from = *from_to_label;
				run_to = *from_to_label;
			} else {
				run_from = from_to_label->substr(0, pos);
				run_to = from_to_label->substr(pos+1);
			}
			from_to_active = run_from.empty();
		}

		log("\n-- Executing script file `%s' --\n", filename.c_str());

		FILE *f = stdin;

		if (filename != "-") {
			f = fopen(filename.c_str(), "r");
			yosys_input_files.insert(filename);
		}

		if (f == NULL)
			log_error("Can't open script file `%s' for reading: %s\n", filename.c_str(), strerror(errno));

		FILE *backup_script_file = Frontend::current_script_file;
		Frontend::current_script_file = f;

		std::string command;
		while (fgetline(f, command)) {
			while (!command.empty() && command[command.size() - 1] == '\\') {
				std::string next_line;
				if (!fgetline(f, next_line))
					break;
				command.resize(command.size() - 1);
				command += next_line;
			}
			handle_label(command, from_to_active, run_from, run_to);
			if (from_to_active) {
				Pass::call(design, command);
				design->check();
			}
		}

		if (!command.empty()) {
			handle_label(command, from_to_active, run_from, run_to);
			if (from_to_active) {
				Pass::call(design, command);
				design->check();
			}
		}

		Frontend::current_script_file = backup_script_file;

		if (filename != "-")
			fclose(f);

		return true;
	}

	if (command == "tcl") {
		Pass::call(design, vector<string>({command, filename}));
		return true;
	}

	if (filename == "-") {
		log("\n-- Parsing stdin using frontend `%s' --\n", command.c_str());
	} else {
		log("\n-- Parsing `%s' using frontend `%s' --\n", filename.c_str(), command.c_str());
	}

	if (command[0] == ' ') {
		auto argv = split_tokens("read" + command);
		argv.push_back(filename);
		Pass::call(design, argv);
	} else
		Frontend::frontend_call(design, NULL, filename, command);

	design->check();
	return false;
}

void run_pass(std::string command, RTLIL::Design *design)
{
	if (design == nullptr)
		design = yosys_design;

	log("\n-- Running command `%s' --\n", command.c_str());

	Pass::call(design, command);
	log_flush();
}

void run_backend(std::string filename, std::string command, RTLIL::Design *design)
{
	if (design == nullptr)
		design = yosys_design;

	if (command == "auto") {
		if (filename.size() > 2 && filename.compare(filename.size()-2, std::string::npos, ".v") == 0)
			command = "verilog";
		else if (filename.size() > 3 && filename.compare(filename.size()-3, std::string::npos, ".sv") == 0)
			command = "verilog -sv";
		else if (filename.size() > 3 && filename.compare(filename.size()-3, std::string::npos, ".il") == 0)
			command = "rtlil";
		else if (filename.size() > 3 && filename.compare(filename.size()-3, std::string::npos, ".cc") == 0)
			command = "cxxrtl";
		else if (filename.size() > 4 && filename.compare(filename.size()-4, std::string::npos, ".aig") == 0)
			command = "aiger";
		else if (filename.size() > 5 && filename.compare(filename.size()-5, std::string::npos, ".blif") == 0)
			command = "blif";
		else if (filename.size() > 5 && filename.compare(filename.size()-5, std::string::npos, ".edif") == 0)
			command = "edif";
		else if (filename.size() > 5 && filename.compare(filename.size()-5, std::string::npos, ".json") == 0)
			command = "json";
		else if (filename == "-")
			command = "rtlil";
		else if (filename.empty())
			return;
		else
			log_error("Can't guess backend for output file `%s' (missing -b option)!\n", filename.c_str());
	}

	if (filename.empty())
		filename = "-";

	if (filename == "-") {
		log("\n-- Writing to stdout using backend `%s' --\n", command.c_str());
	} else {
		log("\n-- Writing to `%s' using backend `%s' --\n", filename.c_str(), command.c_str());
	}

	Backend::backend_call(design, NULL, filename, command);
}

#if defined(YOSYS_ENABLE_READLINE) || defined(YOSYS_ENABLE_EDITLINE)
static char *readline_cmd_generator(const char *text, int state)
{
	static std::map<std::string, Pass*>::iterator it;
	static int len;

	if (!state) {
		it = pass_register.begin();
		len = strlen(text);
	}

	for (; it != pass_register.end(); it++) {
		if (it->first.compare(0, len, text) == 0)
			return strdup((it++)->first.c_str());
	}
	return NULL;
}

static char *readline_obj_generator(const char *text, int state)
{
	static std::vector<char*> obj_names;
	static size_t idx;

	if (!state)
	{
		idx = 0;
		obj_names.clear();

		RTLIL::Design *design = yosys_get_design();
		int len = strlen(text);

		if (design->selected_active_module.empty())
		{
			for (auto mod : design->modules())
				if (RTLIL::unescape_id(mod->name).compare(0, len, text) == 0)
					obj_names.push_back(strdup(log_id(mod->name)));
		}
		else if (design->module(design->selected_active_module) != nullptr)
		{
			RTLIL::Module *module = design->module(design->selected_active_module);

			for (auto w : module->wires())
				if (RTLIL::unescape_id(w->name).compare(0, len, text) == 0)
					obj_names.push_back(strdup(log_id(w->name)));

			for (auto &it : module->memories)
				if (RTLIL::unescape_id(it.first).compare(0, len, text) == 0)
					obj_names.push_back(strdup(log_id(it.first)));

			for (auto cell : module->cells())
				if (RTLIL::unescape_id(cell->name).compare(0, len, text) == 0)
					obj_names.push_back(strdup(log_id(cell->name)));

			for (auto &it : module->processes)
				if (RTLIL::unescape_id(it.first).compare(0, len, text) == 0)
					obj_names.push_back(strdup(log_id(it.first)));
		}

		std::sort(obj_names.begin(), obj_names.end());
	}

	if (idx < obj_names.size())
		return strdup(obj_names[idx++]);

	idx = 0;
	obj_names.clear();
	return NULL;
}

static char **readline_completion(const char *text, int start, int)
{
	if (start == 0)
		return rl_completion_matches(text, readline_cmd_generator);
	if (strncmp(rl_line_buffer, "read_", 5) && strncmp(rl_line_buffer, "write_", 6))
		return rl_completion_matches(text, readline_obj_generator);
	return NULL;
}
#endif

void shell(RTLIL::Design *design)
{
	static int recursion_counter = 0;

	recursion_counter++;
	log_cmd_error_throw = true;

#if defined(YOSYS_ENABLE_READLINE) || defined(YOSYS_ENABLE_EDITLINE)
	rl_readline_name = (char*)"yosys";
	rl_attempted_completion_function = readline_completion;
	rl_basic_word_break_characters = (char*)" \t\n";
#endif

	char *command = NULL;
#if defined(YOSYS_ENABLE_READLINE) || defined(YOSYS_ENABLE_EDITLINE)
	while ((command = readline(create_prompt(design, recursion_counter))) != NULL)
	{
#else
	char command_buffer[4096];
	while (1)
	{
		fputs(create_prompt(design, recursion_counter), stdout);
		fflush(stdout);
		if ((command = fgets(command_buffer, 4096, stdin)) == NULL)
			break;
#endif
		if (command[strspn(command, " \t\r\n")] == 0) {
#if defined(YOSYS_ENABLE_READLINE) || defined(YOSYS_ENABLE_EDITLINE)
			free(command);
#endif
			continue;
		}
#if defined(YOSYS_ENABLE_READLINE) || defined(YOSYS_ENABLE_EDITLINE)
		add_history(command);
#endif

		char *p = command + strspn(command, " \t\r\n");
		if (!strncmp(p, "exit", 4)) {
			p += 4;
			p += strspn(p, " \t\r\n");
			if (*p == 0)
				break;
		}

		try {
			log_assert(design->selection_stack.size() == 1);
			Pass::call(design, command);
		} catch (log_cmd_error_exception) {
			while (design->selection_stack.size() > 1)
				design->pop_selection();
			log_reset_stack();
		}
		design->check();
#if defined(YOSYS_ENABLE_READLINE) || defined(YOSYS_ENABLE_EDITLINE)
		if (command)
			free(command);
#endif
	}
	if (command == NULL)
		printf("exit\n");
#if defined(YOSYS_ENABLE_READLINE) || defined(YOSYS_ENABLE_EDITLINE)
	else
		free(command);
#endif
	recursion_counter--;
	log_cmd_error_throw = false;
}

struct ShellPass : public Pass {
	ShellPass() : Pass("shell", "enter interactive command mode") { }
	void help() override {
		log("\n");
		log("    shell\n");
		log("\n");
		log("This command enters the interactive command mode. This can be useful\n");
		log("in a script to interrupt the script at a certain point and allow for\n");
		log("interactive inspection or manual synthesis of the design at this point.\n");
		log("\n");
		log("The command prompt of the interactive shell indicates the current\n");
		log("selection (see 'help select'):\n");
		log("\n");
		log("    yosys>\n");
		log("        the entire design is selected\n");
		log("\n");
		log("    yosys*>\n");
		log("        only part of the design is selected\n");
		log("\n");
		log("    yosys [modname]>\n");
		log("        the entire module 'modname' is selected using 'select -module modname'\n");
		log("\n");
		log("    yosys [modname]*>\n");
		log("        only part of current module 'modname' is selected\n");
		log("\n");
		log("When in interactive shell, some errors (e.g. invalid command arguments)\n");
		log("do not terminate yosys but return to the command prompt.\n");
		log("\n");
		log("This command is the default action if nothing else has been specified\n");
		log("on the command line.\n");
		log("\n");
		log("Press Ctrl-D or type 'exit' to leave the interactive shell.\n");
		log("\n");
	}
	void execute(std::vector<std::string> args, RTLIL::Design *design) override {
		extra_args(args, 1, design, false);
		shell(design);
	}
} ShellPass;

#if defined(YOSYS_ENABLE_READLINE) || defined(YOSYS_ENABLE_EDITLINE)
struct HistoryPass : public Pass {
	HistoryPass() : Pass("history", "show last interactive commands") { }
	void help() override {
		log("\n");
		log("    history\n");
		log("\n");
		log("This command prints all commands in the shell history buffer. This are\n");
		log("all commands executed in an interactive session, but not the commands\n");
		log("from executed scripts.\n");
		log("\n");
	}
	void execute(std::vector<std::string> args, RTLIL::Design *design) override {
		extra_args(args, 1, design, false);
#ifdef YOSYS_ENABLE_READLINE
		for(HIST_ENTRY **list = history_list(); *list != NULL; list++)
			log("%s\n", (*list)->line);
#else
		for (int i = where_history(); history_get(i); i++)
			log("%s\n", history_get(i)->line);
#endif
	}
} HistoryPass;
#endif

struct ScriptCmdPass : public Pass {
	ScriptCmdPass() : Pass("script", "execute commands from file or wire") { }
	void help() override {
		//   |---v---|---v---|---v---|---v---|---v---|---v---|---v---|---v---|---v---|---v---|
		log("\n");
		log("    script <filename> [<from_label>:<to_label>]\n");
		log("    script -scriptwire [selection]\n");
		log("\n");
		log("This command executes the yosys commands in the specified file (default\n");
		log("behaviour), or commands embedded in the constant text value connected to the\n");
		log("selected wires.\n");
		log("\n");
		log("In the default (file) case, the 2nd argument can be used to only execute the\n");
		log("section of the file between the specified labels. An empty from label is\n");
		log("synonymous with the beginning of the file and an empty to label is synonymous\n");
		log("with the end of the file.\n");
		log("\n");
		log("If only one label is specified (without ':') then only the block\n");
		log("marked with that label (until the next label) is executed.\n");
		log("\n");
		log("In \"-scriptwire\" mode, the commands on the selected wire(s) will be executed\n");
		log("in the scope of (and thus, relative to) the wires' owning module(s). This\n");
		log("'-module' mode can be exited by using the 'cd' command.\n");
		log("\n");
	}
	void execute(std::vector<std::string> args, RTLIL::Design *design) override
	{
		bool scriptwire = false;

		size_t argidx;
		for (argidx = 1; argidx < args.size(); argidx++) {
			if (args[argidx] == "-scriptwire") {
				scriptwire = true;
				continue;
			}
			break;
		}
		if (scriptwire) {
			extra_args(args, argidx, design);

			for (auto mod : design->selected_modules())
				for (auto &c : mod->connections()) {
					if (!c.first.is_wire())
						continue;
					auto w = c.first.as_wire();
					if (!mod->selected(w))
						continue;
					if (!c.second.is_fully_const())
						log_error("RHS of selected wire %s.%s is not constant.\n", log_id(mod), log_id(w));
					auto v = c.second.as_const();
					Pass::call_on_module(design, mod, v.decode_string());
				}
		}
		else if (args.size() < 2)
			log_cmd_error("Missing script file.\n");
		else if (args.size() == 2)
			run_frontend(args[1], "script", design);
		else if (args.size() == 3)
			run_frontend(args[1], "script", design, &args[2]);
		else
			extra_args(args, 2, design, false);
	}
} ScriptCmdPass;

YOSYS_NAMESPACE_END<|MERGE_RESOLUTION|>--- conflicted
+++ resolved
@@ -196,12 +196,9 @@
 	if(already_setup)
 		return;
 	already_setup = true;
-<<<<<<< HEAD
+	already_shutdown = false;
 	new backward::SignalHandling;
-=======
-	already_shutdown = false;
-
->>>>>>> 513f0f16
+
 #ifdef WITH_PYTHON
 	// With Python 3.12, calling PyImport_AppendInittab on an already
 	// initialized platform fails (such as when libyosys is imported
