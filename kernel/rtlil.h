--- conflicted
+++ resolved
@@ -2033,14 +2033,10 @@
 	// returns all selected unboxed whole modules, warning the user if any
 	// partially selected or boxed modules have been ignored
 	std::vector<RTLIL::Module*> selected_unboxed_whole_modules_warn() const { return selected_modules(SELECT_WHOLE_WARN, SB_UNBOXED_WARN); }
-<<<<<<< HEAD
 
 	// SILIMATE ADDED TO IMPROVE PYOSYS API
 	void run_pass(std::string command);
 
-#ifdef YOSYS_ENABLE_PYTHON
-=======
->>>>>>> d93039a1
 	static std::map<unsigned int, RTLIL::Design*> *get_all_designs(void);
 };
 
