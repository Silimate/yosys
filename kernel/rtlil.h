/* -*- c++ -*-
 *  yosys -- Yosys Open SYnthesis Suite
 *
 *  Copyright (C) 2012  Claire Xenia Wolf <claire@yosyshq.com>
 *
 *  Permission to use, copy, modify, and/or distribute this software for any
 *  purpose with or without fee is hereby granted, provided that the above
 *  copyright notice and this permission notice appear in all copies.
 *
 *  THE SOFTWARE IS PROVIDED "AS IS" AND THE AUTHOR DISCLAIMS ALL WARRANTIES
 *  WITH REGARD TO THIS SOFTWARE INCLUDING ALL IMPLIED WARRANTIES OF
 *  MERCHANTABILITY AND FITNESS. IN NO EVENT SHALL THE AUTHOR BE LIABLE FOR
 *  ANY SPECIAL, DIRECT, INDIRECT, OR CONSEQUENTIAL DAMAGES OR ANY DAMAGES
 *  WHATSOEVER RESULTING FROM LOSS OF USE, DATA OR PROFITS, WHETHER IN AN
 *  ACTION OF CONTRACT, NEGLIGENCE OR OTHER TORTIOUS ACTION, ARISING OUT OF
 *  OR IN CONNECTION WITH THE USE OR PERFORMANCE OF THIS SOFTWARE.
 *
 */

#ifndef RTLIL_H
#define RTLIL_H

#include "kernel/yosys_common.h"
#include "kernel/yosys.h"

#include <string_view>
#include <unordered_map>

YOSYS_NAMESPACE_BEGIN

namespace RTLIL
{
	enum State : unsigned char {
		S0 = 0,
		S1 = 1,
		Sx = 2, // undefined value or conflict
		Sz = 3, // high-impedance / not-connected
		Sa = 4, // don't care (used only in cases)
		Sm = 5  // marker (used internally by some passes)
	};

	enum SyncType : unsigned char {
		ST0 = 0, // level sensitive: 0
		ST1 = 1, // level sensitive: 1
		STp = 2, // edge sensitive: posedge
		STn = 3, // edge sensitive: negedge
		STe = 4, // edge sensitive: both edges
		STa = 5, // always active
		STg = 6, // global clock
		STi = 7  // init
	};

	// Semantic metadata - how can this constant be interpreted?
	// Values may be generally non-exclusive
	enum ConstFlags : unsigned char {
		CONST_FLAG_NONE   = 0,
		CONST_FLAG_STRING = 1,
		CONST_FLAG_SIGNED = 2,  // only used for parameters
		CONST_FLAG_REAL   = 4   // only used for parameters
	};

	enum SelectPartials : unsigned char {
		SELECT_ALL = 0,          // include partial modules
		SELECT_WHOLE_ONLY = 1,   // ignore partial modules
		SELECT_WHOLE_WARN = 2,   // call log_warning on partial module
		SELECT_WHOLE_ERR = 3,    // call log_error on partial module
		SELECT_WHOLE_CMDERR = 4  // call log_cmd_error on partial module
	};

	enum SelectBoxes : unsigned char {
		SB_ALL = 0,            // include boxed modules
		SB_WARN = 1,           // helper for log_warning (not for direct use)
		SB_ERR = 2,            // helper for log_error (not for direct use)
		SB_CMDERR = 3,         // helper for log_cmd_error (not for direct use)
		SB_UNBOXED_ONLY = 4,   // ignore boxed modules
		SB_UNBOXED_WARN = 5,   // call log_warning on boxed module
		SB_UNBOXED_ERR = 6,    // call log_error on boxed module
		SB_UNBOXED_CMDERR = 7, // call log_cmd_error on boxed module
		SB_INCL_WB = 8,        // helper for white boxes (not for direct use)
		SB_EXCL_BB_ONLY = 12,  // ignore black boxes, but not white boxes
		SB_EXCL_BB_WARN = 13,  // call log_warning on black boxed module
		SB_EXCL_BB_ERR = 14,   // call log_error on black boxed module
		SB_EXCL_BB_CMDERR = 15 // call log_cmd_error on black boxed module
	};

	enum class StaticId : short {
		STATIC_ID_BEGIN = 0,
#define X(N) N,
#include "kernel/constids.inc"
#undef X
		STATIC_ID_END,
	};

	enum PortDir : unsigned char  {
		PD_UNKNOWN = 0,
		PD_INPUT = 1,
		PD_OUTPUT = 2,
		PD_INOUT = 3
	};

	struct Const;
	struct AttrObject;
	struct NamedObject;
	struct Selection;
	struct Monitor;
	struct Design;
	struct Module;
	struct Wire;
	struct Memory;
	struct Cell;
	struct SigChunk;
	struct SigBit;
	struct SigSpecIterator;
	struct SigSpecConstIterator;
	struct SigSpec;
	struct CaseRule;
	struct SwitchRule;
	struct MemWriteAction;
	struct SyncRule;
	struct Process;
	struct Binding;
	struct IdString;
	struct StaticIdString;

	typedef std::pair<SigSpec, SigSpec> SigSig;

	struct StaticIdString {
		constexpr StaticIdString(StaticId id, const IdString &id_str) : id_str(id_str), id(id) {}
		constexpr inline operator const IdString &() const { return id_str; }
		constexpr inline int index() const { return static_cast<short>(id); }
		constexpr inline const IdString &id_string() const { return id_str; }

		const IdString &id_str;
		const StaticId id;
	};
};

struct RTLIL::IdString
{
	#undef YOSYS_XTRACE_GET_PUT
	#undef YOSYS_SORT_ID_FREE_LIST
	#undef YOSYS_USE_STICKY_IDS
	#undef YOSYS_NO_IDS_REFCNT

	// the global id string cache

	static bool destruct_guard_ok; // POD, will be initialized to zero
	static struct destruct_guard_t {
		destruct_guard_t() { destruct_guard_ok = true; }
		~destruct_guard_t() { destruct_guard_ok = false; }
	} destruct_guard;

	static std::vector<char*> global_id_storage_;
	static std::unordered_map<std::string_view, int> global_id_index_;
#ifndef YOSYS_NO_IDS_REFCNT
	// For prepopulated IdStrings, the refcount is meaningless since they
	// are never freed even if the refcount is zero. For code efficiency
	// we increment the refcount of prepopulated IdStrings like any other string,
	// but we never decrement the refcount or check whether it's zero.
	// So, make this unsigned because refcounts of preopulated IdStrings may overflow
	// and overflow of signed integers is undefined behavior.
	static std::vector<uint32_t> global_refcount_storage_;
	static std::vector<int> global_free_idx_list_;
#endif

#ifdef YOSYS_USE_STICKY_IDS
	static int last_created_idx_ptr_;
	static int last_created_idx_[8];
#endif

	static inline void xtrace_db_dump()
	{
	#ifdef YOSYS_XTRACE_GET_PUT
		for (int idx = 0; idx < GetSize(global_id_storage_); idx++)
		{
			if (global_id_storage_.at(idx) == nullptr)
				log("#X# DB-DUMP index %d: FREE\n", idx);
			else
				log("#X# DB-DUMP index %d: '%s' (ref %u)\n", idx, global_id_storage_.at(idx), global_refcount_storage_.at(idx));
		}
	#endif
	}

	static inline void checkpoint()
	{
	#ifdef YOSYS_USE_STICKY_IDS
		last_created_idx_ptr_ = 0;
		for (int i = 0; i < 8; i++) {
			if (last_created_idx_[i])
				put_reference(last_created_idx_[i]);
			last_created_idx_[i] = 0;
		}
	#endif
	#ifdef YOSYS_SORT_ID_FREE_LIST
		std::sort(global_free_idx_list_.begin(), global_free_idx_list_.end(), std::greater<int>());
	#endif
	}

	static inline int get_reference(int idx)
	{
	#ifndef YOSYS_NO_IDS_REFCNT
		global_refcount_storage_[idx]++;
	#endif
	#ifdef YOSYS_XTRACE_GET_PUT
		if (yosys_xtrace && idx >= static_cast<short>(StaticId::STATIC_ID_END))
			log("#X# GET-BY-INDEX '%s' (index %d, refcount %u)\n", global_id_storage_.at(idx), idx, global_refcount_storage_.at(idx));
	#endif
		return idx;
	}

	static int get_reference(const char *p)
	{
		log_assert(destruct_guard_ok);

		auto it = global_id_index_.find((char*)p);
		if (it != global_id_index_.end()) {
	#ifndef YOSYS_NO_IDS_REFCNT
			global_refcount_storage_.at(it->second)++;
	#endif
	#ifdef YOSYS_XTRACE_GET_PUT
			if (yosys_xtrace)
				log("#X# GET-BY-NAME '%s' (index %d, refcount %u)\n", global_id_storage_.at(it->second), it->second, global_refcount_storage_.at(it->second));
	#endif
			return it->second;
		}

		ensure_prepopulated();

		if (!p[0])
			return 0;

		log_assert(p[0] == '$' || p[0] == '\\');
		log_assert(p[1] != 0);
		for (const char *c = p; *c; c++)
			if ((unsigned)*c <= (unsigned)' ')
				log_error("Found control character or space (0x%02x) in string '%s' which is not allowed in RTLIL identifiers\n", *c, p);

	#ifndef YOSYS_NO_IDS_REFCNT
		if (global_free_idx_list_.empty()) {
			log_assert(global_id_storage_.size() < 0x40000000);
			global_free_idx_list_.push_back(global_id_storage_.size());
			global_id_storage_.push_back(nullptr);
			global_refcount_storage_.push_back(0);
		}

		int idx = global_free_idx_list_.back();
		global_free_idx_list_.pop_back();
		global_id_storage_.at(idx) = strdup(p);
		global_id_index_[global_id_storage_.at(idx)] = idx;
		global_refcount_storage_.at(idx)++;
	#else
		int idx = global_id_storage_.size();
		global_id_storage_.push_back(strdup(p));
		global_id_index_[global_id_storage_.back()] = idx;
	#endif

		if (yosys_xtrace) {
			log("#X# New IdString '%s' with index %d.\n", p, idx);
			log_backtrace("-X- ", yosys_xtrace-1);
		}

	#ifdef YOSYS_XTRACE_GET_PUT
		if (yosys_xtrace)
			log("#X# GET-BY-NAME '%s' (index %d, refcount %u)\n", global_id_storage_.at(idx), idx, global_refcount_storage_.at(idx));
	#endif

	#ifdef YOSYS_USE_STICKY_IDS
		// Avoid Create->Delete->Create pattern
		if (last_created_idx_[last_created_idx_ptr_])
			put_reference(last_created_idx_[last_created_idx_ptr_]);
		last_created_idx_[last_created_idx_ptr_] = idx;
		get_reference(last_created_idx_[last_created_idx_ptr_]);
		last_created_idx_ptr_ = (last_created_idx_ptr_ + 1) & 7;
	#endif

		return idx;
	}

#ifndef YOSYS_NO_IDS_REFCNT
	static inline void put_reference(int idx)
	{
		// put_reference() may be called from destructors after the destructor of
		// global_refcount_storage_ has been run. in this case we simply do nothing.
		if (idx < static_cast<short>(StaticId::STATIC_ID_END) || !destruct_guard_ok)
			return;

	#ifdef YOSYS_XTRACE_GET_PUT
		if (yosys_xtrace) {
			log("#X# PUT '%s' (index %d, refcount %u)\n", global_id_storage_.at(idx), idx, global_refcount_storage_.at(idx));
		}
	#endif

		uint32_t &refcount = global_refcount_storage_[idx];

		if (--refcount > 0)
			return;

		free_reference(idx);
	}
	static inline void free_reference(int idx)
	{
		if (yosys_xtrace) {
			log("#X# Removed IdString '%s' with index %d.\n", global_id_storage_.at(idx), idx);
			log_backtrace("-X- ", yosys_xtrace-1);
		}
		log_assert(idx >= static_cast<short>(StaticId::STATIC_ID_END));

		global_id_index_.erase(global_id_storage_.at(idx));
		free(global_id_storage_.at(idx));
		global_id_storage_.at(idx) = nullptr;
		global_free_idx_list_.push_back(idx);
	}
#else
	static inline void put_reference(int) { }
#endif

	// the actual IdString object is just is a single int

	int index_;

	inline IdString() : index_(0) { }
	inline IdString(const char *str) : index_(get_reference(str)) { }
	inline IdString(const IdString &str) : index_(get_reference(str.index_)) { }
	inline IdString(IdString &&str) : index_(str.index_) { str.index_ = 0; }
	inline IdString(const std::string &str) : index_(get_reference(str.c_str())) { }
	inline IdString(StaticId id) : index_(static_cast<short>(id)) {}
	inline ~IdString() { put_reference(index_); }

	inline void operator=(const IdString &rhs) {
		put_reference(index_);
		index_ = get_reference(rhs.index_);
	}

	inline void operator=(const char *rhs) {
		IdString id(rhs);
		*this = id;
	}

	inline void operator=(const std::string &rhs) {
		IdString id(rhs);
		*this = id;
	}

	constexpr inline const IdString &id_string() const { return *this; }

	inline const char *c_str() const {
		return global_id_storage_.at(index_);
	}

	inline std::string str() const {
		return std::string(global_id_storage_.at(index_));
	}

	inline bool operator<(const IdString &rhs) const {
		return index_ < rhs.index_;
	}

	inline bool operator==(const IdString &rhs) const { return index_ == rhs.index_; }
	inline bool operator!=(const IdString &rhs) const { return index_ != rhs.index_; }
	inline bool operator==(const StaticIdString &rhs) const;
	inline bool operator!=(const StaticIdString &rhs) const;

	// The methods below are just convenience functions for better compatibility with std::string.

	bool operator==(const std::string &rhs) const { return c_str() == rhs; }
	bool operator!=(const std::string &rhs) const { return c_str() != rhs; }

	bool operator==(const char *rhs) const { return strcmp(c_str(), rhs) == 0; }
	bool operator!=(const char *rhs) const { return strcmp(c_str(), rhs) != 0; }

	char operator[](size_t i) const {
					const char *p = c_str();
#ifndef NDEBUG
		for (; i != 0; i--, p++)
			log_assert(*p != 0);
		return *p;
#else
		return *(p + i);
#endif
	}

	std::string substr(size_t pos = 0, size_t len = std::string::npos) const {
		if (len == std::string::npos || len >= strlen(c_str() + pos))
			return std::string(c_str() + pos);
		else
			return std::string(c_str() + pos, len);
	}

	int compare(size_t pos, size_t len, const char* s) const {
		return strncmp(c_str()+pos, s, len);
	}

	bool begins_with(const char* prefix) const {
		size_t len = strlen(prefix);
		if (size() < len) return false;
		return compare(0, len, prefix) == 0;
	}

	bool ends_with(const char* suffix) const {
		size_t len = strlen(suffix);
		if (size() < len) return false;
		return compare(size()-len, len, suffix) == 0;
	}

	bool contains(const char* str) const {
		return strstr(c_str(), str);
	}

	size_t size() const {
		return strlen(c_str());
	}

	bool empty() const {
		return c_str()[0] == 0;
	}

	void clear() {
		*this = IdString();
	}

	[[nodiscard]] Hasher hash_into(Hasher h) const { return hash_ops<int>::hash_into(index_, h); }

	[[nodiscard]] Hasher hash_top() const {
		Hasher h;
		h.force((Hasher::hash_t) index_);
		return h;
	}

	// The following is a helper key_compare class. Instead of for example std::set<Cell*>
	// use std::set<Cell*, IdString::compare_ptr_by_name<Cell>> if the order of cells in the
	// set has an influence on the algorithm.

	template<typename T> struct compare_ptr_by_name {
		bool operator()(const T *a, const T *b) const {
			return (a == nullptr || b == nullptr) ? (a < b) : (a->name < b->name);
		}
	};

	// often one needs to check if a given IdString is part of a list (for example a list
	// of cell types). the following functions helps with that.
	template<typename... Args>
	bool in(const Args &... args) const {
		return (... || in(args));
	}

	bool in(const IdString &rhs) const { return *this == rhs; }
	bool in(const StaticIdString &rhs) const { return *this == rhs; }
	bool in(const char *rhs) const { return *this == rhs; }
	bool in(const std::string &rhs) const { return *this == rhs; }
	inline bool in(const pool<IdString> &rhs) const;
	inline bool in(const pool<IdString> &&rhs) const;

	bool isPublic() const { return begins_with("\\"); }

private:
	static void prepopulate();

public:
	static void ensure_prepopulated() {
		if (global_id_index_.empty())
			prepopulate();
	}
};

namespace hashlib {
	template <>
	struct hash_ops<RTLIL::IdString> {
		static inline bool cmp(const RTLIL::IdString &a, const RTLIL::IdString &b) {
			return a == b;
		}
		[[nodiscard]] static inline Hasher hash(const RTLIL::IdString &id) {
			return id.hash_top();
		}
		[[nodiscard]] static inline Hasher hash_into(const RTLIL::IdString &id, Hasher h) {
			return id.hash_into(h);
		}
	};
};

/**
 * How to not use these methods:
 * 1. if(celltype.in({...})) -> if(celltype.in(...))
 * 2. pool<IdString> p; ... a.in(p) -> (bool)p.count(a)
 */
[[deprecated]]
inline bool RTLIL::IdString::in(const pool<IdString> &rhs) const { return rhs.count(*this) != 0; }
[[deprecated]]
inline bool RTLIL::IdString::in(const pool<IdString> &&rhs) const { return rhs.count(*this) != 0; }

inline bool RTLIL::IdString::operator==(const RTLIL::StaticIdString &rhs) const {
	return index_ == rhs.index();
}
inline bool RTLIL::IdString::operator!=(const RTLIL::StaticIdString &rhs) const {
	return index_ != rhs.index();
}

namespace RTLIL {
	namespace ID {
#define X(_id) extern const IdString _id;
#include "kernel/constids.inc"
#undef X
	}
}

struct IdTableEntry {
	const std::string_view name;
	const RTLIL::StaticIdString static_id;
};

constexpr IdTableEntry IdTable[] = {
#define X(_id) {#_id, RTLIL::StaticIdString(RTLIL::StaticId::_id, RTLIL::ID::_id)},
#include "kernel/constids.inc"
#undef X
};

constexpr int lookup_well_known_id(std::string_view name)
{
	int low = 0;
	int high = sizeof(IdTable) / sizeof(IdTable[0]);
	while (high - low >= 2) {
		int mid = (low + high) / 2;
		if (name < IdTable[mid].name)
			high = mid;
		else
			low = mid;
	}
	if (IdTable[low].name == name)
		return low;
	return -1;
}

// Create a statically allocated IdString object, using for example ID::A or ID($add).
//
// Recipe for Converting old code that is using conversion of strings like ID::A and
// "$add" for creating IdStrings: Run below SED command on the .cc file and then use for
// example "meld foo.cc foo.cc.orig" to manually compile errors, if necessary.
//
//  sed -i.orig -r 's/"\\\\([a-zA-Z0-9_]+)"/ID(\1)/g; s/"(\$[a-zA-Z0-9_]+)"/ID(\1)/g;' <filename>
//
typedef const RTLIL::IdString &IDMacroHelperFunc();

template <int IdTableIndex> struct IDMacroHelper {
	static constexpr RTLIL::StaticIdString eval(IDMacroHelperFunc) {
		return IdTable[IdTableIndex].static_id;
	}
};
template <> struct IDMacroHelper<-1> {
	static constexpr const RTLIL::IdString &eval(IDMacroHelperFunc func) {
		return func();
	}
};

#undef ID
#define ID(_id) \
		YOSYS_NAMESPACE_PREFIX IDMacroHelper< \
				YOSYS_NAMESPACE_PREFIX lookup_well_known_id(#_id) \
		>::eval([]() \
		-> const YOSYS_NAMESPACE_PREFIX RTLIL::IdString & { \
			const char *p = "\\" #_id, *q = p[1] == '$' ? p+1 : p; \
			static const YOSYS_NAMESPACE_PREFIX RTLIL::IdString id(q); \
			return id; \
        })

namespace RTLIL {
	extern dict<std::string, std::string> constpad;

	[[deprecated("Call cell->is_builtin_ff() instead")]]
	const pool<IdString> &builtin_ff_cell_types();

	static inline std::string escape_id(const std::string &str) {
		if (str.size() > 0 && str[0] != '\\' && str[0] != '$')
			return "\\" + str;
		return str;
	}

	static inline std::string unescape_id(const std::string &str) {
		if (str.size() < 2)
			return str;
		if (str[0] != '\\')
			return str;
		if (str[1] == '$' || str[1] == '\\')
			return str;
		if (str[1] >= '0' && str[1] <= '9')
			return str;
		return str.substr(1);
	}

	static inline std::string unescape_id(const RTLIL::IdString &str) {
		return unescape_id(str.str());
	}

	static inline const char *id2cstr(const RTLIL::IdString &str) {
		return log_id(str);
	}

	template <typename T> struct sort_by_name_id {
		bool operator()(T *a, T *b) const {
			return a->name < b->name;
		}
	};

	template <typename T> struct sort_by_name_str {
		bool operator()(T *a, T *b) const {
			return strcmp(a->name.c_str(), b->name.c_str()) < 0;
		}
	};

	struct sort_by_id_str {
		bool operator()(const RTLIL::IdString &a, const RTLIL::IdString &b) const {
			return strcmp(a.c_str(), b.c_str()) < 0;
		}
	};

	static inline std::string encode_filename(const std::string &filename)
	{
		// SILIMATE: take basename of filename
		std::string basename = filename;
		size_t pos = filename.find_last_of('/');
		if (pos != std::string::npos)
			basename = basename.substr(pos + 1);

		std::stringstream val;
		if (!std::any_of(basename.begin(), basename.end(), [](char c) {
			return static_cast<unsigned char>(c) < 33 || static_cast<unsigned char>(c) > 126;
		})) return basename;
		for (unsigned char const c : basename) {
			if (c < 33 || c > 126)
				val << stringf("$%02x", c);
			else
				val << c;
		}
		return val.str();
	}

	// see calc.cc for the implementation of this functions
	RTLIL::Const const_not         (const RTLIL::Const &arg1, const RTLIL::Const &arg2, bool signed1, bool signed2, int result_len);
	RTLIL::Const const_and         (const RTLIL::Const &arg1, const RTLIL::Const &arg2, bool signed1, bool signed2, int result_len);
	RTLIL::Const const_or          (const RTLIL::Const &arg1, const RTLIL::Const &arg2, bool signed1, bool signed2, int result_len);
	RTLIL::Const const_xor         (const RTLIL::Const &arg1, const RTLIL::Const &arg2, bool signed1, bool signed2, int result_len);
	RTLIL::Const const_xnor        (const RTLIL::Const &arg1, const RTLIL::Const &arg2, bool signed1, bool signed2, int result_len);

	RTLIL::Const const_reduce_and  (const RTLIL::Const &arg1, const RTLIL::Const &arg2, bool signed1, bool signed2, int result_len);
	RTLIL::Const const_reduce_or   (const RTLIL::Const &arg1, const RTLIL::Const &arg2, bool signed1, bool signed2, int result_len);
	RTLIL::Const const_reduce_xor  (const RTLIL::Const &arg1, const RTLIL::Const &arg2, bool signed1, bool signed2, int result_len);
	RTLIL::Const const_reduce_xnor (const RTLIL::Const &arg1, const RTLIL::Const &arg2, bool signed1, bool signed2, int result_len);
	RTLIL::Const const_reduce_bool (const RTLIL::Const &arg1, const RTLIL::Const &arg2, bool signed1, bool signed2, int result_len);

	RTLIL::Const const_logic_not   (const RTLIL::Const &arg1, const RTLIL::Const &arg2, bool signed1, bool signed2, int result_len);
	RTLIL::Const const_logic_and   (const RTLIL::Const &arg1, const RTLIL::Const &arg2, bool signed1, bool signed2, int result_len);
	RTLIL::Const const_logic_or    (const RTLIL::Const &arg1, const RTLIL::Const &arg2, bool signed1, bool signed2, int result_len);

	RTLIL::Const const_shl         (const RTLIL::Const &arg1, const RTLIL::Const &arg2, bool signed1, bool signed2, int result_len);
	RTLIL::Const const_shr         (const RTLIL::Const &arg1, const RTLIL::Const &arg2, bool signed1, bool signed2, int result_len);
	RTLIL::Const const_sshl        (const RTLIL::Const &arg1, const RTLIL::Const &arg2, bool signed1, bool signed2, int result_len);
	RTLIL::Const const_sshr        (const RTLIL::Const &arg1, const RTLIL::Const &arg2, bool signed1, bool signed2, int result_len);
	RTLIL::Const const_shift       (const RTLIL::Const &arg1, const RTLIL::Const &arg2, bool signed1, bool signed2, int result_len);
	RTLIL::Const const_shiftx      (const RTLIL::Const &arg1, const RTLIL::Const &arg2, bool signed1, bool signed2, int result_len);

	RTLIL::Const const_lt          (const RTLIL::Const &arg1, const RTLIL::Const &arg2, bool signed1, bool signed2, int result_len);
	RTLIL::Const const_le          (const RTLIL::Const &arg1, const RTLIL::Const &arg2, bool signed1, bool signed2, int result_len);
	RTLIL::Const const_eq          (const RTLIL::Const &arg1, const RTLIL::Const &arg2, bool signed1, bool signed2, int result_len);
	RTLIL::Const const_ne          (const RTLIL::Const &arg1, const RTLIL::Const &arg2, bool signed1, bool signed2, int result_len);
	RTLIL::Const const_eqx         (const RTLIL::Const &arg1, const RTLIL::Const &arg2, bool signed1, bool signed2, int result_len);
	RTLIL::Const const_nex         (const RTLIL::Const &arg1, const RTLIL::Const &arg2, bool signed1, bool signed2, int result_len);
	RTLIL::Const const_ge          (const RTLIL::Const &arg1, const RTLIL::Const &arg2, bool signed1, bool signed2, int result_len);
	RTLIL::Const const_gt          (const RTLIL::Const &arg1, const RTLIL::Const &arg2, bool signed1, bool signed2, int result_len);

	RTLIL::Const const_add         (const RTLIL::Const &arg1, const RTLIL::Const &arg2, bool signed1, bool signed2, int result_len);
	RTLIL::Const const_sub         (const RTLIL::Const &arg1, const RTLIL::Const &arg2, bool signed1, bool signed2, int result_len);
	RTLIL::Const const_mul         (const RTLIL::Const &arg1, const RTLIL::Const &arg2, bool signed1, bool signed2, int result_len);
	RTLIL::Const const_div         (const RTLIL::Const &arg1, const RTLIL::Const &arg2, bool signed1, bool signed2, int result_len);
	RTLIL::Const const_divfloor    (const RTLIL::Const &arg1, const RTLIL::Const &arg2, bool signed1, bool signed2, int result_len);
	RTLIL::Const const_modfloor    (const RTLIL::Const &arg1, const RTLIL::Const &arg2, bool signed1, bool signed2, int result_len);
	RTLIL::Const const_mod         (const RTLIL::Const &arg1, const RTLIL::Const &arg2, bool signed1, bool signed2, int result_len);
	RTLIL::Const const_pow         (const RTLIL::Const &arg1, const RTLIL::Const &arg2, bool signed1, bool signed2, int result_len);

	RTLIL::Const const_pos         (const RTLIL::Const &arg1, const RTLIL::Const &arg2, bool signed1, bool signed2, int result_len);
	RTLIL::Const const_buf         (const RTLIL::Const &arg1, const RTLIL::Const &arg2, bool signed1, bool signed2, int result_len);
	RTLIL::Const const_neg         (const RTLIL::Const &arg1, const RTLIL::Const &arg2, bool signed1, bool signed2, int result_len);

	RTLIL::Const const_mux         (const RTLIL::Const &arg1, const RTLIL::Const &arg2, const RTLIL::Const &arg3);
	RTLIL::Const const_pmux        (const RTLIL::Const &arg1, const RTLIL::Const &arg2, const RTLIL::Const &arg3);
	RTLIL::Const const_bmux        (const RTLIL::Const &arg1, const RTLIL::Const &arg2);
	RTLIL::Const const_demux       (const RTLIL::Const &arg1, const RTLIL::Const &arg2);

	RTLIL::Const const_bweqx       (const RTLIL::Const &arg1, const RTLIL::Const &arg2);
	RTLIL::Const const_bwmux       (const RTLIL::Const &arg1, const RTLIL::Const &arg2, const RTLIL::Const &arg3);


	// This iterator-range-pair is used for Design::modules(), Module::wires() and Module::cells().
	// It maintains a reference counter that is used to make sure that the container is not modified while being iterated over.

	template<typename T>
	struct ObjIterator {
		using iterator_category = std::forward_iterator_tag;
		using value_type = T;
		using difference_type = ptrdiff_t;
		using pointer = T*;
		using reference = T&;
		typename dict<RTLIL::IdString, T>::iterator it;
		dict<RTLIL::IdString, T> *list_p;
		int *refcount_p;

		ObjIterator() : list_p(nullptr), refcount_p(nullptr) {
		}

		ObjIterator(decltype(list_p) list_p, int *refcount_p) : list_p(list_p), refcount_p(refcount_p) {
			if (list_p->empty()) {
				this->list_p = nullptr;
				this->refcount_p = nullptr;
			} else {
				it = list_p->begin();
				(*refcount_p)++;
			}
		}

		ObjIterator(const RTLIL::ObjIterator<T> &other) {
			it = other.it;
			list_p = other.list_p;
			refcount_p = other.refcount_p;
			if (refcount_p)
				(*refcount_p)++;
		}

		ObjIterator &operator=(const RTLIL::ObjIterator<T> &other) {
			if (refcount_p)
				(*refcount_p)--;
			it = other.it;
			list_p = other.list_p;
			refcount_p = other.refcount_p;
			if (refcount_p)
				(*refcount_p)++;
			return *this;
		}

		~ObjIterator() {
			if (refcount_p)
				(*refcount_p)--;
		}

		inline T operator*() const {
			log_assert(list_p != nullptr);
			return it->second;
		}

		inline bool operator!=(const RTLIL::ObjIterator<T> &other) const {
			if (list_p == nullptr || other.list_p == nullptr)
				return list_p != other.list_p;
			return it != other.it;
		}


		inline bool operator==(const RTLIL::ObjIterator<T> &other) const {
			return !(*this != other);
		}

		inline ObjIterator<T>& operator++() {
			log_assert(list_p != nullptr);
			if (++it == list_p->end()) {
				(*refcount_p)--;
				list_p = nullptr;
				refcount_p = nullptr;
			}
			return *this;
		}

		inline ObjIterator<T>& operator+=(int amt) {
			log_assert(list_p != nullptr);
			it += amt;
			if (it == list_p->end()) {
				(*refcount_p)--;
				list_p = nullptr;
				refcount_p = nullptr;
			}
			return *this;
		}

		inline ObjIterator<T> operator+(int amt) {
			log_assert(list_p != nullptr);
			ObjIterator<T> new_obj(*this);
			new_obj.it += amt;
			if (new_obj.it == list_p->end()) {
				(*(new_obj.refcount_p))--;
				new_obj.list_p = nullptr;
				new_obj.refcount_p = nullptr;
			}
			return new_obj;
		}

		inline const ObjIterator<T> operator++(int) {
			ObjIterator<T> result(*this);
			++(*this);
			return result;
		}
	};

	template<typename T>
	struct ObjRange
	{
		dict<RTLIL::IdString, T> *list_p;
		int *refcount_p;

		ObjRange(decltype(list_p) list_p, int *refcount_p) : list_p(list_p), refcount_p(refcount_p) { }
		RTLIL::ObjIterator<T> begin() { return RTLIL::ObjIterator<T>(list_p, refcount_p); }
		RTLIL::ObjIterator<T> end() { return RTLIL::ObjIterator<T>(); }

		size_t size() const {
			return list_p->size();
		}

		operator pool<T>() const {
			pool<T> result;
			for (auto &it : *list_p)
				result.insert(it.second);
			return result;
		}

		operator std::vector<T>() const {
			std::vector<T> result;
			result.reserve(list_p->size());
			for (auto &it : *list_p)
				result.push_back(it.second);
			return result;
		}

		pool<T> to_pool() const { return *this; }
		std::vector<T> to_vector() const { return *this; }
	};
};

struct RTLIL::Const
{
	short int flags;
private:
	friend class KernelRtlilTest;
	FRIEND_TEST(KernelRtlilTest, ConstStr);
	using bitvectype = std::vector<RTLIL::State>;
	enum class backing_tag: bool { bits, string };
	// Do not access the union or tag even in Const methods unless necessary
	backing_tag tag;
	union {
		bitvectype bits_;
		std::string str_;
	};

	// Use these private utilities instead
	bool is_bits() const { return tag == backing_tag::bits; }
	bool is_str() const { return tag == backing_tag::string; }

	bitvectype* get_if_bits() { return is_bits() ? &bits_ : NULL; }
	std::string* get_if_str() { return is_str() ? &str_ : NULL; }
	const bitvectype* get_if_bits() const { return is_bits() ? &bits_ : NULL; }
	const std::string* get_if_str() const { return is_str() ? &str_ : NULL; }

	bitvectype& get_bits();
	std::string& get_str();
	const bitvectype& get_bits() const;
	const std::string& get_str() const;
	std::vector<RTLIL::State>& bits_internal();
	void bitvectorize_internal();

public:
	Const() : flags(RTLIL::CONST_FLAG_NONE), tag(backing_tag::bits), bits_(std::vector<RTLIL::State>()) {}
	Const(const std::string &str);
<<<<<<< HEAD
	Const(int val, int width = 32);
=======
	Const(long long val); // default width is 32
	Const(long long val, int width);
>>>>>>> b9dc5784
	Const(RTLIL::State bit, int width = 1);
	Const(std::vector<RTLIL::State> bits) : flags(RTLIL::CONST_FLAG_NONE), tag(backing_tag::bits), bits_(std::move(bits)) {}
	Const(const std::vector<bool> &bits);
	Const(const RTLIL::Const &other);
	Const(RTLIL::Const &&other);
	RTLIL::Const &operator =(const RTLIL::Const &other);
	~Const();

	struct Builder
	{
		Builder() {}
		Builder(int expected_width) { bits.reserve(expected_width); }
		void push_back(RTLIL::State b) { bits.push_back(b); }
		int size() const { return static_cast<int>(bits.size()); }
		Const build() { return Const(std::move(bits)); }
	private:
		std::vector<RTLIL::State> bits;
	};

	bool operator <(const RTLIL::Const &other) const;
	bool operator ==(const RTLIL::Const &other) const;
	bool operator !=(const RTLIL::Const &other) const;

	[[deprecated("Don't use direct access to the internal std::vector<State>, that's an implementation detail.")]]
	std::vector<RTLIL::State>& bits() { return bits_internal(); }
	[[deprecated("Don't call bitvectorize() directly, it's an implementation detail.")]]
	void bitvectorize() const { const_cast<Const*>(this)->bitvectorize_internal(); }

	bool as_bool() const;

	// Convert the constant value to a C++ int.
	// NOTE: If the constant is too wide to fit in int (32 bits) this will
	// truncate any higher bits, potentially over/underflowing. Consider using
	// try_as_int, as_int_saturating, or guarding behind convertible_to_int
	// instead.
	int as_int(bool is_signed = false) const;

	// Returns true iff the constant can be converted to an int without
	// over/underflow.
	bool convertible_to_int(bool is_signed = false) const;

	// Returns the constant's value as an int if it can be represented without
	// over/underflow, or std::nullopt otherwise.
	std::optional<int> try_as_int(bool is_signed = false) const;

	// Returns the constant's value as an int if it can be represented without
	// over/underflow, otherwise the max/min value for int depending on the sign.
	int as_int_saturating(bool is_signed = false) const;

	std::string as_string(const char* any = "-") const;
	static Const from_string(const std::string &str);
	std::vector<RTLIL::State> to_bits() const;

	std::string decode_string() const;
	int size() const;
	bool empty() const;

	void append(const RTLIL::Const &other);
	void set(int i, RTLIL::State state) {
		bits_internal()[i] = state;
	}
	void resize(int size, RTLIL::State fill) {
		bits_internal().resize(size, fill);
	}

	class const_iterator {
	private:
		const Const* parent;
		size_t idx;

	public:
		using iterator_category = std::bidirectional_iterator_tag;
		using value_type = State;
		using difference_type = std::ptrdiff_t;
		using pointer = const State*;
		using reference = const State&;

		const_iterator(const Const& c, size_t i) : parent(&c), idx(i) {}

		State operator*() const;

		const_iterator& operator++() { ++idx; return *this; }
		const_iterator& operator--() { --idx; return *this; }
		const_iterator operator++(int) { const_iterator result(*this); ++idx; return result; }
		const_iterator operator--(int) { const_iterator result(*this); --idx; return result; }
		const_iterator& operator+=(int i) { idx += i; return *this; }

		const_iterator operator+(int add) {
			return const_iterator(*parent, idx + add);
		}
		const_iterator operator-(int sub) {
			return const_iterator(*parent, idx - sub);
		}
		int operator-(const const_iterator& other) {
			return idx - other.idx;
		}

		bool operator==(const const_iterator& other) const {
			return idx == other.idx;
		}

		bool operator!=(const const_iterator& other) const {
			return !(*this == other);
		}
	};

	class iterator {
	private:
		Const* parent;
		size_t idx;

	public:
		class proxy {
		private:
			Const* parent;
			size_t idx;
		public:
			proxy(Const* parent, size_t idx) : parent(parent), idx(idx) {}
			operator State() const { return (*parent)[idx]; }
			proxy& operator=(State s) { parent->set(idx, s); return *this; }
			proxy& operator=(const proxy& other) { parent->set(idx, (*other.parent)[other.idx]); return *this; }
		};

		using iterator_category = std::bidirectional_iterator_tag;
		using value_type = State;
		using difference_type = std::ptrdiff_t;
		using pointer = proxy*;
		using reference = proxy;

		iterator(Const& c, size_t i) : parent(&c), idx(i) {}

		proxy operator*() const { return proxy(parent, idx); }
		iterator& operator++() { ++idx; return *this; }
		iterator& operator--() { --idx; return *this; }
		iterator operator++(int) { iterator result(*this); ++idx; return result; }
		iterator operator--(int) { iterator result(*this); --idx; return result; }
		iterator& operator+=(int i) { idx += i; return *this; }

		iterator operator+(int add) {
			return iterator(*parent, idx + add);
		}
		iterator operator-(int sub) {
			return iterator(*parent, idx - sub);
		}
		int operator-(const iterator& other) {
			return idx - other.idx;
		}

		bool operator==(const iterator& other) const {
			return idx == other.idx;
		}

		bool operator!=(const iterator& other) const {
			return !(*this == other);
		}
	};

	const_iterator begin() const {
		return const_iterator(*this, 0);
	}
	const_iterator end() const {
		return const_iterator(*this, size());
	}
	iterator begin() {
		return iterator(*this, 0);
	}
	iterator end() {
		return iterator(*this, size());
	}
	State back() const {
		return *(end() - 1);
	}
	State front() const {
		return *begin();
	}
	State at(size_t i) const {
		return *const_iterator(*this, i);
	}
	State operator[](size_t i) const {
		return *const_iterator(*this, i);
	}

	bool is_fully_zero() const;
	bool is_fully_ones() const;
	bool is_fully_def() const;
	bool is_fully_undef() const;
	bool is_fully_undef_x_only() const;
	bool is_onehot(int *pos = nullptr) const;

	RTLIL::Const extract(int offset, int len = 1, RTLIL::State padding = RTLIL::State::S0) const;

	// find the MSB without redundant leading bits
	int get_min_size(bool is_signed) const;

	// compress representation to the minimum required bits
	void compress(bool is_signed = false);

	std::optional<int> as_int_compress(bool is_signed) const;

	void extu(int width) {
		resize(width, RTLIL::State::S0);
	}

	void exts(int width) {
		resize(width, empty() ? RTLIL::State::Sx : back());
	}

	[[nodiscard]] Hasher hash_into(Hasher h) const;
};

struct RTLIL::AttrObject
{
	dict<RTLIL::IdString, RTLIL::Const> attributes;

	bool has_attribute(const RTLIL::IdString &id) const;

	void set_bool_attribute(const RTLIL::IdString &id, bool value=true);
	bool get_bool_attribute(const RTLIL::IdString &id) const;

	[[deprecated("Use Module::get_blackbox_attribute() instead.")]]
	bool get_blackbox_attribute(bool ignore_wb=false) const {
		return get_bool_attribute(ID::blackbox) || (!ignore_wb && get_bool_attribute(ID::whitebox));
	}

	void set_string_attribute(const RTLIL::IdString& id, string value);
	string get_string_attribute(const RTLIL::IdString &id) const;

	void set_strpool_attribute(const RTLIL::IdString& id, const std::set<string> &data);
	void add_strpool_attribute(const RTLIL::IdString& id, const std::set<string> &data);
	void add_strpool_attribute(const RTLIL::IdString& id, const pool<string> &data);
	std::set<string> get_strpool_attribute(const RTLIL::IdString &id) const;

	void set_src_attribute(const std::string &src) {
		set_string_attribute(ID::src, src);
	}
	std::string get_src_attribute() const {
		return get_string_attribute(ID::src);
	}

	void set_hdlname_attribute(const std::vector<string> &hierarchy);
	std::vector<string> get_hdlname_attribute() const;

	void set_intvec_attribute(const RTLIL::IdString& id, const std::vector<int> &data);
	std::vector<int> get_intvec_attribute(const RTLIL::IdString &id) const;
};

struct RTLIL::NamedObject : public RTLIL::AttrObject
{
	RTLIL::IdString name;
};

struct RTLIL::SigChunk
{
	RTLIL::Wire *wire;
	std::vector<RTLIL::State> data; // only used if wire == NULL, LSB at index 0
	int width, offset;

	SigChunk() : wire(nullptr), width(0), offset(0) {}
	SigChunk(const RTLIL::Const &value) : wire(nullptr), data(value.to_bits()), width(GetSize(data)), offset(0) {}
	SigChunk(RTLIL::Const &&value) : wire(nullptr), data(value.to_bits()), width(GetSize(data)), offset(0) {}
	SigChunk(RTLIL::Wire *wire) : wire(wire), width(GetSize(wire)), offset(0) {}
	SigChunk(RTLIL::Wire *wire, int offset, int width = 1) : wire(wire), width(width), offset(offset) {}
	SigChunk(const std::string &str) : SigChunk(RTLIL::Const(str)) {}
	SigChunk(int val) /*default width 32*/ : SigChunk(RTLIL::Const(val)) {}
	SigChunk(int val, int width) : SigChunk(RTLIL::Const(val, width)) {}
	SigChunk(RTLIL::State bit, int width = 1) : SigChunk(RTLIL::Const(bit, width)) {}
	SigChunk(const RTLIL::SigBit &bit);

	RTLIL::SigChunk extract(int offset, int length) const;
	RTLIL::SigBit operator[](int offset) const;
	inline int size() const { return width; }
	inline bool is_wire() const { return wire != NULL; }

	bool operator <(const RTLIL::SigChunk &other) const;
	bool operator ==(const RTLIL::SigChunk &other) const;
	bool operator !=(const RTLIL::SigChunk &other) const;
};

struct RTLIL::SigBit
{
	RTLIL::Wire *wire;
	union {
		RTLIL::State data; // used if wire == NULL
		int offset;        // used if wire != NULL
	};

	SigBit();
	SigBit(RTLIL::State bit);
	explicit SigBit(bool bit);
	SigBit(RTLIL::Wire *wire);
	SigBit(RTLIL::Wire *wire, int offset);
	SigBit(const RTLIL::SigChunk &chunk);
	SigBit(const RTLIL::SigChunk &chunk, int index);
	SigBit(const RTLIL::SigSpec &sig);
	SigBit(const RTLIL::SigBit &sigbit) = default;
	RTLIL::SigBit &operator =(const RTLIL::SigBit &other) = default;

	inline bool is_wire() const { return wire != NULL; }

	bool operator <(const RTLIL::SigBit &other) const;
	bool operator ==(const RTLIL::SigBit &other) const;
	bool operator !=(const RTLIL::SigBit &other) const;
	[[nodiscard]] Hasher hash_into(Hasher h) const;
	[[nodiscard]] Hasher hash_top() const;
};

namespace hashlib {
	template <>
	struct hash_ops<RTLIL::SigBit> {
		static inline bool cmp(const RTLIL::SigBit &a, const RTLIL::SigBit &b) {
			return a == b;
		}
		[[nodiscard]] static inline Hasher hash(const RTLIL::SigBit sb) {
			return sb.hash_top();
		}
		[[nodiscard]] static inline Hasher hash_into(const RTLIL::SigBit sb, Hasher h) {
			return sb.hash_into(h);
		}
	};
};

struct RTLIL::SigSpecIterator
{
	typedef std::input_iterator_tag iterator_category;
	typedef RTLIL::SigBit value_type;
	typedef ptrdiff_t difference_type;
	typedef RTLIL::SigBit* pointer;
	typedef RTLIL::SigBit& reference;

	RTLIL::SigSpec *sig_p;
	int index;

	inline RTLIL::SigBit &operator*() const;
	inline bool operator!=(const RTLIL::SigSpecIterator &other) const { return index != other.index; }
	inline bool operator==(const RTLIL::SigSpecIterator &other) const { return index == other.index; }
	inline void operator++() { index++; }
};

struct RTLIL::SigSpecConstIterator
{
	typedef std::input_iterator_tag iterator_category;
	typedef RTLIL::SigBit value_type;
	typedef ptrdiff_t difference_type;
	typedef RTLIL::SigBit* pointer;
	typedef RTLIL::SigBit& reference;

	const RTLIL::SigSpec *sig_p;
	int index;

	inline const RTLIL::SigBit &operator*() const;
	inline bool operator!=(const RTLIL::SigSpecConstIterator &other) const { return index != other.index; }
	inline bool operator==(const RTLIL::SigSpecIterator &other) const { return index == other.index; }
	inline void operator++() { index++; }
};

struct RTLIL::SigSpec
{
private:
	int width_;
	Hasher::hash_t hash_;
	std::vector<RTLIL::SigChunk> chunks_; // LSB at index 0
	std::vector<RTLIL::SigBit> bits_; // LSB at index 0

	void pack() const;
	void unpack() const;
	void updhash() const;

	inline bool packed() const {
		return bits_.empty();
	}

	inline void inline_unpack() const {
		if (!chunks_.empty())
			unpack();
	}

	// Only used by Module::remove(const pool<Wire*> &wires)
	// but cannot be more specific as it isn't yet declared
	friend struct RTLIL::Module;

public:
	SigSpec() : width_(0), hash_(0) {}
	SigSpec(std::initializer_list<RTLIL::SigSpec> parts);

	SigSpec(const RTLIL::Const &value);
	SigSpec(RTLIL::Const &&value);
	SigSpec(const RTLIL::SigChunk &chunk);
	SigSpec(RTLIL::SigChunk &&chunk);
	SigSpec(RTLIL::Wire *wire);
	SigSpec(RTLIL::Wire *wire, int offset, int width = 1);
	SigSpec(const std::string &str);
	SigSpec(int val, int width = 32);
	SigSpec(RTLIL::State bit, int width = 1);
	SigSpec(const RTLIL::SigBit &bit, int width = 1);
	SigSpec(const std::vector<RTLIL::SigChunk> &chunks);
	SigSpec(const std::vector<RTLIL::SigBit> &bits);
	SigSpec(pool<RTLIL::SigBit> &bits);
	SigSpec(const std::set<RTLIL::SigBit> &bits);
	explicit SigSpec(bool bit);

	inline const std::vector<RTLIL::SigChunk> &chunks() const { pack(); return chunks_; }
	inline const std::vector<RTLIL::SigBit> &bits() const { inline_unpack(); return bits_; }

	inline int size() const { return width_; }
	inline bool empty() const { return width_ == 0; }

	inline RTLIL::SigBit &operator[](int index) { inline_unpack(); return bits_.at(index); }
	inline const RTLIL::SigBit &operator[](int index) const { inline_unpack(); return bits_.at(index); }

	inline RTLIL::SigSpecIterator begin() { RTLIL::SigSpecIterator it; it.sig_p = this; it.index = 0; return it; }
	inline RTLIL::SigSpecIterator end() { RTLIL::SigSpecIterator it; it.sig_p = this; it.index = width_; return it; }

	inline RTLIL::SigSpecConstIterator begin() const { RTLIL::SigSpecConstIterator it; it.sig_p = this; it.index = 0; return it; }
	inline RTLIL::SigSpecConstIterator end() const { RTLIL::SigSpecConstIterator it; it.sig_p = this; it.index = width_; return it; }

	void sort();
	void sort_and_unify();

	void replace(const RTLIL::SigSpec &pattern, const RTLIL::SigSpec &with);
	void replace(const RTLIL::SigSpec &pattern, const RTLIL::SigSpec &with, RTLIL::SigSpec *other) const;

	void replace(const dict<RTLIL::SigBit, RTLIL::SigBit> &rules);
	void replace(const dict<RTLIL::SigBit, RTLIL::SigBit> &rules, RTLIL::SigSpec *other) const;

	void replace(const std::map<RTLIL::SigBit, RTLIL::SigBit> &rules);
	void replace(const std::map<RTLIL::SigBit, RTLIL::SigBit> &rules, RTLIL::SigSpec *other) const;

	void replace(int offset, const RTLIL::SigSpec &with);

	void remove(const RTLIL::SigSpec &pattern);
	void remove(const RTLIL::SigSpec &pattern, RTLIL::SigSpec *other) const;
	void remove2(const RTLIL::SigSpec &pattern, RTLIL::SigSpec *other);

	void remove(const pool<RTLIL::SigBit> &pattern);
	void remove(const pool<RTLIL::SigBit> &pattern, RTLIL::SigSpec *other) const;
	void remove2(const pool<RTLIL::SigBit> &pattern, RTLIL::SigSpec *other);
	void remove2(const std::set<RTLIL::SigBit> &pattern, RTLIL::SigSpec *other);
	void remove2(const pool<RTLIL::Wire*> &pattern, RTLIL::SigSpec *other);

	void remove(int offset, int length = 1);
	void remove_const();

	RTLIL::SigSpec extract(const RTLIL::SigSpec &pattern, const RTLIL::SigSpec *other = NULL) const;
	RTLIL::SigSpec extract(const pool<RTLIL::SigBit> &pattern, const RTLIL::SigSpec *other = NULL) const;
	RTLIL::SigSpec extract(int offset, int length = 1) const;
	RTLIL::SigSpec extract_end(int offset) const { return extract(offset, width_ - offset); }

	RTLIL::SigBit lsb() const { log_assert(width_); return (*this)[0]; };
	RTLIL::SigBit msb() const { log_assert(width_); return (*this)[width_ - 1]; };

	void append(const RTLIL::SigSpec &signal);
	inline void append(Wire *wire) { append(RTLIL::SigSpec(wire)); }
	inline void append(const RTLIL::SigChunk &chunk) { append(RTLIL::SigSpec(chunk)); }
	inline void append(const RTLIL::Const &const_) { append(RTLIL::SigSpec(const_)); }

	void append(const RTLIL::SigBit &bit);
	inline void append(RTLIL::State state) { append(RTLIL::SigBit(state)); }
	inline void append(bool bool_) { append(RTLIL::SigBit(bool_)); }

	void extend_u0(int width, bool is_signed = false);

	RTLIL::SigSpec repeat(int num) const;

	void reverse() { inline_unpack(); std::reverse(bits_.begin(), bits_.end()); }

	bool operator <(const RTLIL::SigSpec &other) const;
	bool operator ==(const RTLIL::SigSpec &other) const;
	inline bool operator !=(const RTLIL::SigSpec &other) const { return !(*this == other); }

	bool is_wire() const;
	bool is_chunk() const;
	inline bool is_bit() const { return width_ == 1; }

<<<<<<< HEAD
	bool is_mostly_const() const;
=======
	bool known_driver() const;

>>>>>>> b9dc5784
	bool is_fully_const() const;
	bool is_fully_zero() const;
	bool is_fully_ones() const;
	bool is_fully_def() const;
	bool is_fully_undef() const;
	bool has_const() const;
	bool has_const(State state) const;
	bool has_marked_bits() const;
	bool is_onehot(int *pos = nullptr) const;

	bool as_bool() const;

	// Convert the SigSpec to a C++ int, assuming all bits are constant.
	// NOTE: If the value is too wide to fit in int (32 bits) this will
	// truncate any higher bits, potentially over/underflowing. Consider using
	// try_as_int, as_int_saturating, or guarding behind convertible_to_int
	// instead.
	int as_int(bool is_signed = false) const;

	// Returns true iff the SigSpec is constant and can be converted to an int
	// without over/underflow.
	bool convertible_to_int(bool is_signed = false) const;

	// Returns the SigSpec's value as an int if it is a constant and can be
	// represented without over/underflow, or std::nullopt otherwise.
	std::optional<int> try_as_int(bool is_signed = false) const;

	// Returns an all constant SigSpec's value as an int if it can be represented
	// without over/underflow, otherwise the max/min value for int depending on
	// the sign.
	int as_int_saturating(bool is_signed = false) const;

	std::string as_string() const;
	RTLIL::Const as_const() const;
	RTLIL::Wire *as_wire() const;
	RTLIL::SigChunk as_chunk() const;
	RTLIL::SigBit as_bit() const;

	bool match(const char* pattern) const;

	std::set<RTLIL::SigBit> to_sigbit_set() const;
	pool<RTLIL::SigBit> to_sigbit_pool() const;
	std::vector<RTLIL::SigBit> to_sigbit_vector() const;
	std::map<RTLIL::SigBit, RTLIL::SigBit> to_sigbit_map(const RTLIL::SigSpec &other) const;
	dict<RTLIL::SigBit, RTLIL::SigBit> to_sigbit_dict(const RTLIL::SigSpec &other) const;

	static bool parse(RTLIL::SigSpec &sig, RTLIL::Module *module, std::string str);
	static bool parse_sel(RTLIL::SigSpec &sig, RTLIL::Design *design, RTLIL::Module *module, std::string str);
	static bool parse_rhs(const RTLIL::SigSpec &lhs, RTLIL::SigSpec &sig, RTLIL::Module *module, std::string str);

	operator std::vector<RTLIL::SigChunk>() const { return chunks(); }
	operator std::vector<RTLIL::SigBit>() const { return bits(); }
	const RTLIL::SigBit &at(int offset, const RTLIL::SigBit &defval) { return offset < width_ ? (*this)[offset] : defval; }

	[[nodiscard]] Hasher hash_into(Hasher h) const { if (!hash_) updhash(); h.eat(hash_); return h; }

#ifndef NDEBUG
	void check(Module *mod = nullptr) const;
#else
	void check(Module *mod = nullptr) const { (void)mod; }
#endif
};

struct RTLIL::Selection
{
	// selection includes boxed modules
	bool selects_boxes;
	// selection covers full design, including boxed modules
	bool complete_selection;
	// selection covers full design, not including boxed modules
	bool full_selection;
	pool<RTLIL::IdString> selected_modules;
	dict<RTLIL::IdString, pool<RTLIL::IdString>> selected_members;
	RTLIL::Design *current_design;

	// create a new selection
	Selection(
		// should the selection cover the full design
		bool full = true,
		// should the selection include boxed modules
		bool boxes = false,
		// the design to select from
		RTLIL::Design *design = nullptr
	) :
		selects_boxes(boxes), complete_selection(full && boxes), full_selection(full && !boxes), current_design(design) { }

	// checks if the given module exists in the current design and is a
	// boxed module, warning the user if the current design is not set
	bool boxed_module(const RTLIL::IdString &mod_name) const;

	// checks if the given module is included in this selection
	bool selected_module(const RTLIL::IdString &mod_name) const;

	// checks if the given module is wholly included in this selection,
	// i.e. not partially selected
	bool selected_whole_module(const RTLIL::IdString &mod_name) const;

	// checks if the given member from the given module is included in this
	// selection
	bool selected_member(const RTLIL::IdString &mod_name, const RTLIL::IdString &memb_name) const;

	// optimizes this selection for the given design by:
	// - removing non-existent modules and members, any boxed modules and
	//   their members (if selection does not include boxes), and any
	//   partially selected modules with no selected members;
	// - marking partially selected modules as wholly selected if all
	//   members of that module are selected; and
	// - marking selection as a complete_selection if all modules in the
	//   given design are selected, or a full_selection if it does not
	//   include boxes.
	void optimize(RTLIL::Design *design);

	// checks if selection covers full design (may or may not include
	// boxed-modules)
	bool selects_all() const {
		return full_selection || complete_selection;
	}

	// add whole module to this selection
	template<typename T1> void select(T1 *module) {
		if (!selects_all() && selected_modules.count(module->name) == 0) {
			selected_modules.insert(module->name);
			selected_members.erase(module->name);
			if (module->get_blackbox_attribute())
				selects_boxes = true;
		}
	}

	// add member of module to this selection
	template<typename T1, typename T2> void select(T1 *module, T2 *member) {
		if (!selects_all() && selected_modules.count(module->name) == 0) {
			selected_members[module->name].insert(member->name);
			if (module->get_blackbox_attribute())
				selects_boxes = true;
		}
	}

	// checks if selection is empty
	bool empty() const {
		return !selects_all() && selected_modules.empty() && selected_members.empty();
	}

	// clear this selection, leaving it empty
	void clear();

	// create a new selection which is empty
	static Selection EmptySelection(RTLIL::Design *design = nullptr) { return Selection(false, false, design); };

	// create a new selection with all non-boxed modules
	static Selection FullSelection(RTLIL::Design *design = nullptr) { return Selection(true, false, design); };

	// create a new selection with all modules, including boxes
	static Selection CompleteSelection(RTLIL::Design *design = nullptr) { return Selection(true, true, design); };
};

struct RTLIL::Monitor
{
	Hasher::hash_t hashidx_;
	[[nodiscard]] Hasher hash_into(Hasher h) const { h.eat(hashidx_); return h; }

	Monitor() {
		static unsigned int hashidx_count = 123456789;
		hashidx_count = mkhash_xorshift(hashidx_count);
		hashidx_ = hashidx_count;
	}

	virtual ~Monitor() { }
	virtual void notify_module_add(RTLIL::Module*) { }
	virtual void notify_module_del(RTLIL::Module*) { }
	virtual void notify_connect(RTLIL::Cell*, const RTLIL::IdString&, const RTLIL::SigSpec&, const RTLIL::SigSpec&) { }
	virtual void notify_connect(RTLIL::Module*, const RTLIL::SigSig&) { }
	virtual void notify_connect(RTLIL::Module*, const std::vector<RTLIL::SigSig>&) { }
	virtual void notify_blackout(RTLIL::Module*) { }
};

// Forward declaration; defined in preproc.h.
struct define_map_t;

struct RTLIL::Design
{
	Hasher::hash_t hashidx_;
	[[nodiscard]] Hasher hash_into(Hasher h) const { h.eat(hashidx_); return h; }

	pool<RTLIL::Monitor*> monitors;
	dict<std::string, std::string> scratchpad;

	bool flagBufferedNormalized = false;
	void bufNormalize(bool enable=true);

	int refcount_modules_;
	dict<RTLIL::IdString, RTLIL::Module*> modules_;
	std::vector<RTLIL::Binding*> bindings_;

	std::vector<std::unique_ptr<AST::AstNode>> verilog_packages, verilog_globals;
	std::unique_ptr<define_map_t> verilog_defines;

	std::vector<RTLIL::Selection> selection_stack;
	dict<RTLIL::IdString, RTLIL::Selection> selection_vars;
	std::string selected_active_module;

	Design();
	~Design();

	RTLIL::ObjRange<RTLIL::Module*> modules();
	RTLIL::Module *module(const RTLIL::IdString &name);
	const RTLIL::Module *module(const RTLIL::IdString &name) const;
	RTLIL::Module *top_module() const;

	bool has(const RTLIL::IdString &id) const {
		return modules_.count(id) != 0;
	}

	void add(RTLIL::Module *module);
	void add(RTLIL::Binding *binding);

	RTLIL::Module *addModule(RTLIL::IdString name);
	void remove(RTLIL::Module *module);
	void rename(RTLIL::Module *module, RTLIL::IdString new_name);

	void scratchpad_unset(const std::string &varname);

	void scratchpad_set_int(const std::string &varname, int value);
	void scratchpad_set_bool(const std::string &varname, bool value);
	void scratchpad_set_string(const std::string &varname, std::string value);

	int scratchpad_get_int(const std::string &varname, int default_value = 0) const;
	bool scratchpad_get_bool(const std::string &varname, bool default_value = false) const;
	std::string scratchpad_get_string(const std::string &varname, const std::string &default_value = std::string()) const;

	void sort();
	void sort_modules();
	void check();
	void optimize();

	// checks if the given module is included in the current selection
	bool selected_module(const RTLIL::IdString &mod_name) const;

	// checks if the given module is wholly included in the current
	// selection, i.e. not partially selected
	bool selected_whole_module(const RTLIL::IdString &mod_name) const;

	// checks if the given member from the given module is included in the
	// current selection
	bool selected_member(const RTLIL::IdString &mod_name, const RTLIL::IdString &memb_name) const;

	// checks if the given module is included in the current selection
	bool selected_module(RTLIL::Module *mod) const;

	// checks if the given module is wholly included in the current
	// selection, i.e. not partially selected
	bool selected_whole_module(RTLIL::Module *mod) const;

	// push the given selection to the selection stack
	void push_selection(RTLIL::Selection sel);
	// push a new selection to the selection stack, with nothing selected
	void push_empty_selection();
	// push a new selection to the selection stack, with all non-boxed
	// modules selected
	void push_full_selection();
	// push a new selection to the selection stack, with all modules
	// selected including boxes
	void push_complete_selection();
	// pop the current selection from the stack, returning to a full
	// selection (no boxes) if the stack is empty
	void pop_selection();

	// get the current selection
	RTLIL::Selection &selection() {
		return selection_stack.back();
	}

	// get the current selection
	const RTLIL::Selection &selection() const {
		return selection_stack.back();
	}

	// is the current selection a full selection (no boxes)
	bool full_selection() const {
		return selection().full_selection;
	}

	// is the given module in the current selection
	template<typename T1> bool selected(T1 *module) const {
		return selected_module(module->name);
	}

	// is the given member of the given module in the current selection
	template<typename T1, typename T2> bool selected(T1 *module, T2 *member) const {
		return selected_member(module->name, member->name);
	}

	// add whole module to the current selection
	template<typename T1> void select(T1 *module) {
		RTLIL::Selection &sel = selection();
		sel.select(module);
	}

	// add member of module to the current selection
	template<typename T1, typename T2> void select(T1 *module, T2 *member) {
		RTLIL::Selection &sel = selection();
		sel.select(module, member);
	}


	// returns all selected modules
	std::vector<RTLIL::Module*> selected_modules(
		// controls if partially selected modules are included
		RTLIL::SelectPartials partials = SELECT_ALL,
		// controls if boxed modules are included
		RTLIL::SelectBoxes boxes = SB_UNBOXED_ONLY
	) const;

	// returns all selected modules, and may include boxes
	std::vector<RTLIL::Module*> all_selected_modules() const { return selected_modules(SELECT_ALL, SB_ALL); }
	// returns all selected unboxed modules, silently ignoring any boxed
	// modules in the selection
	std::vector<RTLIL::Module*> selected_unboxed_modules() const { return selected_modules(SELECT_ALL, SB_UNBOXED_ONLY); }
	// returns all selected unboxed modules, warning the user if any boxed
	// modules have been ignored
	std::vector<RTLIL::Module*> selected_unboxed_modules_warn() const { return selected_modules(SELECT_ALL, SB_UNBOXED_WARN); }

	[[deprecated("Use select_unboxed_whole_modules() to maintain prior behaviour, or consider one of the other selected whole module helpers.")]]
	std::vector<RTLIL::Module*> selected_whole_modules() const { return selected_modules(SELECT_WHOLE_ONLY, SB_UNBOXED_WARN); }
	// returns all selected whole modules, silently ignoring partially
	// selected modules, and may include boxes
	std::vector<RTLIL::Module*> all_selected_whole_modules() const { return selected_modules(SELECT_WHOLE_ONLY, SB_ALL); }
	// returns all selected whole modules, warning the user if any partially
	// selected or boxed modules have been ignored; optionally includes
	// selected whole modules with the 'whitebox' attribute
	std::vector<RTLIL::Module*> selected_whole_modules_warn(
		// should whole modules with the 'whitebox' attribute be
		// included
		bool include_wb = false
	) const { return selected_modules(SELECT_WHOLE_WARN, include_wb ? SB_EXCL_BB_WARN : SB_UNBOXED_WARN); }
	// returns all selected unboxed whole modules, silently ignoring
	// partially selected or boxed modules
	std::vector<RTLIL::Module*> selected_unboxed_whole_modules() const { return selected_modules(SELECT_WHOLE_ONLY, SB_UNBOXED_ONLY); }
	// returns all selected unboxed whole modules, warning the user if any
	// partially selected or boxed modules have been ignored
	std::vector<RTLIL::Module*> selected_unboxed_whole_modules_warn() const { return selected_modules(SELECT_WHOLE_WARN, SB_UNBOXED_WARN); }

	// SILIMATE ADDED TO IMPROVE PYOSYS API
	void run_pass(std::string command);

#ifdef WITH_PYTHON
	static std::map<unsigned int, RTLIL::Design*> *get_all_designs(void);
#endif
};

struct RTLIL::Module : public RTLIL::NamedObject
{
	Hasher::hash_t hashidx_;
	[[nodiscard]] Hasher hash_into(Hasher h) const { h.eat(hashidx_); return h; }

protected:
	void add(RTLIL::Wire *wire);
	void add(RTLIL::Cell *cell);
	void add(RTLIL::Process *process);

public:
	RTLIL::Design *design;
	pool<RTLIL::Monitor*> monitors;

	int refcount_wires_;
	int refcount_cells_;

	dict<RTLIL::IdString, RTLIL::Wire*> wires_;
	dict<RTLIL::IdString, RTLIL::Cell*> cells_;

	std::vector<RTLIL::SigSig>   connections_;
	std::vector<RTLIL::Binding*> bindings_;

	idict<RTLIL::IdString> avail_parameters;
	dict<RTLIL::IdString, RTLIL::Const> parameter_default_values;
	dict<RTLIL::IdString, RTLIL::Memory*> memories;
	dict<RTLIL::IdString, RTLIL::Process*> processes;

	Module();
	virtual ~Module();
	virtual RTLIL::IdString derive(RTLIL::Design *design, const dict<RTLIL::IdString, RTLIL::Const> &parameters, bool mayfail = false);
	virtual RTLIL::IdString derive(RTLIL::Design *design, const dict<RTLIL::IdString, RTLIL::Const> &parameters, const dict<RTLIL::IdString, RTLIL::Module*> &interfaces, const dict<RTLIL::IdString, RTLIL::IdString> &modports, bool mayfail = false);
	virtual size_t count_id(const RTLIL::IdString& id);
	virtual void expand_interfaces(RTLIL::Design *design, const dict<RTLIL::IdString, RTLIL::Module *> &local_interfaces);
	virtual bool reprocess_if_necessary(RTLIL::Design *design);

	virtual void sort();
	virtual void check();
	virtual void optimize();
	virtual void makeblackbox();

	bool get_blackbox_attribute(bool ignore_wb=false) const {
		return get_bool_attribute(ID::blackbox) || (!ignore_wb && get_bool_attribute(ID::whitebox));
	}

	void connect(const RTLIL::SigSig &conn);
	void connect(const RTLIL::SigSpec &lhs, const RTLIL::SigSpec &rhs);
	void new_connections(const std::vector<RTLIL::SigSig> &new_conn);
	const std::vector<RTLIL::SigSig> &connections() const;

	std::vector<RTLIL::IdString> ports;
	void fixup_ports();

	pool<RTLIL::Cell *> buf_norm_cell_queue;
	pool<pair<RTLIL::Cell *, RTLIL::IdString>> buf_norm_cell_port_queue;
	pool<RTLIL::Wire *> buf_norm_wire_queue;
	pool<RTLIL::Cell *> pending_deleted_cells;
	dict<RTLIL::Wire *, pool<RTLIL::Cell *>> buf_norm_connect_index;
	void bufNormalize();

	template<typename T> void rewrite_sigspecs(T &functor);
	template<typename T> void rewrite_sigspecs2(T &functor);
	void cloneInto(RTLIL::Module *new_mod) const;
	virtual RTLIL::Module *clone() const;

	bool has_memories() const;
	bool has_processes() const;

	bool has_memories_warn() const;
	bool has_processes_warn() const;

	bool is_selected() const;
	bool is_selected_whole() const;

	std::vector<RTLIL::Wire*> selected_wires() const;
	std::vector<RTLIL::Cell*> selected_cells() const;
	std::vector<RTLIL::Memory*> selected_memories() const;
	std::vector<RTLIL::Process*> selected_processes() const;
	std::vector<RTLIL::NamedObject*> selected_members() const;

	template<typename T> bool selected(T *member) const {
		return design->selected_member(name, member->name);
	}

	RTLIL::Wire* wire(const RTLIL::IdString &id) {
		auto it = wires_.find(id);
		return it == wires_.end() ? nullptr : it->second;
	}
	RTLIL::Cell* cell(const RTLIL::IdString &id) {
		auto it = cells_.find(id);
		return it == cells_.end() ? nullptr : it->second;
	}

	const RTLIL::Wire* wire(const RTLIL::IdString &id) const{
		auto it = wires_.find(id);
		return it == wires_.end() ? nullptr : it->second;
	}
	const RTLIL::Cell* cell(const RTLIL::IdString &id) const {
		auto it = cells_.find(id);
		return it == cells_.end() ? nullptr : it->second;
	}

	RTLIL::ObjRange<RTLIL::Wire*> wires() { return RTLIL::ObjRange<RTLIL::Wire*>(&wires_, &refcount_wires_); }
	RTLIL::ObjRange<RTLIL::Cell*> cells() { return RTLIL::ObjRange<RTLIL::Cell*>(&cells_, &refcount_cells_); }

	void add(RTLIL::Binding *binding);

	// Removing wires is expensive. If you have to remove wires, remove them all at once.
	void remove(const pool<RTLIL::Wire*> &wires);
	void remove(RTLIL::Cell *cell);
	void remove(RTLIL::Process *process);

	void rename(RTLIL::Wire *wire, RTLIL::IdString new_name);
	void rename(RTLIL::Cell *cell, RTLIL::IdString new_name);
	void rename(RTLIL::IdString old_name, RTLIL::IdString new_name);

	void swap_names(RTLIL::Wire *w1, RTLIL::Wire *w2);
	void swap_names(RTLIL::Cell *c1, RTLIL::Cell *c2);

	RTLIL::IdString uniquify(RTLIL::IdString name);
	RTLIL::IdString uniquify(RTLIL::IdString name, int &index);

	RTLIL::Wire *addWire(RTLIL::IdString name, int width = 1);
	RTLIL::Wire *addWire(RTLIL::IdString name, const RTLIL::Wire *other);

	RTLIL::Cell *addCell(RTLIL::IdString name, RTLIL::IdString type);
	RTLIL::Cell *addCell(RTLIL::IdString name, const RTLIL::Cell *other);

	RTLIL::Memory *addMemory(RTLIL::IdString name, const RTLIL::Memory *other);

	RTLIL::Process *addProcess(RTLIL::IdString name);
	RTLIL::Process *addProcess(RTLIL::IdString name, const RTLIL::Process *other);

	// The add* methods create a cell and return the created cell. All signals must exist in advance.

	RTLIL::Cell* addNot (RTLIL::IdString name, const RTLIL::SigSpec &sig_a, const RTLIL::SigSpec &sig_y, bool is_signed = false, const std::string &src = "");
	RTLIL::Cell* addPos (RTLIL::IdString name, const RTLIL::SigSpec &sig_a, const RTLIL::SigSpec &sig_y, bool is_signed = false, const std::string &src = "");
	RTLIL::Cell* addBuf (RTLIL::IdString name, const RTLIL::SigSpec &sig_a, const RTLIL::SigSpec &sig_y, bool is_signed = false, const std::string &src = "");
	RTLIL::Cell* addNeg (RTLIL::IdString name, const RTLIL::SigSpec &sig_a, const RTLIL::SigSpec &sig_y, bool is_signed = false, const std::string &src = "");

	RTLIL::Cell* addAnd  (RTLIL::IdString name, const RTLIL::SigSpec &sig_a, const RTLIL::SigSpec &sig_b, const RTLIL::SigSpec &sig_y, bool is_signed = false, const std::string &src = "");
	RTLIL::Cell* addOr   (RTLIL::IdString name, const RTLIL::SigSpec &sig_a, const RTLIL::SigSpec &sig_b, const RTLIL::SigSpec &sig_y, bool is_signed = false, const std::string &src = "");
	RTLIL::Cell* addXor  (RTLIL::IdString name, const RTLIL::SigSpec &sig_a, const RTLIL::SigSpec &sig_b, const RTLIL::SigSpec &sig_y, bool is_signed = false, const std::string &src = "");
	RTLIL::Cell* addXnor (RTLIL::IdString name, const RTLIL::SigSpec &sig_a, const RTLIL::SigSpec &sig_b, const RTLIL::SigSpec &sig_y, bool is_signed = false, const std::string &src = "");

	RTLIL::Cell* addReduceAnd  (RTLIL::IdString name, const RTLIL::SigSpec &sig_a, const RTLIL::SigSpec &sig_y, bool is_signed = false, const std::string &src = "");
	RTLIL::Cell* addReduceOr   (RTLIL::IdString name, const RTLIL::SigSpec &sig_a, const RTLIL::SigSpec &sig_y, bool is_signed = false, const std::string &src = "");
	RTLIL::Cell* addReduceXor  (RTLIL::IdString name, const RTLIL::SigSpec &sig_a, const RTLIL::SigSpec &sig_y, bool is_signed = false, const std::string &src = "");
	RTLIL::Cell* addReduceXnor (RTLIL::IdString name, const RTLIL::SigSpec &sig_a, const RTLIL::SigSpec &sig_y, bool is_signed = false, const std::string &src = "");
	RTLIL::Cell* addReduceBool (RTLIL::IdString name, const RTLIL::SigSpec &sig_a, const RTLIL::SigSpec &sig_y, bool is_signed = false, const std::string &src = "");

	RTLIL::Cell* addShl    (RTLIL::IdString name, const RTLIL::SigSpec &sig_a, const RTLIL::SigSpec &sig_b, const RTLIL::SigSpec &sig_y, bool is_signed = false, const std::string &src = "");
	RTLIL::Cell* addShr    (RTLIL::IdString name, const RTLIL::SigSpec &sig_a, const RTLIL::SigSpec &sig_b, const RTLIL::SigSpec &sig_y, bool is_signed = false, const std::string &src = "");
	RTLIL::Cell* addSshl   (RTLIL::IdString name, const RTLIL::SigSpec &sig_a, const RTLIL::SigSpec &sig_b, const RTLIL::SigSpec &sig_y, bool is_signed = false, const std::string &src = "");
	RTLIL::Cell* addSshr   (RTLIL::IdString name, const RTLIL::SigSpec &sig_a, const RTLIL::SigSpec &sig_b, const RTLIL::SigSpec &sig_y, bool is_signed = false, const std::string &src = "");
	RTLIL::Cell* addShift  (RTLIL::IdString name, const RTLIL::SigSpec &sig_a, const RTLIL::SigSpec &sig_b, const RTLIL::SigSpec &sig_y, bool is_signed = false, const std::string &src = "");
	RTLIL::Cell* addShiftx (RTLIL::IdString name, const RTLIL::SigSpec &sig_a, const RTLIL::SigSpec &sig_b, const RTLIL::SigSpec &sig_y, bool is_signed = false, const std::string &src = "");

	RTLIL::Cell* addLt  (RTLIL::IdString name, const RTLIL::SigSpec &sig_a, const RTLIL::SigSpec &sig_b, const RTLIL::SigSpec &sig_y, bool is_signed = false, const std::string &src = "");
	RTLIL::Cell* addLe  (RTLIL::IdString name, const RTLIL::SigSpec &sig_a, const RTLIL::SigSpec &sig_b, const RTLIL::SigSpec &sig_y, bool is_signed = false, const std::string &src = "");
	RTLIL::Cell* addEq  (RTLIL::IdString name, const RTLIL::SigSpec &sig_a, const RTLIL::SigSpec &sig_b, const RTLIL::SigSpec &sig_y, bool is_signed = false, const std::string &src = "");
	RTLIL::Cell* addNe  (RTLIL::IdString name, const RTLIL::SigSpec &sig_a, const RTLIL::SigSpec &sig_b, const RTLIL::SigSpec &sig_y, bool is_signed = false, const std::string &src = "");
	RTLIL::Cell* addEqx (RTLIL::IdString name, const RTLIL::SigSpec &sig_a, const RTLIL::SigSpec &sig_b, const RTLIL::SigSpec &sig_y, bool is_signed = false, const std::string &src = "");
	RTLIL::Cell* addNex (RTLIL::IdString name, const RTLIL::SigSpec &sig_a, const RTLIL::SigSpec &sig_b, const RTLIL::SigSpec &sig_y, bool is_signed = false, const std::string &src = "");
	RTLIL::Cell* addGe  (RTLIL::IdString name, const RTLIL::SigSpec &sig_a, const RTLIL::SigSpec &sig_b, const RTLIL::SigSpec &sig_y, bool is_signed = false, const std::string &src = "");
	RTLIL::Cell* addGt  (RTLIL::IdString name, const RTLIL::SigSpec &sig_a, const RTLIL::SigSpec &sig_b, const RTLIL::SigSpec &sig_y, bool is_signed = false, const std::string &src = "");

	RTLIL::Cell* addAdd (RTLIL::IdString name, const RTLIL::SigSpec &sig_a, const RTLIL::SigSpec &sig_b, const RTLIL::SigSpec &sig_y, bool is_signed = false, const std::string &src = "");
	RTLIL::Cell* addSub (RTLIL::IdString name, const RTLIL::SigSpec &sig_a, const RTLIL::SigSpec &sig_b, const RTLIL::SigSpec &sig_y, bool is_signed = false, const std::string &src = "");
	RTLIL::Cell* addMul (RTLIL::IdString name, const RTLIL::SigSpec &sig_a, const RTLIL::SigSpec &sig_b, const RTLIL::SigSpec &sig_y, bool is_signed = false, const std::string &src = "");
	// truncating division
	RTLIL::Cell* addDiv (RTLIL::IdString name, const RTLIL::SigSpec &sig_a, const RTLIL::SigSpec &sig_b, const RTLIL::SigSpec &sig_y, bool is_signed = false, const std::string &src = "");
	// truncating modulo
	RTLIL::Cell* addMod (RTLIL::IdString name, const RTLIL::SigSpec &sig_a, const RTLIL::SigSpec &sig_b, const RTLIL::SigSpec &sig_y, bool is_signed = false, const std::string &src = "");
	RTLIL::Cell* addDivFloor (RTLIL::IdString name, const RTLIL::SigSpec &sig_a, const RTLIL::SigSpec &sig_b, const RTLIL::SigSpec &sig_y, bool is_signed = false, const std::string &src = "");
	RTLIL::Cell* addModFloor (RTLIL::IdString name, const RTLIL::SigSpec &sig_a, const RTLIL::SigSpec &sig_b, const RTLIL::SigSpec &sig_y, bool is_signed = false, const std::string &src = "");
	RTLIL::Cell* addPow (RTLIL::IdString name, const RTLIL::SigSpec &sig_a, const RTLIL::SigSpec &sig_b, const RTLIL::SigSpec &sig_y, bool a_signed = false, bool b_signed = false, const std::string &src = "");

	RTLIL::Cell* addFa (RTLIL::IdString name, const RTLIL::SigSpec &sig_a, const RTLIL::SigSpec &sig_b, const RTLIL::SigSpec &sig_c, const RTLIL::SigSpec &sig_x, const RTLIL::SigSpec &sig_y, const std::string &src = "");

	RTLIL::Cell* addLogicNot (RTLIL::IdString name, const RTLIL::SigSpec &sig_a, const RTLIL::SigSpec &sig_y, bool is_signed = false, const std::string &src = "");
	RTLIL::Cell* addLogicAnd (RTLIL::IdString name, const RTLIL::SigSpec &sig_a, const RTLIL::SigSpec &sig_b, const RTLIL::SigSpec &sig_y, bool is_signed = false, const std::string &src = "");
	RTLIL::Cell* addLogicOr  (RTLIL::IdString name, const RTLIL::SigSpec &sig_a, const RTLIL::SigSpec &sig_b, const RTLIL::SigSpec &sig_y, bool is_signed = false, const std::string &src = "");

	RTLIL::Cell* addMux  (RTLIL::IdString name, const RTLIL::SigSpec &sig_a, const RTLIL::SigSpec &sig_b, const RTLIL::SigSpec &sig_s, const RTLIL::SigSpec &sig_y, const std::string &src = "");
	RTLIL::Cell* addPmux (RTLIL::IdString name, const RTLIL::SigSpec &sig_a, const RTLIL::SigSpec &sig_b, const RTLIL::SigSpec &sig_s, const RTLIL::SigSpec &sig_y, const std::string &src = "");
	RTLIL::Cell* addBmux (RTLIL::IdString name, const RTLIL::SigSpec &sig_a, const RTLIL::SigSpec &sig_s, const RTLIL::SigSpec &sig_y, const std::string &src = "");
	RTLIL::Cell* addDemux (RTLIL::IdString name, const RTLIL::SigSpec &sig_a, const RTLIL::SigSpec &sig_s, const RTLIL::SigSpec &sig_y, const std::string &src = "");

	RTLIL::Cell* addBweqx  (RTLIL::IdString name, const RTLIL::SigSpec &sig_a, const RTLIL::SigSpec &sig_b, const RTLIL::SigSpec &sig_y, const std::string &src = "");
	RTLIL::Cell* addBwmux  (RTLIL::IdString name, const RTLIL::SigSpec &sig_a, const RTLIL::SigSpec &sig_b, const RTLIL::SigSpec &sig_s, const RTLIL::SigSpec &sig_y, const std::string &src = "");

	RTLIL::Cell* addSlice  (RTLIL::IdString name, const RTLIL::SigSpec &sig_a, const RTLIL::SigSpec &sig_y, RTLIL::Const offset, const std::string &src = "");
	RTLIL::Cell* addConcat (RTLIL::IdString name, const RTLIL::SigSpec &sig_a, const RTLIL::SigSpec &sig_b, const RTLIL::SigSpec &sig_y, const std::string &src = "");
	RTLIL::Cell* addLut    (RTLIL::IdString name, const RTLIL::SigSpec &sig_a, const RTLIL::SigSpec &sig_y, RTLIL::Const lut, const std::string &src = "");
	RTLIL::Cell* addTribuf (RTLIL::IdString name, const RTLIL::SigSpec &sig_a, const RTLIL::SigSpec &sig_en, const RTLIL::SigSpec &sig_y, const std::string &src = "");
	RTLIL::Cell* addAssert (RTLIL::IdString name, const RTLIL::SigSpec &sig_a, const RTLIL::SigSpec &sig_en, const std::string &src = "");
	RTLIL::Cell* addAssume (RTLIL::IdString name, const RTLIL::SigSpec &sig_a, const RTLIL::SigSpec &sig_en, const std::string &src = "");
	RTLIL::Cell* addLive   (RTLIL::IdString name, const RTLIL::SigSpec &sig_a, const RTLIL::SigSpec &sig_en, const std::string &src = "");
	RTLIL::Cell* addFair   (RTLIL::IdString name, const RTLIL::SigSpec &sig_a, const RTLIL::SigSpec &sig_en, const std::string &src = "");
	RTLIL::Cell* addCover  (RTLIL::IdString name, const RTLIL::SigSpec &sig_a, const RTLIL::SigSpec &sig_en, const std::string &src = "");
	RTLIL::Cell* addEquiv  (RTLIL::IdString name, const RTLIL::SigSpec &sig_a, const RTLIL::SigSpec &sig_b, const RTLIL::SigSpec &sig_y, const std::string &src = "");

	RTLIL::Cell* addSr    (RTLIL::IdString name, const RTLIL::SigSpec &sig_set, const RTLIL::SigSpec &sig_clr, const RTLIL::SigSpec &sig_q, bool set_polarity = true, bool clr_polarity = true, const std::string &src = "");
	RTLIL::Cell* addFf    (RTLIL::IdString name, const RTLIL::SigSpec &sig_d, const RTLIL::SigSpec &sig_q, const std::string &src = "");
	RTLIL::Cell* addDff   (RTLIL::IdString name, const RTLIL::SigSpec &sig_clk, const RTLIL::SigSpec &sig_d,   const RTLIL::SigSpec &sig_q, bool clk_polarity = true, const std::string &src = "");
	RTLIL::Cell* addDffe  (RTLIL::IdString name, const RTLIL::SigSpec &sig_clk, const RTLIL::SigSpec &sig_en,  const RTLIL::SigSpec &sig_d, const RTLIL::SigSpec &sig_q, bool clk_polarity = true, bool en_polarity = true, const std::string &src = "");
	RTLIL::Cell* addDffsr (RTLIL::IdString name, const RTLIL::SigSpec &sig_clk, const RTLIL::SigSpec &sig_set, const RTLIL::SigSpec &sig_clr, RTLIL::SigSpec sig_d, const RTLIL::SigSpec &sig_q, bool clk_polarity = true, bool set_polarity = true, bool clr_polarity = true, const std::string &src = "");
	RTLIL::Cell* addDffsre (RTLIL::IdString name, const RTLIL::SigSpec &sig_clk, const RTLIL::SigSpec &sig_en, const RTLIL::SigSpec &sig_set, const RTLIL::SigSpec &sig_clr, RTLIL::SigSpec sig_d, const RTLIL::SigSpec &sig_q, bool clk_polarity = true, bool en_polarity = true, bool set_polarity = true, bool clr_polarity = true, const std::string &src = "");
	RTLIL::Cell* addAdff (RTLIL::IdString name, const RTLIL::SigSpec &sig_clk, const RTLIL::SigSpec &sig_arst, const RTLIL::SigSpec &sig_d, const RTLIL::SigSpec &sig_q, RTLIL::Const arst_value, bool clk_polarity = true, bool arst_polarity = true, const std::string &src = "");
	RTLIL::Cell* addAdffe (RTLIL::IdString name, const RTLIL::SigSpec &sig_clk, const RTLIL::SigSpec &sig_en, const RTLIL::SigSpec &sig_arst,  const RTLIL::SigSpec &sig_d, const RTLIL::SigSpec &sig_q, RTLIL::Const arst_value, bool clk_polarity = true, bool en_polarity = true, bool arst_polarity = true, const std::string &src = "");
	RTLIL::Cell* addAldff (RTLIL::IdString name, const RTLIL::SigSpec &sig_clk, const RTLIL::SigSpec &sig_aload, const RTLIL::SigSpec &sig_d, const RTLIL::SigSpec &sig_q, const RTLIL::SigSpec &sig_ad, bool clk_polarity = true, bool aload_polarity = true, const std::string &src = "");
	RTLIL::Cell* addAldffe (RTLIL::IdString name, const RTLIL::SigSpec &sig_clk, const RTLIL::SigSpec &sig_en, const RTLIL::SigSpec &sig_aload,  const RTLIL::SigSpec &sig_d, const RTLIL::SigSpec &sig_q, const RTLIL::SigSpec &sig_ad, bool clk_polarity = true, bool en_polarity = true, bool aload_polarity = true, const std::string &src = "");
	RTLIL::Cell* addSdff (RTLIL::IdString name, const RTLIL::SigSpec &sig_clk, const RTLIL::SigSpec &sig_srst, const RTLIL::SigSpec &sig_d, const RTLIL::SigSpec &sig_q, RTLIL::Const srst_value, bool clk_polarity = true, bool srst_polarity = true, const std::string &src = "");
	RTLIL::Cell* addSdffe (RTLIL::IdString name, const RTLIL::SigSpec &sig_clk, const RTLIL::SigSpec &sig_en, const RTLIL::SigSpec &sig_srst,  const RTLIL::SigSpec &sig_d, const RTLIL::SigSpec &sig_q, RTLIL::Const srst_value, bool clk_polarity = true, bool en_polarity = true, bool srst_polarity = true, const std::string &src = "");
	RTLIL::Cell* addSdffce (RTLIL::IdString name, const RTLIL::SigSpec &sig_clk, const RTLIL::SigSpec &sig_en, const RTLIL::SigSpec &sig_srst, const RTLIL::SigSpec &sig_d, const RTLIL::SigSpec &sig_q, RTLIL::Const srst_value, bool clk_polarity = true, bool en_polarity = true, bool srst_polarity = true, const std::string &src = "");
	RTLIL::Cell* addDlatch (RTLIL::IdString name, const RTLIL::SigSpec &sig_en, const RTLIL::SigSpec &sig_d, const RTLIL::SigSpec &sig_q, bool en_polarity = true, const std::string &src = "");
	RTLIL::Cell* addAdlatch (RTLIL::IdString name, const RTLIL::SigSpec &sig_en, const RTLIL::SigSpec &sig_arst, const RTLIL::SigSpec &sig_d, const RTLIL::SigSpec &sig_q, RTLIL::Const arst_value, bool en_polarity = true, bool arst_polarity = true, const std::string &src = "");
	RTLIL::Cell* addDlatchsr (RTLIL::IdString name, const RTLIL::SigSpec &sig_en, const RTLIL::SigSpec &sig_set, const RTLIL::SigSpec &sig_clr, RTLIL::SigSpec sig_d, const RTLIL::SigSpec &sig_q, bool en_polarity = true, bool set_polarity = true, bool clr_polarity = true, const std::string &src = "");

	RTLIL::Cell* addBufGate    (RTLIL::IdString name, const RTLIL::SigBit &sig_a, const RTLIL::SigBit &sig_y, const std::string &src = "");
	RTLIL::Cell* addNotGate    (RTLIL::IdString name, const RTLIL::SigBit &sig_a, const RTLIL::SigBit &sig_y, const std::string &src = "");
	RTLIL::Cell* addAndGate    (RTLIL::IdString name, const RTLIL::SigBit &sig_a, const RTLIL::SigBit &sig_b, const RTLIL::SigBit &sig_y, const std::string &src = "");
	RTLIL::Cell* addNandGate   (RTLIL::IdString name, const RTLIL::SigBit &sig_a, const RTLIL::SigBit &sig_b, const RTLIL::SigBit &sig_y, const std::string &src = "");
	RTLIL::Cell* addOrGate     (RTLIL::IdString name, const RTLIL::SigBit &sig_a, const RTLIL::SigBit &sig_b, const RTLIL::SigBit &sig_y, const std::string &src = "");
	RTLIL::Cell* addNorGate    (RTLIL::IdString name, const RTLIL::SigBit &sig_a, const RTLIL::SigBit &sig_b, const RTLIL::SigBit &sig_y, const std::string &src = "");
	RTLIL::Cell* addXorGate    (RTLIL::IdString name, const RTLIL::SigBit &sig_a, const RTLIL::SigBit &sig_b, const RTLIL::SigBit &sig_y, const std::string &src = "");
	RTLIL::Cell* addXnorGate   (RTLIL::IdString name, const RTLIL::SigBit &sig_a, const RTLIL::SigBit &sig_b, const RTLIL::SigBit &sig_y, const std::string &src = "");
	RTLIL::Cell* addAndnotGate (RTLIL::IdString name, const RTLIL::SigBit &sig_a, const RTLIL::SigBit &sig_b, const RTLIL::SigBit &sig_y, const std::string &src = "");
	RTLIL::Cell* addOrnotGate  (RTLIL::IdString name, const RTLIL::SigBit &sig_a, const RTLIL::SigBit &sig_b, const RTLIL::SigBit &sig_y, const std::string &src = "");
	RTLIL::Cell* addMuxGate    (RTLIL::IdString name, const RTLIL::SigBit &sig_a, const RTLIL::SigBit &sig_b, const RTLIL::SigBit &sig_s, const RTLIL::SigBit &sig_y, const std::string &src = "");
	RTLIL::Cell* addNmuxGate   (RTLIL::IdString name, const RTLIL::SigBit &sig_a, const RTLIL::SigBit &sig_b, const RTLIL::SigBit &sig_s, const RTLIL::SigBit &sig_y, const std::string &src = "");
	RTLIL::Cell* addAoi3Gate   (RTLIL::IdString name, const RTLIL::SigBit &sig_a, const RTLIL::SigBit &sig_b, const RTLIL::SigBit &sig_c, const RTLIL::SigBit &sig_y, const std::string &src = "");
	RTLIL::Cell* addOai3Gate   (RTLIL::IdString name, const RTLIL::SigBit &sig_a, const RTLIL::SigBit &sig_b, const RTLIL::SigBit &sig_c, const RTLIL::SigBit &sig_y, const std::string &src = "");
	RTLIL::Cell* addAoi4Gate   (RTLIL::IdString name, const RTLIL::SigBit &sig_a, const RTLIL::SigBit &sig_b, const RTLIL::SigBit &sig_c, const RTLIL::SigBit &sig_d, const RTLIL::SigBit &sig_y, const std::string &src = "");
	RTLIL::Cell* addOai4Gate   (RTLIL::IdString name, const RTLIL::SigBit &sig_a, const RTLIL::SigBit &sig_b, const RTLIL::SigBit &sig_c, const RTLIL::SigBit &sig_d, const RTLIL::SigBit &sig_y, const std::string &src = "");

	RTLIL::Cell* addSrGate     (RTLIL::IdString name, const RTLIL::SigSpec &sig_set, const RTLIL::SigSpec &sig_clr,
			const RTLIL::SigSpec &sig_q, bool set_polarity = true, bool clr_polarity = true, const std::string &src = "");
	RTLIL::Cell* addFfGate     (RTLIL::IdString name, const RTLIL::SigSpec &sig_d, const RTLIL::SigSpec &sig_q, const std::string &src = "");
	RTLIL::Cell* addDffGate    (RTLIL::IdString name, const RTLIL::SigSpec &sig_clk, const RTLIL::SigSpec &sig_d, const RTLIL::SigSpec &sig_q, bool clk_polarity = true, const std::string &src = "");
	RTLIL::Cell* addDffeGate   (RTLIL::IdString name, const RTLIL::SigSpec &sig_clk, const RTLIL::SigSpec &sig_en, const RTLIL::SigSpec &sig_d, const RTLIL::SigSpec &sig_q, bool clk_polarity = true, bool en_polarity = true, const std::string &src = "");
	RTLIL::Cell* addDffsrGate  (RTLIL::IdString name, const RTLIL::SigSpec &sig_clk, const RTLIL::SigSpec &sig_set, const RTLIL::SigSpec &sig_clr,
			RTLIL::SigSpec sig_d, const RTLIL::SigSpec &sig_q, bool clk_polarity = true, bool set_polarity = true, bool clr_polarity = true, const std::string &src = "");
	RTLIL::Cell* addDffsreGate (RTLIL::IdString name, const RTLIL::SigSpec &sig_clk, const RTLIL::SigSpec &sig_en, const RTLIL::SigSpec &sig_set, const RTLIL::SigSpec &sig_clr,
			RTLIL::SigSpec sig_d, const RTLIL::SigSpec &sig_q, bool clk_polarity = true, bool en_polarity = true, bool set_polarity = true, bool clr_polarity = true, const std::string &src = "");
	RTLIL::Cell* addAdffGate   (RTLIL::IdString name, const RTLIL::SigSpec &sig_clk, const RTLIL::SigSpec &sig_arst, const RTLIL::SigSpec &sig_d, const RTLIL::SigSpec &sig_q,
			bool arst_value = false, bool clk_polarity = true, bool arst_polarity = true, const std::string &src = "");
	RTLIL::Cell* addAdffeGate  (RTLIL::IdString name, const RTLIL::SigSpec &sig_clk, const RTLIL::SigSpec &sig_en, const RTLIL::SigSpec &sig_arst, const RTLIL::SigSpec &sig_d, const RTLIL::SigSpec &sig_q,
			bool arst_value = false, bool clk_polarity = true, bool en_polarity = true, bool arst_polarity = true, const std::string &src = "");
	RTLIL::Cell* addAldffGate   (RTLIL::IdString name, const RTLIL::SigSpec &sig_clk, const RTLIL::SigSpec &sig_aload, const RTLIL::SigSpec &sig_d, const RTLIL::SigSpec &sig_q,
			const RTLIL::SigSpec &sig_ad, bool clk_polarity = true, bool aload_polarity = true, const std::string &src = "");
	RTLIL::Cell* addAldffeGate  (RTLIL::IdString name, const RTLIL::SigSpec &sig_clk, const RTLIL::SigSpec &sig_en, const RTLIL::SigSpec &sig_aload, const RTLIL::SigSpec &sig_d, const RTLIL::SigSpec &sig_q,
			const RTLIL::SigSpec &sig_ad, bool clk_polarity = true, bool en_polarity = true, bool aload_polarity = true, const std::string &src = "");
	RTLIL::Cell* addSdffGate   (RTLIL::IdString name, const RTLIL::SigSpec &sig_clk, const RTLIL::SigSpec &sig_srst, const RTLIL::SigSpec &sig_d, const RTLIL::SigSpec &sig_q,
			bool srst_value = false, bool clk_polarity = true, bool srst_polarity = true, const std::string &src = "");
	RTLIL::Cell* addSdffeGate  (RTLIL::IdString name, const RTLIL::SigSpec &sig_clk, const RTLIL::SigSpec &sig_en, const RTLIL::SigSpec &sig_srst, const RTLIL::SigSpec &sig_d, const RTLIL::SigSpec &sig_q,
			bool srst_value = false, bool clk_polarity = true, bool en_polarity = true, bool srst_polarity = true, const std::string &src = "");
	RTLIL::Cell* addSdffceGate (RTLIL::IdString name, const RTLIL::SigSpec &sig_clk, const RTLIL::SigSpec &sig_en, const RTLIL::SigSpec &sig_srst, const RTLIL::SigSpec &sig_d, const RTLIL::SigSpec &sig_q,
			bool srst_value = false, bool clk_polarity = true, bool en_polarity = true, bool srst_polarity = true, const std::string &src = "");
	RTLIL::Cell* addDlatchGate (RTLIL::IdString name, const RTLIL::SigSpec &sig_en, const RTLIL::SigSpec &sig_d, const RTLIL::SigSpec &sig_q, bool en_polarity = true, const std::string &src = "");
	RTLIL::Cell* addAdlatchGate(RTLIL::IdString name, const RTLIL::SigSpec &sig_en, const RTLIL::SigSpec &sig_arst, const RTLIL::SigSpec &sig_d, const RTLIL::SigSpec &sig_q,
			bool arst_value = false, bool en_polarity = true, bool arst_polarity = true, const std::string &src = "");
	RTLIL::Cell* addDlatchsrGate  (RTLIL::IdString name, const RTLIL::SigSpec &sig_en, const RTLIL::SigSpec &sig_set, const RTLIL::SigSpec &sig_clr,
			RTLIL::SigSpec sig_d, const RTLIL::SigSpec &sig_q, bool en_polarity = true, bool set_polarity = true, bool clr_polarity = true, const std::string &src = "");

	RTLIL::Cell* addAnyinit(RTLIL::IdString name, const RTLIL::SigSpec &sig_d, const RTLIL::SigSpec &sig_q, const std::string &src = "");

	// The methods without the add* prefix create a cell and an output signal. They return the newly created output signal.

	RTLIL::SigSpec Not (RTLIL::IdString name, const RTLIL::SigSpec &sig_a, bool is_signed = false, const std::string &src = "");
	RTLIL::SigSpec Pos (RTLIL::IdString name, const RTLIL::SigSpec &sig_a, bool is_signed = false, const std::string &src = "");
	RTLIL::SigSpec Buf (RTLIL::IdString name, const RTLIL::SigSpec &sig_a, bool is_signed = false, const std::string &src = "");
	RTLIL::SigSpec Neg (RTLIL::IdString name, const RTLIL::SigSpec &sig_a, bool is_signed = false, const std::string &src = "");

	RTLIL::SigSpec And  (RTLIL::IdString name, const RTLIL::SigSpec &sig_a, const RTLIL::SigSpec &sig_b, bool is_signed = false, const std::string &src = "");
	RTLIL::SigSpec Or   (RTLIL::IdString name, const RTLIL::SigSpec &sig_a, const RTLIL::SigSpec &sig_b, bool is_signed = false, const std::string &src = "");
	RTLIL::SigSpec Xor  (RTLIL::IdString name, const RTLIL::SigSpec &sig_a, const RTLIL::SigSpec &sig_b, bool is_signed = false, const std::string &src = "");
	RTLIL::SigSpec Xnor (RTLIL::IdString name, const RTLIL::SigSpec &sig_a, const RTLIL::SigSpec &sig_b, bool is_signed = false, const std::string &src = "");

	RTLIL::SigSpec ReduceAnd  (RTLIL::IdString name, const RTLIL::SigSpec &sig_a, bool is_signed = false, const std::string &src = "");
	RTLIL::SigSpec ReduceOr   (RTLIL::IdString name, const RTLIL::SigSpec &sig_a, bool is_signed = false, const std::string &src = "");
	RTLIL::SigSpec ReduceXor  (RTLIL::IdString name, const RTLIL::SigSpec &sig_a, bool is_signed = false, const std::string &src = "");
	RTLIL::SigSpec ReduceXnor (RTLIL::IdString name, const RTLIL::SigSpec &sig_a, bool is_signed = false, const std::string &src = "");
	RTLIL::SigSpec ReduceBool (RTLIL::IdString name, const RTLIL::SigSpec &sig_a, bool is_signed = false, const std::string &src = "");

	RTLIL::SigSpec Shl    (RTLIL::IdString name, const RTLIL::SigSpec &sig_a, const RTLIL::SigSpec &sig_b, bool is_signed = false, const std::string &src = "");
	RTLIL::SigSpec Shr    (RTLIL::IdString name, const RTLIL::SigSpec &sig_a, const RTLIL::SigSpec &sig_b, bool is_signed = false, const std::string &src = "");
	RTLIL::SigSpec Sshl   (RTLIL::IdString name, const RTLIL::SigSpec &sig_a, const RTLIL::SigSpec &sig_b, bool is_signed = false, const std::string &src = "");
	RTLIL::SigSpec Sshr   (RTLIL::IdString name, const RTLIL::SigSpec &sig_a, const RTLIL::SigSpec &sig_b, bool is_signed = false, const std::string &src = "");
	RTLIL::SigSpec Shift  (RTLIL::IdString name, const RTLIL::SigSpec &sig_a, const RTLIL::SigSpec &sig_b, bool is_signed = false, const std::string &src = "");
	RTLIL::SigSpec Shiftx (RTLIL::IdString name, const RTLIL::SigSpec &sig_a, const RTLIL::SigSpec &sig_b, bool is_signed = false, const std::string &src = "");

	RTLIL::SigSpec Lt  (RTLIL::IdString name, const RTLIL::SigSpec &sig_a, const RTLIL::SigSpec &sig_b, bool is_signed = false, const std::string &src = "");
	RTLIL::SigSpec Le  (RTLIL::IdString name, const RTLIL::SigSpec &sig_a, const RTLIL::SigSpec &sig_b, bool is_signed = false, const std::string &src = "");
	RTLIL::SigSpec Eq  (RTLIL::IdString name, const RTLIL::SigSpec &sig_a, const RTLIL::SigSpec &sig_b, bool is_signed = false, const std::string &src = "");
	RTLIL::SigSpec Ne  (RTLIL::IdString name, const RTLIL::SigSpec &sig_a, const RTLIL::SigSpec &sig_b, bool is_signed = false, const std::string &src = "");
	RTLIL::SigSpec Eqx (RTLIL::IdString name, const RTLIL::SigSpec &sig_a, const RTLIL::SigSpec &sig_b, bool is_signed = false, const std::string &src = "");
	RTLIL::SigSpec Nex (RTLIL::IdString name, const RTLIL::SigSpec &sig_a, const RTLIL::SigSpec &sig_b, bool is_signed = false, const std::string &src = "");
	RTLIL::SigSpec Ge  (RTLIL::IdString name, const RTLIL::SigSpec &sig_a, const RTLIL::SigSpec &sig_b, bool is_signed = false, const std::string &src = "");
	RTLIL::SigSpec Gt  (RTLIL::IdString name, const RTLIL::SigSpec &sig_a, const RTLIL::SigSpec &sig_b, bool is_signed = false, const std::string &src = "");

	RTLIL::SigSpec Add (RTLIL::IdString name, const RTLIL::SigSpec &sig_a, const RTLIL::SigSpec &sig_b, bool is_signed = false, const std::string &src = "");
	RTLIL::SigSpec Sub (RTLIL::IdString name, const RTLIL::SigSpec &sig_a, const RTLIL::SigSpec &sig_b, bool is_signed = false, const std::string &src = "");
	RTLIL::SigSpec Mul (RTLIL::IdString name, const RTLIL::SigSpec &sig_a, const RTLIL::SigSpec &sig_b, bool is_signed = false, const std::string &src = "");
	// truncating division
	RTLIL::SigSpec Div (RTLIL::IdString name, const RTLIL::SigSpec &sig_a, const RTLIL::SigSpec &sig_b, bool is_signed = false, const std::string &src = "");
	// truncating modulo
	RTLIL::SigSpec Mod (RTLIL::IdString name, const RTLIL::SigSpec &sig_a, const RTLIL::SigSpec &sig_b, bool is_signed = false, const std::string &src = "");
	RTLIL::SigSpec DivFloor (RTLIL::IdString name, const RTLIL::SigSpec &sig_a, const RTLIL::SigSpec &sig_b, bool is_signed = false, const std::string &src = "");
	RTLIL::SigSpec ModFloor (RTLIL::IdString name, const RTLIL::SigSpec &sig_a, const RTLIL::SigSpec &sig_b, bool is_signed = false, const std::string &src = "");
	RTLIL::SigSpec Pow (RTLIL::IdString name, const RTLIL::SigSpec &sig_a, const RTLIL::SigSpec &sig_b, bool a_signed = false, bool b_signed = false, const std::string &src = "");

	RTLIL::SigSpec LogicNot (RTLIL::IdString name, const RTLIL::SigSpec &sig_a, bool is_signed = false, const std::string &src = "");
	RTLIL::SigSpec LogicAnd (RTLIL::IdString name, const RTLIL::SigSpec &sig_a, const RTLIL::SigSpec &sig_b, bool is_signed = false, const std::string &src = "");
	RTLIL::SigSpec LogicOr  (RTLIL::IdString name, const RTLIL::SigSpec &sig_a, const RTLIL::SigSpec &sig_b, bool is_signed = false, const std::string &src = "");

	RTLIL::SigSpec Mux      (RTLIL::IdString name, const RTLIL::SigSpec &sig_a, const RTLIL::SigSpec &sig_b, const RTLIL::SigSpec &sig_s, const std::string &src = "");
	RTLIL::SigSpec Pmux     (RTLIL::IdString name, const RTLIL::SigSpec &sig_a, const RTLIL::SigSpec &sig_b, const RTLIL::SigSpec &sig_s, const std::string &src = "");
	RTLIL::SigSpec Bmux     (RTLIL::IdString name, const RTLIL::SigSpec &sig_a, const RTLIL::SigSpec &sig_s, const std::string &src = "");
	RTLIL::SigSpec Demux     (RTLIL::IdString name, const RTLIL::SigSpec &sig_a, const RTLIL::SigSpec &sig_s, const std::string &src = "");

	RTLIL::SigSpec Bweqx      (RTLIL::IdString name, const RTLIL::SigSpec &sig_a, const RTLIL::SigSpec &sig_b, const std::string &src = "");
	RTLIL::SigSpec Bwmux      (RTLIL::IdString name, const RTLIL::SigSpec &sig_a, const RTLIL::SigSpec &sig_b, const RTLIL::SigSpec &sig_s, const std::string &src = "");

	RTLIL::SigBit BufGate    (RTLIL::IdString name, const RTLIL::SigBit &sig_a, const std::string &src = "");
	RTLIL::SigBit NotGate    (RTLIL::IdString name, const RTLIL::SigBit &sig_a, const std::string &src = "");
	RTLIL::SigBit AndGate    (RTLIL::IdString name, const RTLIL::SigBit &sig_a, const RTLIL::SigBit &sig_b, const std::string &src = "");
	RTLIL::SigBit NandGate   (RTLIL::IdString name, const RTLIL::SigBit &sig_a, const RTLIL::SigBit &sig_b, const std::string &src = "");
	RTLIL::SigBit OrGate     (RTLIL::IdString name, const RTLIL::SigBit &sig_a, const RTLIL::SigBit &sig_b, const std::string &src = "");
	RTLIL::SigBit NorGate    (RTLIL::IdString name, const RTLIL::SigBit &sig_a, const RTLIL::SigBit &sig_b, const std::string &src = "");
	RTLIL::SigBit XorGate    (RTLIL::IdString name, const RTLIL::SigBit &sig_a, const RTLIL::SigBit &sig_b, const std::string &src = "");
	RTLIL::SigBit XnorGate   (RTLIL::IdString name, const RTLIL::SigBit &sig_a, const RTLIL::SigBit &sig_b, const std::string &src = "");
	RTLIL::SigBit AndnotGate (RTLIL::IdString name, const RTLIL::SigBit &sig_a, const RTLIL::SigBit &sig_b, const std::string &src = "");
	RTLIL::SigBit OrnotGate  (RTLIL::IdString name, const RTLIL::SigBit &sig_a, const RTLIL::SigBit &sig_b, const std::string &src = "");
	RTLIL::SigBit MuxGate    (RTLIL::IdString name, const RTLIL::SigBit &sig_a, const RTLIL::SigBit &sig_b, const RTLIL::SigBit &sig_s, const std::string &src = "");
	RTLIL::SigBit NmuxGate   (RTLIL::IdString name, const RTLIL::SigBit &sig_a, const RTLIL::SigBit &sig_b, const RTLIL::SigBit &sig_s, const std::string &src = "");
	RTLIL::SigBit Aoi3Gate   (RTLIL::IdString name, const RTLIL::SigBit &sig_a, const RTLIL::SigBit &sig_b, const RTLIL::SigBit &sig_c, const std::string &src = "");
	RTLIL::SigBit Oai3Gate   (RTLIL::IdString name, const RTLIL::SigBit &sig_a, const RTLIL::SigBit &sig_b, const RTLIL::SigBit &sig_c, const std::string &src = "");
	RTLIL::SigBit Aoi4Gate   (RTLIL::IdString name, const RTLIL::SigBit &sig_a, const RTLIL::SigBit &sig_b, const RTLIL::SigBit &sig_c, const RTLIL::SigBit &sig_d, const std::string &src = "");
	RTLIL::SigBit Oai4Gate   (RTLIL::IdString name, const RTLIL::SigBit &sig_a, const RTLIL::SigBit &sig_b, const RTLIL::SigBit &sig_c, const RTLIL::SigBit &sig_d, const std::string &src = "");

	RTLIL::SigSpec Anyconst  (RTLIL::IdString name, int width = 1, const std::string &src = "");
	RTLIL::SigSpec Anyseq    (RTLIL::IdString name, int width = 1, const std::string &src = "");
	RTLIL::SigSpec Allconst  (RTLIL::IdString name, int width = 1, const std::string &src = "");
	RTLIL::SigSpec Allseq    (RTLIL::IdString name, int width = 1, const std::string &src = "");
	RTLIL::SigSpec Initstate (RTLIL::IdString name, const std::string &src = "");

	RTLIL::SigSpec SetTag          (RTLIL::IdString name, const std::string &tag, const RTLIL::SigSpec &sig_a, const RTLIL::SigSpec &sig_s, const RTLIL::SigSpec &sig_c, const std::string &src = "");
	RTLIL::Cell*   addSetTag       (RTLIL::IdString name, const std::string &tag, const RTLIL::SigSpec &sig_a, const RTLIL::SigSpec &sig_s, const RTLIL::SigSpec &sig_c, const RTLIL::SigSpec &sig_y, const std::string &src = "");
	RTLIL::SigSpec GetTag          (RTLIL::IdString name, const std::string &tag, const RTLIL::SigSpec &sig_a, const std::string &src = "");
	RTLIL::Cell*   addOverwriteTag (RTLIL::IdString name, const std::string &tag, const RTLIL::SigSpec &sig_a, const RTLIL::SigSpec &sig_s, const RTLIL::SigSpec &sig_c, const std::string &src = "");
	RTLIL::SigSpec OriginalTag     (RTLIL::IdString name, const std::string &tag, const RTLIL::SigSpec &sig_a, const std::string &src = "");
	RTLIL::SigSpec FutureFF        (RTLIL::IdString name, const RTLIL::SigSpec &sig_e, const std::string &src = "");

	std::string rtlil_dump();
	unsigned int rtlil_hash();

#ifdef WITH_PYTHON
	static std::map<unsigned int, RTLIL::Module*> *get_all_modules(void);
#endif
};

namespace RTLIL_BACKEND {
void dump_wire(std::ostream &f, std::string indent, const RTLIL::Wire *wire);
}

struct RTLIL::Wire : public RTLIL::NamedObject
{
	Hasher::hash_t hashidx_;
	[[nodiscard]] Hasher hash_into(Hasher h) const { h.eat(hashidx_); return h; }

protected:
	// use module->addWire() and module->remove() to create or destroy wires
	friend struct RTLIL::Module;
	Wire();
	~Wire();

	friend struct RTLIL::Design;
	friend struct RTLIL::Cell;
	friend void RTLIL_BACKEND::dump_wire(std::ostream &f, std::string indent, const RTLIL::Wire *wire);
	RTLIL::Cell *driverCell_ = nullptr;
	RTLIL::IdString driverPort_;

public:
	// do not simply copy wires
	Wire(RTLIL::Wire &other) = delete;
	void operator=(RTLIL::Wire &other) = delete;

	RTLIL::Module *module;
	int width, start_offset, port_id;
	bool port_input, port_output, upto, is_signed;

	bool known_driver() const { return driverCell_ != nullptr; }

	RTLIL::Cell *driverCell() const    { log_assert(driverCell_); return driverCell_; };
	RTLIL::IdString driverPort() const { log_assert(driverCell_); return driverPort_; };

	int from_hdl_index(int hdl_index) {
		int zero_index = hdl_index - start_offset;
		int rtlil_index = upto ? width - 1 - zero_index : zero_index;
		return rtlil_index >= 0 && rtlil_index < width ? rtlil_index : INT_MIN;
	}

	int to_hdl_index(int rtlil_index) {
		if (rtlil_index < 0 || rtlil_index >= width)
			return INT_MIN;
		int zero_index = upto ? width - 1 - rtlil_index : rtlil_index;
		return zero_index + start_offset;
	}

#ifdef WITH_PYTHON
	static std::map<unsigned int, RTLIL::Wire*> *get_all_wires(void);
#endif
};

inline int GetSize(RTLIL::Wire *wire) {
	return wire->width;
}

struct RTLIL::Memory : public RTLIL::NamedObject
{
	Hasher::hash_t hashidx_;
	[[nodiscard]] Hasher hash_into(Hasher h) const { h.eat(hashidx_); return h; }

	Memory();

	int width, start_offset, size;
#ifdef WITH_PYTHON
	~Memory();
	static std::map<unsigned int, RTLIL::Memory*> *get_all_memorys(void);
#endif
};

struct RTLIL::Cell : public RTLIL::NamedObject
{
	Hasher::hash_t hashidx_;
	[[nodiscard]] Hasher hash_into(Hasher h) const { h.eat(hashidx_); return h; }

protected:
	// use module->addCell() and module->remove() to create or destroy cells
	friend struct RTLIL::Module;
	Cell();
	~Cell();

public:
	// do not simply copy cells
	Cell(RTLIL::Cell &other) = delete;
	void operator=(RTLIL::Cell &other) = delete;

	RTLIL::Module *module;
	RTLIL::IdString type;
	dict<RTLIL::IdString, RTLIL::SigSpec> connections_;
	dict<RTLIL::IdString, RTLIL::Const> parameters;

	// access cell ports
	bool hasPort(const RTLIL::IdString &portname) const;
	void unsetPort(const RTLIL::IdString &portname);
	void setPort(const RTLIL::IdString &portname, RTLIL::SigSpec signal);
	const RTLIL::SigSpec &getPort(const RTLIL::IdString &portname) const;
	const dict<RTLIL::IdString, RTLIL::SigSpec> &connections() const;

	// information about cell ports
	bool known() const;
	bool input(const RTLIL::IdString &portname) const;
	bool output(const RTLIL::IdString &portname) const;
	PortDir port_dir(const RTLIL::IdString &portname) const;

	// access cell parameters
	bool hasParam(const RTLIL::IdString &paramname) const;
	void unsetParam(const RTLIL::IdString &paramname);
	void setParam(const RTLIL::IdString &paramname, RTLIL::Const value);
	const RTLIL::Const &getParam(const RTLIL::IdString &paramname) const;

	void sort();
	void check();
	void fixup_parameters(bool set_a_signed = false, bool set_b_signed = false);

	bool has_keep_attr() const {
		return get_bool_attribute(ID::keep) || (module && module->design && module->design->module(type) &&
				module->design->module(type)->get_bool_attribute(ID::keep));
	}

	template<typename T> void rewrite_sigspecs(T &functor);
	template<typename T> void rewrite_sigspecs2(T &functor);

#ifdef WITH_PYTHON
	static std::map<unsigned int, RTLIL::Cell*> *get_all_cells(void);
#endif

	bool has_memid() const;
	bool is_mem_cell() const;
	bool is_builtin_ff() const;
};

struct RTLIL::CaseRule : public RTLIL::AttrObject
{
	std::vector<RTLIL::SigSpec> compare;
	std::vector<RTLIL::SigSig> actions;
	std::vector<RTLIL::SwitchRule*> switches;

	~CaseRule();

	bool empty() const;

	template<typename T> void rewrite_sigspecs(T &functor);
	template<typename T> void rewrite_sigspecs2(T &functor);
	RTLIL::CaseRule *clone() const;
};

struct RTLIL::SwitchRule : public RTLIL::AttrObject
{
	RTLIL::SigSpec signal;
	std::vector<RTLIL::CaseRule*> cases;

	~SwitchRule();

	bool empty() const;

	template<typename T> void rewrite_sigspecs(T &functor);
	template<typename T> void rewrite_sigspecs2(T &functor);
	RTLIL::SwitchRule *clone() const;
};

struct RTLIL::MemWriteAction : RTLIL::AttrObject
{
	RTLIL::IdString memid;
	RTLIL::SigSpec address;
	RTLIL::SigSpec data;
	RTLIL::SigSpec enable;
	RTLIL::Const priority_mask;
};

struct RTLIL::SyncRule
{
	RTLIL::SyncType type;
	RTLIL::SigSpec signal;
	std::vector<RTLIL::SigSig> actions;
	std::vector<RTLIL::MemWriteAction> mem_write_actions;

	template<typename T> void rewrite_sigspecs(T &functor);
	template<typename T> void rewrite_sigspecs2(T &functor);
	RTLIL::SyncRule *clone() const;
};

struct RTLIL::Process : public RTLIL::NamedObject
{
	Hasher::hash_t hashidx_;
	[[nodiscard]] Hasher hash_into(Hasher h) const { h.eat(hashidx_); return h; }

protected:
	// use module->addProcess() and module->remove() to create or destroy processes
	friend struct RTLIL::Module;
	Process();
	~Process();

public:
	RTLIL::Module *module;
	RTLIL::CaseRule root_case;
	std::vector<RTLIL::SyncRule*> syncs;

	template<typename T> void rewrite_sigspecs(T &functor);
	template<typename T> void rewrite_sigspecs2(T &functor);
	RTLIL::Process *clone() const;
};


inline RTLIL::SigBit::SigBit() : wire(NULL), data(RTLIL::State::S0) { }
inline RTLIL::SigBit::SigBit(RTLIL::State bit) : wire(NULL), data(bit) { }
inline RTLIL::SigBit::SigBit(bool bit) : wire(NULL), data(bit ? State::S1 : State::S0) { }
inline RTLIL::SigBit::SigBit(RTLIL::Wire *wire) : wire(wire), offset(0) { log_assert(wire && wire->width == 1); }
inline RTLIL::SigBit::SigBit(RTLIL::Wire *wire, int offset) : wire(wire), offset(offset) { log_assert(wire != nullptr); }
inline RTLIL::SigBit::SigBit(const RTLIL::SigChunk &chunk) : wire(chunk.wire) { log_assert(chunk.width == 1); if (wire) offset = chunk.offset; else data = chunk.data[0]; }
inline RTLIL::SigBit::SigBit(const RTLIL::SigChunk &chunk, int index) : wire(chunk.wire) { if (wire) offset = chunk.offset + index; else data = chunk.data[index]; }

inline bool RTLIL::SigBit::operator<(const RTLIL::SigBit &other) const {
	if (wire == other.wire)
		return wire ? (offset < other.offset) : (data < other.data);
	if (wire != nullptr && other.wire != nullptr)
		return wire->name < other.wire->name;
	return (wire != nullptr) < (other.wire != nullptr);
}

inline bool RTLIL::SigBit::operator==(const RTLIL::SigBit &other) const {
	return (wire == other.wire) && (wire ? (offset == other.offset) : (data == other.data));
}

inline bool RTLIL::SigBit::operator!=(const RTLIL::SigBit &other) const {
	return (wire != other.wire) || (wire ? (offset != other.offset) : (data != other.data));
}

inline Hasher RTLIL::SigBit::hash_into(Hasher h) const {
	if (wire) {
		h.eat(offset);
		h.eat(wire->name);
		return h;
	}
	h.eat(data);
	return h;
}


inline Hasher RTLIL::SigBit::hash_top() const {
	Hasher h;
	if (wire) {
		h.force(hashlib::legacy::djb2_add(wire->name.index_, offset));
		return h;
	}
	h.force(data);
	return h;
}

inline RTLIL::SigBit &RTLIL::SigSpecIterator::operator*() const {
	return (*sig_p)[index];
}

inline const RTLIL::SigBit &RTLIL::SigSpecConstIterator::operator*() const {
	return (*sig_p)[index];
}

inline RTLIL::SigBit::SigBit(const RTLIL::SigSpec &sig) {
	log_assert(sig.size() == 1 && sig.chunks().size() == 1);
	*this = SigBit(sig.chunks().front());
}

template<typename T>
void RTLIL::Module::rewrite_sigspecs(T &functor)
{
	for (auto &it : cells_)
		it.second->rewrite_sigspecs(functor);
	for (auto &it : processes)
		it.second->rewrite_sigspecs(functor);
	for (auto &it : connections_) {
		functor(it.first);
		functor(it.second);
	}
}

template<typename T>
void RTLIL::Module::rewrite_sigspecs2(T &functor)
{
	for (auto &it : cells_)
		it.second->rewrite_sigspecs2(functor);
	for (auto &it : processes)
		it.second->rewrite_sigspecs2(functor);
	for (auto &it : connections_) {
		functor(it.first, it.second);
	}
}

template<typename T>
void RTLIL::Cell::rewrite_sigspecs(T &functor) {
	for (auto &it : connections_)
		functor(it.second);
}

template<typename T>
void RTLIL::Cell::rewrite_sigspecs2(T &functor) {
	for (auto &it : connections_)
		functor(it.second);
}

template<typename T>
void RTLIL::CaseRule::rewrite_sigspecs(T &functor) {
	for (auto &it : compare)
		functor(it);
	for (auto &it : actions) {
		functor(it.first);
		functor(it.second);
	}
	for (auto it : switches)
		it->rewrite_sigspecs(functor);
}

template<typename T>
void RTLIL::CaseRule::rewrite_sigspecs2(T &functor) {
	for (auto &it : compare)
		functor(it);
	for (auto &it : actions) {
		functor(it.first, it.second);
	}
	for (auto it : switches)
		it->rewrite_sigspecs2(functor);
}

template<typename T>
void RTLIL::SwitchRule::rewrite_sigspecs(T &functor)
{
	functor(signal);
	for (auto it : cases)
		it->rewrite_sigspecs(functor);
}

template<typename T>
void RTLIL::SwitchRule::rewrite_sigspecs2(T &functor)
{
	functor(signal);
	for (auto it : cases)
		it->rewrite_sigspecs2(functor);
}

template<typename T>
void RTLIL::SyncRule::rewrite_sigspecs(T &functor)
{
	functor(signal);
	for (auto &it : actions) {
		functor(it.first);
		functor(it.second);
	}
	for (auto &it : mem_write_actions) {
		functor(it.address);
		functor(it.data);
		functor(it.enable);
	}
}

template<typename T>
void RTLIL::SyncRule::rewrite_sigspecs2(T &functor)
{
	functor(signal);
	for (auto &it : actions) {
		functor(it.first, it.second);
	}
	for (auto &it : mem_write_actions) {
		functor(it.address);
		functor(it.data);
		functor(it.enable);
	}
}

template<typename T>
void RTLIL::Process::rewrite_sigspecs(T &functor)
{
	root_case.rewrite_sigspecs(functor);
	for (auto it : syncs)
		it->rewrite_sigspecs(functor);
}

template<typename T>
void RTLIL::Process::rewrite_sigspecs2(T &functor)
{
	root_case.rewrite_sigspecs2(functor);
	for (auto it : syncs)
		it->rewrite_sigspecs2(functor);
}

YOSYS_NAMESPACE_END

#endif<|MERGE_RESOLUTION|>--- conflicted
+++ resolved
@@ -862,12 +862,8 @@
 public:
 	Const() : flags(RTLIL::CONST_FLAG_NONE), tag(backing_tag::bits), bits_(std::vector<RTLIL::State>()) {}
 	Const(const std::string &str);
-<<<<<<< HEAD
-	Const(int val, int width = 32);
-=======
 	Const(long long val); // default width is 32
 	Const(long long val, int width);
->>>>>>> b9dc5784
 	Const(RTLIL::State bit, int width = 1);
 	Const(std::vector<RTLIL::State> bits) : flags(RTLIL::CONST_FLAG_NONE), tag(backing_tag::bits), bits_(std::move(bits)) {}
 	Const(const std::vector<bool> &bits);
@@ -1341,12 +1337,10 @@
 	bool is_chunk() const;
 	inline bool is_bit() const { return width_ == 1; }
 
-<<<<<<< HEAD
 	bool is_mostly_const() const;
-=======
+
 	bool known_driver() const;
 
->>>>>>> b9dc5784
 	bool is_fully_const() const;
 	bool is_fully_zero() const;
 	bool is_fully_ones() const;
