/*
 *  yosys -- Yosys Open SYnthesis Suite
 *
 *  Copyright (C) 2012  Claire Xenia Wolf <claire@yosyshq.com>
 *
 *  Permission to use, copy, modify, and/or distribute this software for any
 *  purpose with or without fee is hereby granted, provided that the above
 *  copyright notice and this permission notice appear in all copies.
 *
 *  THE SOFTWARE IS PROVIDED "AS IS" AND THE AUTHOR DISCLAIMS ALL WARRANTIES
 *  WITH REGARD TO THIS SOFTWARE INCLUDING ALL IMPLIED WARRANTIES OF
 *  MERCHANTABILITY AND FITNESS. IN NO EVENT SHALL THE AUTHOR BE LIABLE FOR
 *  ANY SPECIAL, DIRECT, INDIRECT, OR CONSEQUENTIAL DAMAGES OR ANY DAMAGES
 *  WHATSOEVER RESULTING FROM LOSS OF USE, DATA OR PROFITS, WHETHER IN AN
 *  ACTION OF CONTRACT, NEGLIGENCE OR OTHER TORTIOUS ACTION, ARISING OUT OF
 *  OR IN CONNECTION WITH THE USE OR PERFORMANCE OF THIS SOFTWARE.
 *
 */

#include "kernel/yosys.h"
#include "kernel/macc.h"
#include "kernel/celltypes.h"
#include "kernel/binding.h"
#include "kernel/sigtools.h"
#include "frontends/verilog/verilog_frontend.h"
#include "frontends/verilog/preproc.h"
#include "backends/rtlil/rtlil_backend.h"

#include <string.h>
#include <strstream>
#include <algorithm>
#include <optional>
#include <set>
#include <string_view>

YOSYS_NAMESPACE_BEGIN

bool RTLIL::IdString::destruct_guard_ok = false;
RTLIL::IdString::destruct_guard_t RTLIL::IdString::destruct_guard;
std::vector<char*> RTLIL::IdString::global_id_storage_;
std::unordered_map<std::string_view, int> RTLIL::IdString::global_id_index_;
#ifndef YOSYS_NO_IDS_REFCNT
std::vector<uint32_t> RTLIL::IdString::global_refcount_storage_;
std::vector<int> RTLIL::IdString::global_free_idx_list_;
#endif
#ifdef YOSYS_USE_STICKY_IDS
int RTLIL::IdString::last_created_idx_[8];
int RTLIL::IdString::last_created_idx_ptr_;
#endif

#define X(N) const RTLIL::IdString RTLIL::ID::N(RTLIL::StaticId::N);
#include "kernel/constids.inc"
#undef X

static void populate(std::string_view name)
{
	if (name[1] == '$') {
		// Skip prepended '\'
		name = name.substr(1);
	}
	RTLIL::IdString::global_id_index_.insert({name, GetSize(RTLIL::IdString::global_id_storage_)});
	RTLIL::IdString::global_id_storage_.push_back(const_cast<char*>(name.data()));
}

void RTLIL::IdString::prepopulate()
{
	int size = static_cast<short>(RTLIL::StaticId::STATIC_ID_END);
	global_id_storage_.reserve(size);
	RTLIL::IdString::global_id_storage_.push_back(const_cast<char*>(""));
	global_id_index_.reserve(size);
	global_refcount_storage_.resize(size, 1);
#define X(N) populate("\\" #N);
#include "kernel/constids.inc"
#undef X
}

static constexpr bool check_well_known_id_order()
{
	int size = sizeof(IdTable) / sizeof(IdTable[0]);
	for (int i = 1; i < size; ++i)
		if (IdTable[i - 1].name >= IdTable[i].name)
			return false;
	return true;
}

// Ensure the statically allocated IdStrings in kernel/constids.inc are unique
// and in sorted ascii order, as required by the ID macro.
static_assert(check_well_known_id_order());

dict<std::string, std::string> RTLIL::constpad;

static const pool<IdString> &builtin_ff_cell_types_internal() {
	static const pool<IdString> res = {
		ID($sr),
		ID($ff),
		ID($dff),
		ID($dffe),
		ID($dffsr),
		ID($dffsre),
		ID($adff),
		ID($adffe),
		ID($aldff),
		ID($aldffe),
		ID($sdff),
		ID($sdffe),
		ID($sdffce),
		ID($dlatch),
		ID($adlatch),
		ID($dlatchsr),
		ID($_DFFE_NN_),
		ID($_DFFE_NP_),
		ID($_DFFE_PN_),
		ID($_DFFE_PP_),
		ID($_DFFSR_NNN_),
		ID($_DFFSR_NNP_),
		ID($_DFFSR_NPN_),
		ID($_DFFSR_NPP_),
		ID($_DFFSR_PNN_),
		ID($_DFFSR_PNP_),
		ID($_DFFSR_PPN_),
		ID($_DFFSR_PPP_),
		ID($_DFFSRE_NNNN_),
		ID($_DFFSRE_NNNP_),
		ID($_DFFSRE_NNPN_),
		ID($_DFFSRE_NNPP_),
		ID($_DFFSRE_NPNN_),
		ID($_DFFSRE_NPNP_),
		ID($_DFFSRE_NPPN_),
		ID($_DFFSRE_NPPP_),
		ID($_DFFSRE_PNNN_),
		ID($_DFFSRE_PNNP_),
		ID($_DFFSRE_PNPN_),
		ID($_DFFSRE_PNPP_),
		ID($_DFFSRE_PPNN_),
		ID($_DFFSRE_PPNP_),
		ID($_DFFSRE_PPPN_),
		ID($_DFFSRE_PPPP_),
		ID($_DFF_N_),
		ID($_DFF_P_),
		ID($_DFF_NN0_),
		ID($_DFF_NN1_),
		ID($_DFF_NP0_),
		ID($_DFF_NP1_),
		ID($_DFF_PN0_),
		ID($_DFF_PN1_),
		ID($_DFF_PP0_),
		ID($_DFF_PP1_),
		ID($_DFFE_NN0N_),
		ID($_DFFE_NN0P_),
		ID($_DFFE_NN1N_),
		ID($_DFFE_NN1P_),
		ID($_DFFE_NP0N_),
		ID($_DFFE_NP0P_),
		ID($_DFFE_NP1N_),
		ID($_DFFE_NP1P_),
		ID($_DFFE_PN0N_),
		ID($_DFFE_PN0P_),
		ID($_DFFE_PN1N_),
		ID($_DFFE_PN1P_),
		ID($_DFFE_PP0N_),
		ID($_DFFE_PP0P_),
		ID($_DFFE_PP1N_),
		ID($_DFFE_PP1P_),
		ID($_ALDFF_NN_),
		ID($_ALDFF_NP_),
		ID($_ALDFF_PN_),
		ID($_ALDFF_PP_),
		ID($_ALDFFE_NNN_),
		ID($_ALDFFE_NNP_),
		ID($_ALDFFE_NPN_),
		ID($_ALDFFE_NPP_),
		ID($_ALDFFE_PNN_),
		ID($_ALDFFE_PNP_),
		ID($_ALDFFE_PPN_),
		ID($_ALDFFE_PPP_),
		ID($_SDFF_NN0_),
		ID($_SDFF_NN1_),
		ID($_SDFF_NP0_),
		ID($_SDFF_NP1_),
		ID($_SDFF_PN0_),
		ID($_SDFF_PN1_),
		ID($_SDFF_PP0_),
		ID($_SDFF_PP1_),
		ID($_SDFFE_NN0N_),
		ID($_SDFFE_NN0P_),
		ID($_SDFFE_NN1N_),
		ID($_SDFFE_NN1P_),
		ID($_SDFFE_NP0N_),
		ID($_SDFFE_NP0P_),
		ID($_SDFFE_NP1N_),
		ID($_SDFFE_NP1P_),
		ID($_SDFFE_PN0N_),
		ID($_SDFFE_PN0P_),
		ID($_SDFFE_PN1N_),
		ID($_SDFFE_PN1P_),
		ID($_SDFFE_PP0N_),
		ID($_SDFFE_PP0P_),
		ID($_SDFFE_PP1N_),
		ID($_SDFFE_PP1P_),
		ID($_SDFFCE_NN0N_),
		ID($_SDFFCE_NN0P_),
		ID($_SDFFCE_NN1N_),
		ID($_SDFFCE_NN1P_),
		ID($_SDFFCE_NP0N_),
		ID($_SDFFCE_NP0P_),
		ID($_SDFFCE_NP1N_),
		ID($_SDFFCE_NP1P_),
		ID($_SDFFCE_PN0N_),
		ID($_SDFFCE_PN0P_),
		ID($_SDFFCE_PN1N_),
		ID($_SDFFCE_PN1P_),
		ID($_SDFFCE_PP0N_),
		ID($_SDFFCE_PP0P_),
		ID($_SDFFCE_PP1N_),
		ID($_SDFFCE_PP1P_),
		ID($_SR_NN_),
		ID($_SR_NP_),
		ID($_SR_PN_),
		ID($_SR_PP_),
		ID($_DLATCH_N_),
		ID($_DLATCH_P_),
		ID($_DLATCH_NN0_),
		ID($_DLATCH_NN1_),
		ID($_DLATCH_NP0_),
		ID($_DLATCH_NP1_),
		ID($_DLATCH_PN0_),
		ID($_DLATCH_PN1_),
		ID($_DLATCH_PP0_),
		ID($_DLATCH_PP1_),
		ID($_DLATCHSR_NNN_),
		ID($_DLATCHSR_NNP_),
		ID($_DLATCHSR_NPN_),
		ID($_DLATCHSR_NPP_),
		ID($_DLATCHSR_PNN_),
		ID($_DLATCHSR_PNP_),
		ID($_DLATCHSR_PPN_),
		ID($_DLATCHSR_PPP_),
		ID($_FF_),
	};
	return res;
}

const pool<IdString> &RTLIL::builtin_ff_cell_types() {
	return builtin_ff_cell_types_internal();
}

#define check(condition) log_assert(condition && "malformed Const union")

const Const::bitvectype& Const::get_bits() const {
	check(is_bits());
	return *get_if_bits();
}

const std::string& Const::get_str() const {
	check(is_str());
	return *get_if_str();
}

Const::bitvectype& Const::get_bits() {
	check(is_bits());
	return *get_if_bits();
}

std::string& Const::get_str() {
	check(is_str());
	return *get_if_str();
}

RTLIL::Const::Const(const std::string &str)
{
	flags = RTLIL::CONST_FLAG_STRING;
	new ((void*)&str_) std::string(str);
	tag = backing_tag::string;
}

<<<<<<< HEAD
RTLIL::Const::Const(int val, int width)
=======
RTLIL::Const::Const(long long val) // default width 32
{
	flags = RTLIL::CONST_FLAG_NONE;
	char bytes[] = {
		(char)(val >> 24), (char)(val >> 16), (char)(val >> 8), (char)val
	};
	new ((void*)&str_) std::string(bytes, 4);
	tag = backing_tag::string;
}

RTLIL::Const::Const(long long val, int width)
>>>>>>> b9dc5784
{
	flags = RTLIL::CONST_FLAG_NONE;
	if ((width & 7) == 0) {
		new ((void*)&str_) std::string();
		tag = backing_tag::string;
		std::string& str = get_str();
		int bytes = width >> 3;
		signed char sign_byte = val < 0 ? -1 : 0;
		str.resize(bytes, sign_byte);
		bytes = std::min<int>(bytes, sizeof(val));
		for (int i = 0; i < bytes; i++) {
			str[str.size() - 1 - i] = val;
			val = val >> 8;
		}
		return;
	}

	new ((void*)&bits_) bitvectype();
	tag = backing_tag::bits;
	bitvectype& bv = get_bits();
	bv.reserve(width);
	for (int i = 0; i < width; i++) {
		bv.push_back((val & 1) != 0 ? State::S1 : State::S0);
		val = val >> 1;
	}
}

RTLIL::Const::Const(RTLIL::State bit, int width)
{
	flags = RTLIL::CONST_FLAG_NONE;
	new ((void*)&bits_) bitvectype();
	tag = backing_tag::bits;
	bitvectype& bv = get_bits();
	bv.reserve(width);
	for (int i = 0; i < width; i++)
		bv.push_back(bit);
}

RTLIL::Const::Const(const std::vector<bool> &bits)
{
	flags = RTLIL::CONST_FLAG_NONE;
	new ((void*)&bits_) bitvectype();
	tag = backing_tag::bits;
	bitvectype& bv = get_bits();
	bv.reserve(bits.size());
	for (const auto &b : bits)
		bv.emplace_back(b ? State::S1 : State::S0);
}

RTLIL::Const::Const(const RTLIL::Const &other) {
	tag = other.tag;
	flags = other.flags;
	if (is_str())
		new ((void*)&str_) std::string(other.get_str());
	else if (is_bits())
		new ((void*)&bits_) bitvectype(other.get_bits());
	else
		check(false);
}

RTLIL::Const::Const(RTLIL::Const &&other) {
	tag = other.tag;
	flags = other.flags;
	if (is_str())
		new ((void*)&str_) std::string(std::move(other.get_str()));
	else if (is_bits())
		new ((void*)&bits_) bitvectype(std::move(other.get_bits()));
	else
		check(false);
}

RTLIL::Const &RTLIL::Const::operator =(const RTLIL::Const &other) {
	flags = other.flags;
	if (other.is_str()) {
		if (!is_str()) {
			// sketchy zone
			check(is_bits());
			bits_.~bitvectype();
			(void)new ((void*)&str_) std::string();
		}
		tag = other.tag;
		get_str() = other.get_str();
	} else if (other.is_bits()) {
		if (!is_bits()) {
			// sketchy zone
			check(is_str());
			str_.~string();
			(void)new ((void*)&bits_) bitvectype();
		}
		tag = other.tag;
		get_bits() = other.get_bits();
	} else {
		check(false);
	}
	return *this;
}

RTLIL::Const::~Const() {
	if (is_bits())
		bits_.~bitvectype();
	else if (is_str())
		str_.~string();
	else
		check(false);
}

bool RTLIL::Const::operator<(const RTLIL::Const &other) const
{
	if (size() != other.size())
		return size() < other.size();

	for (int i = 0; i < size(); i++)
		if ((*this)[i] != other[i])
			return (*this)[i] < other[i];

	return false;
}

bool RTLIL::Const::operator ==(const RTLIL::Const &other) const
{
	if (is_str() && other.is_str())
		return get_str() == other.get_str();
	if (is_bits() && other.is_bits())
		return get_bits() == other.get_bits();

	if (size() != other.size())
		return false;

	for (int i = 0; i < size(); i++)
	if ((*this)[i] != other[i])
		return false;

	return true;
}

bool RTLIL::Const::operator !=(const RTLIL::Const &other) const
{
	return !(*this == other);
}

std::vector<RTLIL::State>& RTLIL::Const::bits_internal()
{
	bitvectorize_internal();
	return get_bits();
}

std::vector<RTLIL::State> RTLIL::Const::to_bits() const
{
	std::vector<State> v;
	for (auto bit : *this)
		v.push_back(bit);
	return v;
}

bool RTLIL::Const::as_bool() const
{
	if (is_str()) {
		for (char ch : get_str())
			if (ch != 0)
				return true;
		return false;
	}

	const bitvectype& bv = get_bits();
	for (size_t i = 0; i < bv.size(); i++)
		if (bv[i] == State::S1)
			return true;
	return false;
}

int RTLIL::Const::as_int(bool is_signed) const
{
	int32_t ret = 0;
	if (const std::string *s = get_if_str()) {
		int size = GetSize(*s);
		// Ignore any bytes after the first 4 since bits beyond 32 are truncated.
		for (int i = std::min(4, size); i > 0; i--)
			ret |= static_cast<unsigned char>((*s)[size - i]) << ((i - 1) * 8);
		// If is_signed and the string is shorter than 4 bytes then apply sign extension.
		if (is_signed && size > 0 && size < 4 && ((*s)[0] & 0x80))
			ret |= UINT32_MAX << size*8;
		return ret;
	}

	const bitvectype& bv = get_bits();
	int significant_bits = std::min(GetSize(bv), 32);
	for (int i = 0; i < significant_bits; i++)
		if (bv[i] == State::S1)
			ret |= 1 << i;
	if (is_signed && significant_bits > 0 && significant_bits < 32 && bv.back() == State::S1 )
		ret |= UINT32_MAX << significant_bits;
	return ret;
}

bool RTLIL::Const::convertible_to_int(bool is_signed) const
{
	auto size = get_min_size(is_signed);

	if (size < 0)
		return false;

	// If it fits in 31 bits it is definitely convertible
	if (size <= 31)
		return true;

	// If it fits in 32 bits, it is convertible if signed or if unsigned and the
	// leading bit is not 1
	if (size == 32) {
		if (is_signed)
			return true;
		return back() != State::S1;
	}

	return false;
}

std::optional<int> RTLIL::Const::try_as_int(bool is_signed) const
{
	if (!convertible_to_int(is_signed))
		return std::nullopt;
	return as_int(is_signed);
}

int RTLIL::Const::as_int_saturating(bool is_signed) const
{
	if (!convertible_to_int(is_signed)) {
		if (!is_signed)
			return std::numeric_limits<int>::max();

		const auto min_size = get_min_size(is_signed);
		log_assert(min_size > 0);
		const auto neg = (*this)[min_size - 1];
		return neg ? std::numeric_limits<int>::min() : std::numeric_limits<int>::max();
	}
	return as_int(is_signed);
}

int RTLIL::Const::get_min_size(bool is_signed) const
{
	if (empty()) return 0;

	// back to front (MSB to LSB)
	RTLIL::State leading_bit;
	if (is_signed)
		leading_bit = (back() == RTLIL::State::Sx) ? RTLIL::State::S0 : back();
	else
		leading_bit = RTLIL::State::S0;

	auto idx = size();
	while (idx > 0 && (*this)[idx -1] == leading_bit) {
		idx--;
	}

	// signed needs one leading bit
	if (is_signed && idx < size()) {
		idx++;
	}
	// must be at least one bit
	return (idx == 0) ? 1 : idx;
}

void RTLIL::Const::compress(bool is_signed)
{
	auto idx = get_min_size(is_signed);
	resize(idx, RTLIL::State::S0);
}

std::optional<int> RTLIL::Const::as_int_compress(bool is_signed) const
{
	return try_as_int(is_signed);
}

std::string RTLIL::Const::as_string(const char* any) const
{
	int sz = size();
	std::string ret;
	ret.reserve(sz);
	for (int i = sz - 1; i >= 0; --i)
		switch ((*this)[i]) {
			case S0: ret.push_back('0'); break;
			case S1: ret.push_back('1'); break;
			case Sx: ret.push_back('x'); break;
			case Sz: ret.push_back('z'); break;
			case Sa: ret += any; break;
			case Sm: ret.push_back('m'); break;
		}
	return ret;
}

RTLIL::Const RTLIL::Const::from_string(const std::string &str)
{
	Const c;
	bitvectype& bv = c.get_bits();
	bv.reserve(str.size());
	for (auto it = str.rbegin(); it != str.rend(); it++)
		switch (*it) {
			case '0': bv.push_back(State::S0); break;
			case '1': bv.push_back(State::S1); break;
			case 'x': bv.push_back(State::Sx); break;
			case 'z': bv.push_back(State::Sz); break;
			case 'm': bv.push_back(State::Sm); break;
			default: bv.push_back(State::Sa);
		}
	return c;
}

std::string RTLIL::Const::decode_string() const
{
	if (auto str = get_if_str())
		return *str;

	const bitvectype& bv = get_bits();
	const int n = GetSize(bv);
	const int n_over_8 = n / 8;
	std::string s;
	s.reserve(n_over_8);
	int i = n_over_8 * 8;
	if (i < n) {
		char ch = 0;
		for (int j = 0; j < (n - i); j++) {
			if (bv[i + j] == RTLIL::State::S1) {
				ch |= 1 << j;
			}
		}
		if (ch != 0)
			s.append({ch});
	}
	i -= 8;
	for (; i >= 0; i -= 8) {
		char ch = 0;
		for (int j = 0; j < 8; j++) {
			if (bv[i + j] == RTLIL::State::S1) {
				ch |= 1 << j;
			}
		}
		if (ch != 0)
			s.append({ch});
	}
	return s;
}

int RTLIL::Const::size() const {
	if (is_str())
		return 8 * str_.size();
	else {
		check(is_bits());
		return bits_.size();
	}
}

bool RTLIL::Const::empty() const {
	if (is_str())
		return str_.empty();
	else {
		check(is_bits());
		return bits_.empty();
	}
}

void RTLIL::Const::bitvectorize_internal() {
	if (tag == backing_tag::bits)
		return;

	check(is_str());

	bitvectype new_bits;

	new_bits.reserve(str_.size() * 8);
	for (int i = str_.size() - 1; i >= 0; i--) {
		unsigned char ch = str_[i];
		for (int j = 0; j < 8; j++) {
			new_bits.push_back((ch & 1) != 0 ? State::S1 : State::S0);
			ch = ch >> 1;
		}
	}

	{
		// sketchy zone
		str_.~string();
		(void)new ((void*)&bits_) bitvectype(std::move(new_bits));
		tag = backing_tag::bits;
	}
}

void RTLIL::Const::append(const RTLIL::Const &other) {
	bitvectorize_internal();
	bitvectype& bv = get_bits();
	bv.insert(bv.end(), other.begin(), other.end());
}

RTLIL::State RTLIL::Const::const_iterator::operator*() const {
	if (auto bv = parent->get_if_bits())
		return (*bv)[idx];

	int char_idx = parent->get_str().size() - idx / 8 - 1;
	bool bit = (parent->get_str()[char_idx] & (1 << (idx % 8)));
	return bit ? State::S1 : State::S0;
}

bool RTLIL::Const::is_fully_zero() const
{
	cover("kernel.rtlil.const.is_fully_zero");

	if (auto str = get_if_str()) {
		for (char ch : *str)
			if (ch != 0)
				return false;
		return true;
	}

	const bitvectype& bv = get_bits();

	for (const auto &bit : bv)
		if (bit != RTLIL::State::S0)
			return false;

	return true;
}

bool RTLIL::Const::is_fully_ones() const
{
	cover("kernel.rtlil.const.is_fully_ones");

	if (auto str = get_if_str()) {
		for (char ch : *str)
			if (ch != (char)0xff)
				return false;
		return true;
	}

	const bitvectype& bv = get_bits();
	for (const auto &bit : bv)
		if (bit != RTLIL::State::S1)
			return false;

	return true;
}

bool RTLIL::Const::is_fully_def() const
{
	cover("kernel.rtlil.const.is_fully_def");

	if (is_str())
		return true;

	const bitvectype& bv = get_bits();
	for (const auto &bit : bv)
		if (bit != RTLIL::State::S0 && bit != RTLIL::State::S1)
			return false;

	return true;
}

bool RTLIL::Const::is_fully_undef() const
{
	cover("kernel.rtlil.const.is_fully_undef");

	if (auto str = get_if_str())
		return str->empty();

	const bitvectype& bv = get_bits();
	for (const auto &bit : bv)
		if (bit != RTLIL::State::Sx && bit != RTLIL::State::Sz)
			return false;

	return true;
}

bool RTLIL::Const::is_fully_undef_x_only() const
{
	cover("kernel.rtlil.const.is_fully_undef_x_only");

	if (auto str = get_if_str())
		return str->empty();

	const bitvectype& bv = get_bits();
	for (const auto &bit : bv)
		if (bit != RTLIL::State::Sx)
			return false;

	return true;
}

bool RTLIL::Const::is_onehot(int *pos) const
{
	cover("kernel.rtlil.const.is_onehot");

	bool found = false;
	int size = GetSize(*this);
	for (int i = 0; i < size; i++) {
		State bit = (*this)[i];
		if (bit != RTLIL::State::S0 && bit != RTLIL::State::S1)
			return false;
		if (bit == RTLIL::State::S1) {
			if (found)
				return false;
			if (pos)
				*pos = i;
			found = true;
		}
	}
	return found;
}

Hasher RTLIL::Const::hash_into(Hasher h) const
{
	if (auto str = get_if_str())
		return hashlib::hash_ops<std::string>::hash_into(*str, h);

	// If the bits are all 0/1, hash packed bits using the string hash.
	// Otherwise hash the leading packed bits with the rest of the bits individually.
	const bitvectype &bv = get_bits();
	int size = GetSize(bv);
	std::string packed;
	int packed_size = (size + 7) >> 3;
	packed.resize(packed_size, 0);
	for (int bi = 0; bi < packed_size; ++bi) {
		char ch = 0;
		int end = std::min((bi + 1)*8, size);
		for (int i = bi*8; i < end; ++i) {
			RTLIL::State b = bv[i];
			if (b > RTLIL::State::S1) {
				// Hash the packed bits we've seen so far, plus the remaining bits.
				h = hashlib::hash_ops<std::string>::hash_into(packed, h);
				h = hashlib::hash_ops<char>::hash_into(ch, h);
				for (; i < size; ++i) {
					h = hashlib::hash_ops<RTLIL::State>::hash_into(bv[i], h);
				}
				h.eat(size);
				return h;
			}
			ch |= static_cast<int>(b) << (i & 7);
		}
		packed[packed_size - 1 - bi] = ch;
	}
	return hashlib::hash_ops<std::string>::hash_into(packed, h);
}

RTLIL::Const RTLIL::Const::extract(int offset, int len, RTLIL::State padding) const {
	bitvectype ret_bv;
	ret_bv.reserve(len);
	for (int i = offset; i < offset + len; i++)
		ret_bv.push_back(i < GetSize(*this) ? (*this)[i] : padding);
	return RTLIL::Const(ret_bv);
}
#undef check /* check(condition) for Const */

bool RTLIL::AttrObject::has_attribute(const RTLIL::IdString &id) const
{
	return attributes.count(id);
}

void RTLIL::AttrObject::set_bool_attribute(const RTLIL::IdString &id, bool value)
{
	if (value)
		attributes[id] = RTLIL::Const(1);
	else
		attributes.erase(id);
}

bool RTLIL::AttrObject::get_bool_attribute(const RTLIL::IdString &id) const
{
	const auto it = attributes.find(id);
	if (it == attributes.end())
		return false;
	return it->second.as_bool();
}

void RTLIL::AttrObject::set_string_attribute(const RTLIL::IdString& id, string value)
{
	if (value.empty())
		attributes.erase(id);
	else
		attributes[id] = value;
}

string RTLIL::AttrObject::get_string_attribute(const RTLIL::IdString &id) const
{
	std::string value;
	const auto it = attributes.find(id);
	if (it != attributes.end())
		value = it->second.decode_string();
	return value;
}

void RTLIL::AttrObject::set_strpool_attribute(const RTLIL::IdString& id, const std::set<string> &data)
{
	string attrval;
	for (const auto &s : data) {
		if (!attrval.empty())
			attrval += "|";
		attrval += s;
	}
	set_string_attribute(id, attrval);
}

void RTLIL::AttrObject::add_strpool_attribute(const RTLIL::IdString& id, const std::set<string> &data)
{
	std::set<string> union_data = get_strpool_attribute(id);
	union_data.insert(data.begin(), data.end());
	if (!union_data.empty())
		set_strpool_attribute(id, union_data);
}

void RTLIL::AttrObject::add_strpool_attribute(const RTLIL::IdString& id, const pool<string> &data)
{
	std::set<string> union_data = get_strpool_attribute(id);
	union_data.insert(data.begin(), data.end());
	if (!union_data.empty())
		set_strpool_attribute(id, union_data);
}

std::set<string> RTLIL::AttrObject::get_strpool_attribute(const RTLIL::IdString &id) const
{
	std::set<string> data;
	if (attributes.count(id) != 0)
		for (auto s : split_tokens(get_string_attribute(id), "|"))
			data.insert(s);
	return data;
}

void RTLIL::AttrObject::set_hdlname_attribute(const std::vector<string> &hierarchy)
{
	string attrval;
	for (const auto &ident : hierarchy) {
		if (!attrval.empty())
			attrval += " ";
		attrval += ident;
	}
	set_string_attribute(ID::hdlname, attrval);
}

vector<string> RTLIL::AttrObject::get_hdlname_attribute() const
{
	return split_tokens(get_string_attribute(ID::hdlname), " ");
}

void RTLIL::AttrObject::set_intvec_attribute(const RTLIL::IdString& id, const std::vector<int> &data)
{
	std::stringstream attrval;
	for (auto &i : data) {
		if (attrval.tellp() > 0)
			attrval << " ";
		attrval << i;
	}
	attributes[id] = RTLIL::Const(attrval.str());
}

vector<int> RTLIL::AttrObject::get_intvec_attribute(const RTLIL::IdString &id) const
{
	vector<int> data;
	auto it = attributes.find(id);
	if (it != attributes.end())
		for (const auto &s : split_tokens(attributes.at(id).decode_string())) {
			char *end = nullptr;
			errno = 0;
			long value = strtol(s.c_str(), &end, 10);
			if (end != s.c_str() + s.size())
				log_cmd_error("Literal for intvec attribute has invalid format");
			if (errno == ERANGE || value < INT_MIN || value > INT_MAX)
				log_cmd_error("Literal for intvec attribute is out of range");
			data.push_back(value);
		}
	return data;
}

bool RTLIL::Selection::boxed_module(const RTLIL::IdString &mod_name) const
{
	if (current_design != nullptr) {
		auto module = current_design->module(mod_name);
		return module && module->get_blackbox_attribute();
	} else {
		log_warning("Unable to check if module is boxed for null design.\n");
		return false;
	}
}

bool RTLIL::Selection::selected_module(const RTLIL::IdString &mod_name) const
{
	if (complete_selection)
		return true;
	if (!selects_boxes && boxed_module(mod_name))
		return false;
	if (full_selection)
		return true;
	if (selected_modules.count(mod_name) > 0)
		return true;
	if (selected_members.count(mod_name) > 0)
		return true;
	return false;
}

bool RTLIL::Selection::selected_whole_module(const RTLIL::IdString &mod_name) const
{
	if (complete_selection)
		return true;
	if (!selects_boxes && boxed_module(mod_name))
		return false;
	if (full_selection)
		return true;
	if (selected_modules.count(mod_name) > 0)
		return true;
	return false;
}

bool RTLIL::Selection::selected_member(const RTLIL::IdString &mod_name, const RTLIL::IdString &memb_name) const
{
	if (complete_selection)
		return true;
	if (!selects_boxes && boxed_module(mod_name))
		return false;
	if (full_selection)
		return true;
	if (selected_modules.count(mod_name) > 0)
		return true;
	if (selected_members.count(mod_name) > 0)
		if (selected_members.at(mod_name).count(memb_name) > 0)
			return true;
	return false;
}

void RTLIL::Selection::optimize(RTLIL::Design *design)
{
	if (design != current_design) {
		current_design = design;
	}

	if (selects_boxes && full_selection)
		complete_selection = true;
	if (complete_selection) {
		full_selection = false;
		selects_boxes = true;
	}
	if (selects_all()) {
		selected_modules.clear();
		selected_members.clear();
		return;
	}

	std::vector<RTLIL::IdString> del_list, add_list;

	del_list.clear();
	for (auto mod_name : selected_modules) {
		if (current_design->modules_.count(mod_name) == 0 || (!selects_boxes && boxed_module(mod_name)))
			del_list.push_back(mod_name);
		selected_members.erase(mod_name);
	}
	for (auto mod_name : del_list)
		selected_modules.erase(mod_name);

	del_list.clear();
	for (auto &it : selected_members)
		if (current_design->modules_.count(it.first) == 0 || (!selects_boxes && boxed_module(it.first)))
			del_list.push_back(it.first);
	for (auto mod_name : del_list)
		selected_members.erase(mod_name);

	for (auto &it : selected_members) {
		del_list.clear();
		for (auto memb_name : it.second)
			if (current_design->modules_[it.first]->count_id(memb_name) == 0)
				del_list.push_back(memb_name);
		for (auto memb_name : del_list)
			it.second.erase(memb_name);
	}

	del_list.clear();
	add_list.clear();
	for (auto &it : selected_members)
		if (it.second.size() == 0)
			del_list.push_back(it.first);
		else if (it.second.size() == current_design->modules_[it.first]->wires_.size() + current_design->modules_[it.first]->memories.size() +
				current_design->modules_[it.first]->cells_.size() + current_design->modules_[it.first]->processes.size())
			add_list.push_back(it.first);
	for (auto mod_name : del_list)
		selected_members.erase(mod_name);
	for (auto mod_name : add_list) {
		selected_members.erase(mod_name);
		selected_modules.insert(mod_name);
	}

	if (selected_modules.size() == current_design->modules_.size()) {
		selected_modules.clear();
		selected_members.clear();
		if (selects_boxes)
			complete_selection = true;
		else
			full_selection = true;
	}
}

void RTLIL::Selection::clear()
{
	full_selection = false;
	complete_selection = false;
	selected_modules.clear();
	selected_members.clear();
}

RTLIL::Design::Design()
  : verilog_defines (new define_map_t)
{
	static unsigned int hashidx_count = 123456789;
	hashidx_count = mkhash_xorshift(hashidx_count);
	hashidx_ = hashidx_count;

	refcount_modules_ = 0;
	push_full_selection();

#ifdef WITH_PYTHON
	RTLIL::Design::get_all_designs()->insert(std::pair<unsigned int, RTLIL::Design*>(hashidx_, this));
#endif
}

RTLIL::Design::~Design()
{
	for (auto &pr : modules_)
		delete pr.second;
	for (auto n : bindings_)
		delete n;
#ifdef WITH_PYTHON
	RTLIL::Design::get_all_designs()->erase(hashidx_);
#endif
}

#ifdef WITH_PYTHON
static std::map<unsigned int, RTLIL::Design*> all_designs;
std::map<unsigned int, RTLIL::Design*> *RTLIL::Design::get_all_designs(void)
{
	return &all_designs;
}
#endif

RTLIL::ObjRange<RTLIL::Module*> RTLIL::Design::modules()
{
	return RTLIL::ObjRange<RTLIL::Module*>(&modules_, &refcount_modules_);
}

RTLIL::Module *RTLIL::Design::module(const RTLIL::IdString& name)
{
	return modules_.count(name) ? modules_.at(name) : NULL;
}

const RTLIL::Module *RTLIL::Design::module(const RTLIL::IdString& name) const
{
	return modules_.count(name) ? modules_.at(name) : NULL;
}

RTLIL::Module *RTLIL::Design::top_module() const
{
	RTLIL::Module *module = nullptr;
	int module_count = 0;

	for (auto mod : selected_modules()) {
		if (mod->get_bool_attribute(ID::top))
			return mod;
		module_count++;
		module = mod;
	}

	return module_count == 1 ? module : nullptr;
}

void RTLIL::Design::add(RTLIL::Module *module)
{
	log_assert(modules_.count(module->name) == 0);
	log_assert(refcount_modules_ == 0);
	modules_[module->name] = module;
	module->design = this;

	for (auto mon : monitors)
		mon->notify_module_add(module);

	if (yosys_xtrace) {
		log("#X# New Module: %s\n", log_id(module));
		log_backtrace("-X- ", yosys_xtrace-1);
	}
}

void RTLIL::Design::add(RTLIL::Binding *binding)
{
	log_assert(binding != nullptr);
	bindings_.push_back(binding);
}

RTLIL::Module *RTLIL::Design::addModule(RTLIL::IdString name)
{
	if (modules_.count(name) != 0)
		log_error("Attempted to add new module named '%s', but a module by that name already exists\n", name);
	log_assert(refcount_modules_ == 0);

	RTLIL::Module *module = new RTLIL::Module;
	modules_[name] = module;
	module->design = this;
	module->name = name;

	for (auto mon : monitors)
		mon->notify_module_add(module);

	if (yosys_xtrace) {
		log("#X# New Module: %s\n", log_id(module));
		log_backtrace("-X- ", yosys_xtrace-1);
	}

	return module;
}

void RTLIL::Design::scratchpad_unset(const std::string &varname)
{
	scratchpad.erase(varname);
}

void RTLIL::Design::scratchpad_set_int(const std::string &varname, int value)
{
	scratchpad[varname] = stringf("%d", value);
}

void RTLIL::Design::scratchpad_set_bool(const std::string &varname, bool value)
{
	scratchpad[varname] = value ? "true" : "false";
}

void RTLIL::Design::scratchpad_set_string(const std::string &varname, std::string value)
{
	scratchpad[varname] = std::move(value);
}

int RTLIL::Design::scratchpad_get_int(const std::string &varname, int default_value) const
{
	auto it = scratchpad.find(varname);
	if (it == scratchpad.end())
		return default_value;

	const std::string &str = it->second;

	if (str == "0" || str == "false")
		return 0;

	if (str == "1" || str == "true")
		return 1;

	char *endptr = nullptr;
	long int parsed_value = strtol(str.c_str(), &endptr, 10);
	return *endptr ? default_value : parsed_value;
}

bool RTLIL::Design::scratchpad_get_bool(const std::string &varname, bool default_value) const
{
	auto it = scratchpad.find(varname);
	if (it == scratchpad.end())
		return default_value;

	const std::string &str = it->second;

	if (str == "0" || str == "false")
		return false;

	if (str == "1" || str == "true")
		return true;

	return default_value;
}

std::string RTLIL::Design::scratchpad_get_string(const std::string &varname, const std::string &default_value) const
{
	auto it = scratchpad.find(varname);
	if (it == scratchpad.end())
		return default_value;

	return it->second;
}

void RTLIL::Design::remove(RTLIL::Module *module)
{
	for (auto mon : monitors)
		mon->notify_module_del(module);

	if (yosys_xtrace) {
		log("#X# Remove Module: %s\n", log_id(module));
		log_backtrace("-X- ", yosys_xtrace-1);
	}

	log_assert(modules_.at(module->name) == module);
	log_assert(refcount_modules_ == 0);
	modules_.erase(module->name);
	delete module;
}

void RTLIL::Design::rename(RTLIL::Module *module, RTLIL::IdString new_name)
{
	modules_.erase(module->name);
	module->name = new_name;
	add(module);
}

void RTLIL::Design::sort()
{
	scratchpad.sort();
	modules_.sort(sort_by_id_str());
	for (auto &it : modules_)
		it.second->sort();
}

void RTLIL::Design::sort_modules()
{
	scratchpad.sort();
	modules_.sort(sort_by_id_str());
}

void RTLIL::Design::check()
{
#ifndef NDEBUG
	log_assert(!selection_stack.empty());
	for (auto &it : modules_) {
		log_assert(this == it.second->design);
		log_assert(it.first == it.second->name);
		log_assert(!it.first.empty());
		it.second->check();
	}
#endif
}

void RTLIL::Design::optimize()
{
	for (auto &it : modules_)
		it.second->optimize();
	for (auto &it : selection_stack)
		it.optimize(this);
	for (auto &it : selection_vars)
		it.second.optimize(this);
}

bool RTLIL::Design::selected_module(const RTLIL::IdString& mod_name) const
{
	if (!selected_active_module.empty() && mod_name != selected_active_module)
		return false;
	return selection().selected_module(mod_name);
}

bool RTLIL::Design::selected_whole_module(const RTLIL::IdString& mod_name) const
{
	if (!selected_active_module.empty() && mod_name != selected_active_module)
		return false;
	return selection().selected_whole_module(mod_name);
}

bool RTLIL::Design::selected_member(const RTLIL::IdString& mod_name, const RTLIL::IdString& memb_name) const
{
	if (!selected_active_module.empty() && mod_name != selected_active_module)
		return false;
	return selection().selected_member(mod_name, memb_name);
}

bool RTLIL::Design::selected_module(RTLIL::Module *mod) const
{
	return selected_module(mod->name);
}

bool RTLIL::Design::selected_whole_module(RTLIL::Module *mod) const
{
	return selected_whole_module(mod->name);
}

void RTLIL::Design::push_selection(RTLIL::Selection sel)
{
	sel.current_design = this;
	selection_stack.push_back(sel);
}

void RTLIL::Design::push_empty_selection()
{
	push_selection(RTLIL::Selection::EmptySelection(this));
}

void RTLIL::Design::push_full_selection()
{
	push_selection(RTLIL::Selection::FullSelection(this));
}

void RTLIL::Design::push_complete_selection()
{
	push_selection(RTLIL::Selection::CompleteSelection(this));
}

void RTLIL::Design::pop_selection()
{
	selection_stack.pop_back();
	// Default to a full_selection if we ran out of stack
	if (selection_stack.empty())
		push_full_selection();
}

std::vector<RTLIL::Module*> RTLIL::Design::selected_modules(RTLIL::SelectPartials partials, RTLIL::SelectBoxes boxes) const
{
	bool include_partials = partials == RTLIL::SELECT_ALL;
	bool exclude_boxes = (boxes & RTLIL::SB_UNBOXED_ONLY) != 0;
	bool ignore_wb = (boxes & RTLIL::SB_INCL_WB) != 0;
	std::vector<RTLIL::Module*> result;
	result.reserve(modules_.size());
	for (auto &it : modules_)
		if (selected_whole_module(it.first) || (include_partials && selected_module(it.first))) {
			if (!(exclude_boxes && it.second->get_blackbox_attribute(ignore_wb)))
				result.push_back(it.second);
			else
				switch (boxes)
				{
				case RTLIL::SB_UNBOXED_WARN:
					log_warning("Ignoring boxed module %s.\n", log_id(it.first));
					break;
				case RTLIL::SB_EXCL_BB_WARN:
					log_warning("Ignoring blackbox module %s.\n", log_id(it.first));
					break;
				case RTLIL::SB_UNBOXED_ERR:
					log_error("Unsupported boxed module %s.\n", log_id(it.first));
					break;
				case RTLIL::SB_EXCL_BB_ERR:
					log_error("Unsupported blackbox module %s.\n", log_id(it.first));
					break;
				case RTLIL::SB_UNBOXED_CMDERR:
					log_cmd_error("Unsupported boxed module %s.\n", log_id(it.first));
					break;
				case RTLIL::SB_EXCL_BB_CMDERR:
					log_cmd_error("Unsupported blackbox module %s.\n", log_id(it.first));
					break;
				default:
					break;
				}
		} else if (!include_partials && selected_module(it.first)) {
			switch(partials)
			{
			case RTLIL::SELECT_WHOLE_WARN:
				log_warning("Ignoring partially selected module %s.\n", log_id(it.first));
				break;
			case RTLIL::SELECT_WHOLE_ERR:
				log_error("Unsupported partially selected module %s.\n", log_id(it.first));
				break;
			case RTLIL::SELECT_WHOLE_CMDERR:
				log_cmd_error("Unsupported partially selected module %s.\n", log_id(it.first));
				break;
			default:
				break;
			}
		}
	return result;
}

void RTLIL::Design::run_pass(std::string command) {
	log("\n-- Running command `%s' --\n", command.c_str());
	Pass::call(this, command);
	log_flush();
}

RTLIL::Module::Module()
{
	static unsigned int hashidx_count = 123456789;
	hashidx_count = mkhash_xorshift(hashidx_count);
	hashidx_ = hashidx_count;

	design = nullptr;
	refcount_wires_ = 0;
	refcount_cells_ = 0;

#ifdef WITH_PYTHON
	RTLIL::Module::get_all_modules()->insert(std::pair<unsigned int, RTLIL::Module*>(hashidx_, this));
#endif
}

RTLIL::Module::~Module()
{
	for (auto &pr : wires_)
		delete pr.second;
	for (auto &pr : memories)
		delete pr.second;
	for (auto &pr : cells_)
		delete pr.second;
	for (auto &pr : processes)
		delete pr.second;
	for (auto binding : bindings_)
		delete binding;
#ifdef WITH_PYTHON
	RTLIL::Module::get_all_modules()->erase(hashidx_);
#endif
}

#ifdef WITH_PYTHON
static std::map<unsigned int, RTLIL::Module*> all_modules;
std::map<unsigned int, RTLIL::Module*> *RTLIL::Module::get_all_modules(void)
{
	return &all_modules;
}
#endif

void RTLIL::Module::makeblackbox()
{
	pool<RTLIL::Wire*> delwires;

	for (auto it = wires_.begin(); it != wires_.end(); ++it)
		if (!it->second->port_input && !it->second->port_output)
			delwires.insert(it->second);

	for (auto it = memories.begin(); it != memories.end(); ++it)
		delete it->second;
	memories.clear();

	for (auto it = cells_.begin(); it != cells_.end(); ++it)
		delete it->second;
	cells_.clear();

	for (auto it = processes.begin(); it != processes.end(); ++it)
		delete it->second;
	processes.clear();

	connections_.clear();

	remove(delwires);
	set_bool_attribute(ID::blackbox);
}

void RTLIL::Module::expand_interfaces(RTLIL::Design *, const dict<RTLIL::IdString, RTLIL::Module *> &)
{
	log_error("Class doesn't support expand_interfaces (module: `%s')!\n", id2cstr(name));
}

bool RTLIL::Module::reprocess_if_necessary(RTLIL::Design *)
{
	return false;
}

RTLIL::IdString RTLIL::Module::derive(RTLIL::Design*, const dict<RTLIL::IdString, RTLIL::Const> &, bool mayfail)
{
	if (mayfail)
		return RTLIL::IdString();
	log_error("Module `%s' is used with parameters but is not parametric!\n", id2cstr(name));
}


RTLIL::IdString RTLIL::Module::derive(RTLIL::Design*, const dict<RTLIL::IdString, RTLIL::Const> &, const dict<RTLIL::IdString, RTLIL::Module*> &, const dict<RTLIL::IdString, RTLIL::IdString> &, bool mayfail)
{
	if (mayfail)
		return RTLIL::IdString();
	log_error("Module `%s' is used with parameters but is not parametric!\n", id2cstr(name));
}

size_t RTLIL::Module::count_id(const RTLIL::IdString& id)
{
	return wires_.count(id) + memories.count(id) + cells_.count(id) + processes.count(id);
}

#ifndef NDEBUG
namespace {
	struct InternalCellChecker
	{
		RTLIL::Module *module;
		RTLIL::Cell *cell;
		pool<RTLIL::IdString> expected_params, expected_ports;

		InternalCellChecker(RTLIL::Module *module, RTLIL::Cell *cell) : module(module), cell(cell) { }

		void error(int linenr)
		{
			std::stringstream buf;
			RTLIL_BACKEND::dump_cell(buf, "  ", cell);

			log_error("Found error in internal cell %s%s%s (%s) at %s:%d:\n%s",
					module ? module->name.c_str() : "", module ? "." : "",
					cell->name.c_str(), cell->type.c_str(), __FILE__, linenr, buf.str().c_str());
		}

		int param(const RTLIL::IdString& name)
		{
			auto it = cell->parameters.find(name);
			if (it == cell->parameters.end())
				error(__LINE__);
			expected_params.insert(name);
			return it->second.as_int();
		}

		int param_bool(const RTLIL::IdString& name)
		{
			int v = param(name);
			if (GetSize(cell->parameters.at(name)) > 32)
				error(__LINE__);
			if (v != 0 && v != 1)
				error(__LINE__);
			return v;
		}

		int param_bool(const RTLIL::IdString& name, bool expected)
		{
			int v = param_bool(name);
			if (v != expected)
				error(__LINE__);
			return v;
		}

		void param_bits(const RTLIL::IdString& name, int width)
		{
			param(name);
			if (GetSize(cell->parameters.at(name)) != width)
				error(__LINE__);
		}

		std::string param_string(const RTLIL::IdString &name)
		{
			param(name);
			return cell->parameters.at(name).decode_string();
		}

		void port(const RTLIL::IdString& name, int width)
		{
			auto it = cell->connections_.find(name);
			if (it == cell->connections_.end())
				error(__LINE__);
			if (GetSize(it->second) != width)
				error(__LINE__);
			expected_ports.insert(name);
		}

		void check_expected(bool check_matched_sign = false)
		{
			for (auto &para : cell->parameters)
				if (expected_params.count(para.first) == 0)
					error(__LINE__);
			for (auto &conn : cell->connections())
				if (expected_ports.count(conn.first) == 0)
					error(__LINE__);

			if (check_matched_sign) {
				log_assert(expected_params.count(ID::A_SIGNED) != 0 && expected_params.count(ID::B_SIGNED) != 0);
				bool a_is_signed = cell->parameters.at(ID::A_SIGNED).as_bool();
				bool b_is_signed = cell->parameters.at(ID::B_SIGNED).as_bool();
				if (a_is_signed != b_is_signed)
					error(__LINE__);
			}
		}

		void check()
		{
			if (!cell->type.begins_with("$") || cell->type.begins_with("$__") || cell->type.begins_with("$paramod") || cell->type.begins_with("$fmcombine") ||
					cell->type.begins_with("$verific$") || cell->type.begins_with("$array:") || cell->type.begins_with("$extern:"))
				return;

			if (cell->type == ID($buf)) {
				port(ID::A, param(ID::WIDTH));
				port(ID::Y, param(ID::WIDTH));
				check_expected();
				return;
			}

			if (cell->type.in(ID($not), ID($pos), ID($neg))) {
				param_bool(ID::A_SIGNED);
				port(ID::A, param(ID::A_WIDTH));
				port(ID::Y, param(ID::Y_WIDTH));
				check_expected();
				return;
			}

			if (cell->type.in(ID($and), ID($or), ID($xor), ID($xnor))) {
				param_bool(ID::A_SIGNED);
				param_bool(ID::B_SIGNED);
				port(ID::A, param(ID::A_WIDTH));
				port(ID::B, param(ID::B_WIDTH));
				port(ID::Y, param(ID::Y_WIDTH));
				check_expected(true);
				return;
			}

			if (cell->type.in(ID($reduce_and), ID($reduce_or), ID($reduce_xor), ID($reduce_xnor), ID($reduce_bool))) {
				param_bool(ID::A_SIGNED);
				port(ID::A, param(ID::A_WIDTH));
				port(ID::Y, param(ID::Y_WIDTH));
				check_expected();
				return;
			}

			if (cell->type.in(ID($shl), ID($shr), ID($sshl), ID($sshr))) {
				param_bool(ID::A_SIGNED);
				param_bool(ID::B_SIGNED, /*expected=*/false);
				port(ID::A, param(ID::A_WIDTH));
				port(ID::B, param(ID::B_WIDTH));
				port(ID::Y, param(ID::Y_WIDTH));
				check_expected(/*check_matched_sign=*/false);
				return;
			}

			if (cell->type.in(ID($shift), ID($shiftx))) {
				if (cell->type == ID($shiftx)) {
					param_bool(ID::A_SIGNED, /*expected=*/false);
				} else {
					param_bool(ID::A_SIGNED);
				}
				param_bool(ID::B_SIGNED);
				port(ID::A, param(ID::A_WIDTH));
				port(ID::B, param(ID::B_WIDTH));
				port(ID::Y, param(ID::Y_WIDTH));
				check_expected(/*check_matched_sign=*/false);
				return;
			}

			if (cell->type.in(ID($lt), ID($le), ID($eq), ID($ne), ID($eqx), ID($nex), ID($ge), ID($gt))) {
				param_bool(ID::A_SIGNED);
				param_bool(ID::B_SIGNED);
				port(ID::A, param(ID::A_WIDTH));
				port(ID::B, param(ID::B_WIDTH));
				port(ID::Y, param(ID::Y_WIDTH));
				check_expected(true);
				return;
			}

			if (cell->type.in(ID($add), ID($sub), ID($mul), ID($div), ID($mod), ID($divfloor), ID($modfloor), ID($pow))) {
				param_bool(ID::A_SIGNED);
				param_bool(ID::B_SIGNED);
				port(ID::A, param(ID::A_WIDTH));
				port(ID::B, param(ID::B_WIDTH));
				port(ID::Y, param(ID::Y_WIDTH));
				check_expected(cell->type != ID($pow));
				return;
			}

			if (cell->type == ID($fa)) {
				port(ID::A, param(ID::WIDTH));
				port(ID::B, param(ID::WIDTH));
				port(ID::C, param(ID::WIDTH));
				port(ID::X, param(ID::WIDTH));
				port(ID::Y, param(ID::WIDTH));
				check_expected();
				return;
			}

			if (cell->type == ID($lcu)) {
				port(ID::P, param(ID::WIDTH));
				port(ID::G, param(ID::WIDTH));
				port(ID::CI, 1);
				port(ID::CO, param(ID::WIDTH));
				check_expected();
				return;
			}

			if (cell->type == ID($alu)) {
				param_bool(ID::A_SIGNED);
				param_bool(ID::B_SIGNED);
				port(ID::A, param(ID::A_WIDTH));
				port(ID::B, param(ID::B_WIDTH));
				port(ID::CI, 1);
				port(ID::BI, 1);
				port(ID::X, param(ID::Y_WIDTH));
				port(ID::Y, param(ID::Y_WIDTH));
				port(ID::CO, param(ID::Y_WIDTH));
				check_expected(true);
				return;
			}

			if (cell->type == ID($macc)) {
				param(ID::CONFIG);
				param(ID::CONFIG_WIDTH);
				port(ID::A, param(ID::A_WIDTH));
				port(ID::B, param(ID::B_WIDTH));
				port(ID::Y, param(ID::Y_WIDTH));
				check_expected();
				Macc().from_cell(cell);
				return;
			}

			if (cell->type == ID($macc_v2)) {
				if (param(ID::NPRODUCTS) < 0)
					error(__LINE__);
				if (param(ID::NADDENDS) < 0)
					error(__LINE__);
				param_bits(ID::PRODUCT_NEGATED, max(param(ID::NPRODUCTS), 1));
				param_bits(ID::ADDEND_NEGATED, max(param(ID::NADDENDS), 1));
				param_bits(ID::A_SIGNED, max(param(ID::NPRODUCTS), 1));
				param_bits(ID::B_SIGNED, max(param(ID::NPRODUCTS), 1));
				param_bits(ID::C_SIGNED, max(param(ID::NADDENDS), 1));
				if (cell->getParam(ID::A_SIGNED) != cell->getParam(ID::B_SIGNED))
					error(__LINE__);
				param_bits(ID::A_WIDTHS, max(param(ID::NPRODUCTS) * 16, 1));
				param_bits(ID::B_WIDTHS, max(param(ID::NPRODUCTS) * 16, 1));
				param_bits(ID::C_WIDTHS, max(param(ID::NADDENDS) * 16, 1));
				const Const &a_width = cell->getParam(ID::A_WIDTHS);
				const Const &b_width = cell->getParam(ID::B_WIDTHS);
				const Const &c_width = cell->getParam(ID::C_WIDTHS);
				int a_width_sum = 0, b_width_sum = 0, c_width_sum = 0;
				for (int i = 0; i < param(ID::NPRODUCTS); i++) {
					a_width_sum += a_width.extract(16 * i, 16).as_int(false);
					b_width_sum += b_width.extract(16 * i, 16).as_int(false);
				}
				for (int i = 0; i < param(ID::NADDENDS); i++) {
					c_width_sum += c_width.extract(16 * i, 16).as_int(false);
				}
				port(ID::A, a_width_sum);
				port(ID::B, b_width_sum);
				port(ID::C, c_width_sum);
				port(ID::Y, param(ID::Y_WIDTH));
				check_expected();
				return;
			}

			if (cell->type == ID($logic_not)) {
				param_bool(ID::A_SIGNED);
				port(ID::A, param(ID::A_WIDTH));
				port(ID::Y, param(ID::Y_WIDTH));
				check_expected();
				return;
			}

			if (cell->type.in(ID($logic_and), ID($logic_or))) {
				param_bool(ID::A_SIGNED);
				param_bool(ID::B_SIGNED);
				port(ID::A, param(ID::A_WIDTH));
				port(ID::B, param(ID::B_WIDTH));
				port(ID::Y, param(ID::Y_WIDTH));
				check_expected(/*check_matched_sign=*/false);
				return;
			}

			if (cell->type == ID($slice)) {
				param(ID::OFFSET);
				port(ID::A, param(ID::A_WIDTH));
				port(ID::Y, param(ID::Y_WIDTH));
				if (param(ID::OFFSET) + param(ID::Y_WIDTH) > param(ID::A_WIDTH))
					error(__LINE__);
				check_expected();
				return;
			}

			if (cell->type == ID($concat)) {
				port(ID::A, param(ID::A_WIDTH));
				port(ID::B, param(ID::B_WIDTH));
				port(ID::Y, param(ID::A_WIDTH) + param(ID::B_WIDTH));
				check_expected();
				return;
			}

			if (cell->type == ID($mux)) {
				port(ID::A, param(ID::WIDTH));
				port(ID::B, param(ID::WIDTH));
				port(ID::S, 1);
				port(ID::Y, param(ID::WIDTH));
				check_expected();
				return;
			}

			if (cell->type == ID($pmux)) {
				port(ID::A, param(ID::WIDTH));
				port(ID::B, param(ID::WIDTH) * param(ID::S_WIDTH));
				port(ID::S, param(ID::S_WIDTH));
				port(ID::Y, param(ID::WIDTH));
				check_expected();
				return;
			}

			if (cell->type == ID($bmux)) {
				port(ID::A, param(ID::WIDTH) << param(ID::S_WIDTH));
				port(ID::S, param(ID::S_WIDTH));
				port(ID::Y, param(ID::WIDTH));
				check_expected();
				return;
			}

			if (cell->type == ID($demux)) {
				port(ID::A, param(ID::WIDTH));
				port(ID::S, param(ID::S_WIDTH));
				port(ID::Y, param(ID::WIDTH) << param(ID::S_WIDTH));
				check_expected();
				return;
			}

			if (cell->type == ID($lut)) {
				param(ID::LUT);
				port(ID::A, param(ID::WIDTH));
				port(ID::Y, 1);
				check_expected();
				return;
			}

			if (cell->type == ID($sop)) {
				param(ID::DEPTH);
				param(ID::TABLE);
				port(ID::A, param(ID::WIDTH));
				port(ID::Y, 1);
				check_expected();
				return;
			}

			if (cell->type == ID($sr)) {
				param_bool(ID::SET_POLARITY);
				param_bool(ID::CLR_POLARITY);
				port(ID::SET, param(ID::WIDTH));
				port(ID::CLR, param(ID::WIDTH));
				port(ID::Q,   param(ID::WIDTH));
				check_expected();
				return;
			}

			if (cell->type == ID($ff)) {
				port(ID::D, param(ID::WIDTH));
				port(ID::Q, param(ID::WIDTH));
				check_expected();
				return;
			}

			if (cell->type == ID($dff)) {
				param_bool(ID::CLK_POLARITY);
				port(ID::CLK, 1);
				port(ID::D, param(ID::WIDTH));
				port(ID::Q, param(ID::WIDTH));
				check_expected();
				return;
			}

			if (cell->type == ID($dffe)) {
				param_bool(ID::CLK_POLARITY);
				param_bool(ID::EN_POLARITY);
				port(ID::CLK, 1);
				port(ID::EN, 1);
				port(ID::D, param(ID::WIDTH));
				port(ID::Q, param(ID::WIDTH));
				check_expected();
				return;
			}

			if (cell->type == ID($dffsr)) {
				param_bool(ID::CLK_POLARITY);
				param_bool(ID::SET_POLARITY);
				param_bool(ID::CLR_POLARITY);
				port(ID::CLK, 1);
				port(ID::SET, param(ID::WIDTH));
				port(ID::CLR, param(ID::WIDTH));
				port(ID::D, param(ID::WIDTH));
				port(ID::Q, param(ID::WIDTH));
				check_expected();
				return;
			}

			if (cell->type == ID($dffsre)) {
				param_bool(ID::CLK_POLARITY);
				param_bool(ID::SET_POLARITY);
				param_bool(ID::CLR_POLARITY);
				param_bool(ID::EN_POLARITY);
				port(ID::CLK, 1);
				port(ID::EN, 1);
				port(ID::SET, param(ID::WIDTH));
				port(ID::CLR, param(ID::WIDTH));
				port(ID::D, param(ID::WIDTH));
				port(ID::Q, param(ID::WIDTH));
				check_expected();
				return;
			}

			if (cell->type == ID($adff)) {
				param_bool(ID::CLK_POLARITY);
				param_bool(ID::ARST_POLARITY);
				param_bits(ID::ARST_VALUE, param(ID::WIDTH));
				port(ID::CLK, 1);
				port(ID::ARST, 1);
				port(ID::D, param(ID::WIDTH));
				port(ID::Q, param(ID::WIDTH));
				check_expected();
				return;
			}

			if (cell->type == ID($sdff)) {
				param_bool(ID::CLK_POLARITY);
				param_bool(ID::SRST_POLARITY);
				param_bits(ID::SRST_VALUE, param(ID::WIDTH));
				port(ID::CLK, 1);
				port(ID::SRST, 1);
				port(ID::D, param(ID::WIDTH));
				port(ID::Q, param(ID::WIDTH));
				check_expected();
				return;
			}

			if (cell->type.in(ID($sdffe), ID($sdffce))) {
				param_bool(ID::CLK_POLARITY);
				param_bool(ID::EN_POLARITY);
				param_bool(ID::SRST_POLARITY);
				param_bits(ID::SRST_VALUE, param(ID::WIDTH));
				port(ID::CLK, 1);
				port(ID::EN, 1);
				port(ID::SRST, 1);
				port(ID::D, param(ID::WIDTH));
				port(ID::Q, param(ID::WIDTH));
				check_expected();
				return;
			}

			if (cell->type == ID($adffe)) {
				param_bool(ID::CLK_POLARITY);
				param_bool(ID::EN_POLARITY);
				param_bool(ID::ARST_POLARITY);
				param_bits(ID::ARST_VALUE, param(ID::WIDTH));
				port(ID::CLK, 1);
				port(ID::EN, 1);
				port(ID::ARST, 1);
				port(ID::D, param(ID::WIDTH));
				port(ID::Q, param(ID::WIDTH));
				check_expected();
				return;
			}

			if (cell->type == ID($aldff)) {
				param_bool(ID::CLK_POLARITY);
				param_bool(ID::ALOAD_POLARITY);
				port(ID::CLK, 1);
				port(ID::ALOAD, 1);
				port(ID::D, param(ID::WIDTH));
				port(ID::AD, param(ID::WIDTH));
				port(ID::Q, param(ID::WIDTH));
				check_expected();
				return;
			}

			if (cell->type == ID($aldffe)) {
				param_bool(ID::CLK_POLARITY);
				param_bool(ID::EN_POLARITY);
				param_bool(ID::ALOAD_POLARITY);
				port(ID::CLK, 1);
				port(ID::EN, 1);
				port(ID::ALOAD, 1);
				port(ID::D, param(ID::WIDTH));
				port(ID::AD, param(ID::WIDTH));
				port(ID::Q, param(ID::WIDTH));
				check_expected();
				return;
			}

			if (cell->type == ID($dlatch)) {
				param_bool(ID::EN_POLARITY);
				port(ID::EN, 1);
				port(ID::D, param(ID::WIDTH));
				port(ID::Q, param(ID::WIDTH));
				check_expected();
				return;
			}

			if (cell->type == ID($adlatch)) {
				param_bool(ID::EN_POLARITY);
				param_bool(ID::ARST_POLARITY);
				param_bits(ID::ARST_VALUE, param(ID::WIDTH));
				port(ID::EN, 1);
				port(ID::ARST, 1);
				port(ID::D, param(ID::WIDTH));
				port(ID::Q, param(ID::WIDTH));
				check_expected();
				return;
			}

			if (cell->type == ID($dlatchsr)) {
				param_bool(ID::EN_POLARITY);
				param_bool(ID::SET_POLARITY);
				param_bool(ID::CLR_POLARITY);
				port(ID::EN, 1);
				port(ID::SET, param(ID::WIDTH));
				port(ID::CLR, param(ID::WIDTH));
				port(ID::D, param(ID::WIDTH));
				port(ID::Q, param(ID::WIDTH));
				check_expected();
				return;
			}

			if (cell->type == ID($fsm)) {
				param(ID::NAME);
				param_bool(ID::CLK_POLARITY);
				param_bool(ID::ARST_POLARITY);
				param(ID::STATE_BITS);
				param(ID::STATE_NUM);
				param(ID::STATE_NUM_LOG2);
				param(ID::STATE_RST);
				param_bits(ID::STATE_TABLE, param(ID::STATE_BITS) * param(ID::STATE_NUM));
				param(ID::TRANS_NUM);
				param_bits(ID::TRANS_TABLE, param(ID::TRANS_NUM) * (2*param(ID::STATE_NUM_LOG2) + param(ID::CTRL_IN_WIDTH) + param(ID::CTRL_OUT_WIDTH)));
				port(ID::CLK, 1);
				port(ID::ARST, 1);
				port(ID::CTRL_IN, param(ID::CTRL_IN_WIDTH));
				port(ID::CTRL_OUT, param(ID::CTRL_OUT_WIDTH));
				check_expected();
				return;
			}

			if (cell->type == ID($memrd)) {
				param(ID::MEMID);
				param_bool(ID::CLK_ENABLE);
				param_bool(ID::CLK_POLARITY);
				param_bool(ID::TRANSPARENT);
				port(ID::CLK, 1);
				port(ID::EN, 1);
				port(ID::ADDR, param(ID::ABITS));
				port(ID::DATA, param(ID::WIDTH));
				check_expected();
				return;
			}

			if (cell->type == ID($memrd_v2)) {
				param(ID::MEMID);
				param_bool(ID::CLK_ENABLE);
				param_bool(ID::CLK_POLARITY);
				param(ID::TRANSPARENCY_MASK);
				param(ID::COLLISION_X_MASK);
				param_bool(ID::CE_OVER_SRST);
				param_bits(ID::ARST_VALUE, param(ID::WIDTH));
				param_bits(ID::SRST_VALUE, param(ID::WIDTH));
				param_bits(ID::INIT_VALUE, param(ID::WIDTH));
				port(ID::CLK, 1);
				port(ID::EN, 1);
				port(ID::ARST, 1);
				port(ID::SRST, 1);
				port(ID::ADDR, param(ID::ABITS));
				port(ID::DATA, param(ID::WIDTH));
				check_expected();
				return;
			}

			if (cell->type == ID($memwr)) {
				param(ID::MEMID);
				param_bool(ID::CLK_ENABLE);
				param_bool(ID::CLK_POLARITY);
				param(ID::PRIORITY);
				port(ID::CLK, 1);
				port(ID::EN, param(ID::WIDTH));
				port(ID::ADDR, param(ID::ABITS));
				port(ID::DATA, param(ID::WIDTH));
				check_expected();
				return;
			}

			if (cell->type == ID($memwr_v2)) {
				param(ID::MEMID);
				param_bool(ID::CLK_ENABLE);
				param_bool(ID::CLK_POLARITY);
				param(ID::PORTID);
				param(ID::PRIORITY_MASK);
				port(ID::CLK, 1);
				port(ID::EN, param(ID::WIDTH));
				port(ID::ADDR, param(ID::ABITS));
				port(ID::DATA, param(ID::WIDTH));
				check_expected();
				return;
			}

			if (cell->type == ID($meminit)) {
				param(ID::MEMID);
				param(ID::PRIORITY);
				port(ID::ADDR, param(ID::ABITS));
				port(ID::DATA, param(ID::WIDTH) * param(ID::WORDS));
				check_expected();
				return;
			}

			if (cell->type == ID($meminit_v2)) {
				param(ID::MEMID);
				param(ID::PRIORITY);
				port(ID::ADDR, param(ID::ABITS));
				port(ID::DATA, param(ID::WIDTH) * param(ID::WORDS));
				port(ID::EN, param(ID::WIDTH));
				check_expected();
				return;
			}

			if (cell->type == ID($mem)) {
				param(ID::MEMID);
				param(ID::SIZE);
				param(ID::OFFSET);
				param(ID::INIT);
				param_bits(ID::RD_CLK_ENABLE, max(1, param(ID::RD_PORTS)));
				param_bits(ID::RD_CLK_POLARITY, max(1, param(ID::RD_PORTS)));
				param_bits(ID::RD_TRANSPARENT, max(1, param(ID::RD_PORTS)));
				param_bits(ID::WR_CLK_ENABLE, max(1, param(ID::WR_PORTS)));
				param_bits(ID::WR_CLK_POLARITY, max(1, param(ID::WR_PORTS)));
				port(ID::RD_CLK, param(ID::RD_PORTS));
				port(ID::RD_EN, param(ID::RD_PORTS));
				port(ID::RD_ADDR, param(ID::RD_PORTS) * param(ID::ABITS));
				port(ID::RD_DATA, param(ID::RD_PORTS) * param(ID::WIDTH));
				port(ID::WR_CLK, param(ID::WR_PORTS));
				port(ID::WR_EN, param(ID::WR_PORTS) * param(ID::WIDTH));
				port(ID::WR_ADDR, param(ID::WR_PORTS) * param(ID::ABITS));
				port(ID::WR_DATA, param(ID::WR_PORTS) * param(ID::WIDTH));
				check_expected();
				return;
			}

			if (cell->type == ID($mem_v2)) {
				param(ID::MEMID);
				param(ID::SIZE);
				param(ID::OFFSET);
				param(ID::INIT);
				param_bits(ID::RD_CLK_ENABLE, max(1, param(ID::RD_PORTS)));
				param_bits(ID::RD_CLK_POLARITY, max(1, param(ID::RD_PORTS)));
				param_bits(ID::RD_TRANSPARENCY_MASK, max(1, param(ID::RD_PORTS) * param(ID::WR_PORTS)));
				param_bits(ID::RD_COLLISION_X_MASK, max(1, param(ID::RD_PORTS) * param(ID::WR_PORTS)));
				param_bits(ID::RD_WIDE_CONTINUATION, max(1, param(ID::RD_PORTS)));
				param_bits(ID::RD_CE_OVER_SRST, max(1, param(ID::RD_PORTS)));
				param_bits(ID::RD_ARST_VALUE, max(1, param(ID::RD_PORTS) * param(ID::WIDTH)));
				param_bits(ID::RD_SRST_VALUE, max(1, param(ID::RD_PORTS) * param(ID::WIDTH)));
				param_bits(ID::RD_INIT_VALUE, max(1, param(ID::RD_PORTS) * param(ID::WIDTH)));
				param_bits(ID::WR_CLK_ENABLE, max(1, param(ID::WR_PORTS)));
				param_bits(ID::WR_CLK_POLARITY, max(1, param(ID::WR_PORTS)));
				param_bits(ID::WR_WIDE_CONTINUATION, max(1, param(ID::WR_PORTS)));
				param_bits(ID::WR_PRIORITY_MASK, max(1, param(ID::WR_PORTS) * param(ID::WR_PORTS)));
				port(ID::RD_CLK, param(ID::RD_PORTS));
				port(ID::RD_EN, param(ID::RD_PORTS));
				port(ID::RD_ARST, param(ID::RD_PORTS));
				port(ID::RD_SRST, param(ID::RD_PORTS));
				port(ID::RD_ADDR, param(ID::RD_PORTS) * param(ID::ABITS));
				port(ID::RD_DATA, param(ID::RD_PORTS) * param(ID::WIDTH));
				port(ID::WR_CLK, param(ID::WR_PORTS));
				port(ID::WR_EN, param(ID::WR_PORTS) * param(ID::WIDTH));
				port(ID::WR_ADDR, param(ID::WR_PORTS) * param(ID::ABITS));
				port(ID::WR_DATA, param(ID::WR_PORTS) * param(ID::WIDTH));
				check_expected();
				return;
			}

			if (cell->type == ID($tribuf)) {
				port(ID::A, param(ID::WIDTH));
				port(ID::Y, param(ID::WIDTH));
				port(ID::EN, 1);
				check_expected();
				return;
			}

			if (cell->type == ID($bweqx)) {
				port(ID::A, param(ID::WIDTH));
				port(ID::B, param(ID::WIDTH));
				port(ID::Y, param(ID::WIDTH));
				check_expected();
				return;
			}

			if (cell->type == ID($bwmux)) {
				port(ID::A, param(ID::WIDTH));
				port(ID::B, param(ID::WIDTH));
				port(ID::S, param(ID::WIDTH));
				port(ID::Y, param(ID::WIDTH));
				check_expected();
				return;
			}

			if (cell->type.in(ID($assert), ID($assume), ID($live), ID($fair), ID($cover))) {
				port(ID::A, 1);
				port(ID::EN, 1);
				check_expected();
				return;
			}

			if (cell->type == ID($initstate)) {
				port(ID::Y, 1);
				check_expected();
				return;
			}

			if (cell->type.in(ID($anyconst), ID($anyseq), ID($allconst), ID($allseq))) {
				port(ID::Y, param(ID::WIDTH));
				check_expected();
				return;
			}

			if (cell->type.in(ID($anyinit))) {
				port(ID::D, param(ID::WIDTH));
				port(ID::Q, param(ID::WIDTH));
				check_expected();
				return;
			}

			if (cell->type == ID($equiv)) {
				port(ID::A, 1);
				port(ID::B, 1);
				port(ID::Y, 1);
				check_expected();
				return;
			}

			if (cell->type.in(ID($specify2), ID($specify3))) {
				param_bool(ID::FULL);
				param_bool(ID::SRC_DST_PEN);
				param_bool(ID::SRC_DST_POL);
				param(ID::T_RISE_MIN);
				param(ID::T_RISE_TYP);
				param(ID::T_RISE_MAX);
				param(ID::T_FALL_MIN);
				param(ID::T_FALL_TYP);
				param(ID::T_FALL_MAX);
				port(ID::EN, 1);
				port(ID::SRC, param(ID::SRC_WIDTH));
				port(ID::DST, param(ID::DST_WIDTH));
				if (cell->type == ID($specify3)) {
					param_bool(ID::EDGE_EN);
					param_bool(ID::EDGE_POL);
					param_bool(ID::DAT_DST_PEN);
					param_bool(ID::DAT_DST_POL);
					port(ID::DAT, param(ID::DST_WIDTH));
				}
				check_expected();
				return;
			}

			if (cell->type == ID($specrule)) {
				param(ID::TYPE);
				param_bool(ID::SRC_PEN);
				param_bool(ID::SRC_POL);
				param_bool(ID::DST_PEN);
				param_bool(ID::DST_POL);
				param(ID::T_LIMIT_MIN);
				param(ID::T_LIMIT_TYP);
				param(ID::T_LIMIT_MAX);
				param(ID::T_LIMIT2_MIN);
				param(ID::T_LIMIT2_TYP);
				param(ID::T_LIMIT2_MAX);
				port(ID::SRC_EN, 1);
				port(ID::DST_EN, 1);
				port(ID::SRC, param(ID::SRC_WIDTH));
				port(ID::DST, param(ID::DST_WIDTH));
				check_expected();
				return;
			}

			if (cell->type == ID($print)) {
				param(ID(FORMAT));
				param_bool(ID::TRG_ENABLE);
				param(ID::TRG_POLARITY);
				param(ID::PRIORITY);
				port(ID::EN, 1);
				port(ID::TRG, param(ID::TRG_WIDTH));
				port(ID::ARGS, param(ID::ARGS_WIDTH));
				check_expected();
				return;
			}

			if (cell->type == ID($check)) {
				std::string flavor = param_string(ID(FLAVOR));
				if (!(flavor == "assert" || flavor == "assume" || flavor == "live" || flavor == "fair" || flavor == "cover"))
					error(__LINE__);
				param(ID(FORMAT));
				param_bool(ID::TRG_ENABLE);
				param(ID::TRG_POLARITY);
				param(ID::PRIORITY);
				port(ID::A, 1);
				port(ID::EN, 1);
				port(ID::TRG, param(ID::TRG_WIDTH));
				port(ID::ARGS, param(ID::ARGS_WIDTH));
				check_expected();
				return;
			}

			if (cell->type == ID($scopeinfo)) {
				param(ID::TYPE);
				check_expected();
				std::string scope_type = cell->getParam(ID::TYPE).decode_string();
				if (scope_type != "module" && scope_type != "struct" && scope_type != "blackbox")
					error(__LINE__);
				return;
			}

			if (cell->type == ID($_BUF_))    { port(ID::A,1); port(ID::Y,1); check_expected(); return; }
			if (cell->type == ID($_NOT_))    { port(ID::A,1); port(ID::Y,1); check_expected(); return; }
			if (cell->type == ID($_AND_))    { port(ID::A,1); port(ID::B,1); port(ID::Y,1); check_expected(); return; }
			if (cell->type == ID($_NAND_))   { port(ID::A,1); port(ID::B,1); port(ID::Y,1); check_expected(); return; }
			if (cell->type == ID($_OR_))     { port(ID::A,1); port(ID::B,1); port(ID::Y,1); check_expected(); return; }
			if (cell->type == ID($_NOR_))    { port(ID::A,1); port(ID::B,1); port(ID::Y,1); check_expected(); return; }
			if (cell->type == ID($_XOR_))    { port(ID::A,1); port(ID::B,1); port(ID::Y,1); check_expected(); return; }
			if (cell->type == ID($_XNOR_))   { port(ID::A,1); port(ID::B,1); port(ID::Y,1); check_expected(); return; }
			if (cell->type == ID($_ANDNOT_)) { port(ID::A,1); port(ID::B,1); port(ID::Y,1); check_expected(); return; }
			if (cell->type == ID($_ORNOT_))  { port(ID::A,1); port(ID::B,1); port(ID::Y,1); check_expected(); return; }
			if (cell->type == ID($_MUX_))    { port(ID::A,1); port(ID::B,1); port(ID::S,1); port(ID::Y,1); check_expected(); return; }
			if (cell->type == ID($_NMUX_))   { port(ID::A,1); port(ID::B,1); port(ID::S,1); port(ID::Y,1); check_expected(); return; }
			if (cell->type == ID($_AOI3_))   { port(ID::A,1); port(ID::B,1); port(ID::C,1); port(ID::Y,1); check_expected(); return; }
			if (cell->type == ID($_OAI3_))   { port(ID::A,1); port(ID::B,1); port(ID::C,1); port(ID::Y,1); check_expected(); return; }
			if (cell->type == ID($_AOI4_))   { port(ID::A,1); port(ID::B,1); port(ID::C,1); port(ID::D,1); port(ID::Y,1); check_expected(); return; }
			if (cell->type == ID($_OAI4_))   { port(ID::A,1); port(ID::B,1); port(ID::C,1); port(ID::D,1); port(ID::Y,1); check_expected(); return; }

			if (cell->type == ID($_TBUF_))  { port(ID::A,1); port(ID::Y,1); port(ID::E,1); check_expected(); return; }

			if (cell->type == ID($_MUX4_))  { port(ID::A,1); port(ID::B,1); port(ID::C,1); port(ID::D,1); port(ID::S,1); port(ID::T,1); port(ID::Y,1); check_expected(); return; }
			if (cell->type == ID($_MUX8_))  { port(ID::A,1); port(ID::B,1); port(ID::C,1); port(ID::D,1); port(ID::E,1); port(ID::F,1); port(ID::G,1); port(ID::H,1); port(ID::S,1); port(ID::T,1); port(ID::U,1); port(ID::Y,1); check_expected(); return; }
			if (cell->type == ID($_MUX16_)) { port(ID::A,1); port(ID::B,1); port(ID::C,1); port(ID::D,1); port(ID::E,1); port(ID::F,1); port(ID::G,1); port(ID::H,1); port(ID::I,1); port(ID::J,1); port(ID::K,1); port(ID::L,1); port(ID::M,1); port(ID::N,1); port(ID::O,1); port(ID::P,1); port(ID::S,1); port(ID::T,1); port(ID::U,1); port(ID::V,1); port(ID::Y,1); check_expected(); return; }

			if (cell->type.in(ID($_SR_NN_), ID($_SR_NP_), ID($_SR_PN_), ID($_SR_PP_)))
				{ port(ID::S,1); port(ID::R,1); port(ID::Q,1); check_expected(); return; }

			if (cell->type == ID($_FF_)) { port(ID::D,1); port(ID::Q,1); check_expected();  return; }

			if (cell->type.in(ID($_DFF_N_), ID($_DFF_P_)))
				{ port(ID::D,1); port(ID::Q,1); port(ID::C,1); check_expected(); return; }

			if (cell->type.in(ID($_DFFE_NN_), ID($_DFFE_NP_), ID($_DFFE_PN_), ID($_DFFE_PP_)))
				{ port(ID::D,1); port(ID::Q,1); port(ID::C,1); port(ID::E,1); check_expected(); return; }

			if (cell->type.in(
					ID($_DFF_NN0_), ID($_DFF_NN1_), ID($_DFF_NP0_), ID($_DFF_NP1_),
					ID($_DFF_PN0_), ID($_DFF_PN1_), ID($_DFF_PP0_), ID($_DFF_PP1_)))
				{ port(ID::D,1); port(ID::Q,1); port(ID::C,1); port(ID::R,1); check_expected(); return; }

			if (cell->type.in(
					ID($_DFFE_NN0N_), ID($_DFFE_NN0P_), ID($_DFFE_NN1N_), ID($_DFFE_NN1P_),
					ID($_DFFE_NP0N_), ID($_DFFE_NP0P_), ID($_DFFE_NP1N_), ID($_DFFE_NP1P_),
					ID($_DFFE_PN0N_), ID($_DFFE_PN0P_), ID($_DFFE_PN1N_), ID($_DFFE_PN1P_),
					ID($_DFFE_PP0N_), ID($_DFFE_PP0P_), ID($_DFFE_PP1N_), ID($_DFFE_PP1P_)))
				{ port(ID::D,1); port(ID::Q,1); port(ID::C,1); port(ID::R,1); port(ID::E,1); check_expected(); return; }

			if (cell->type.in(
					ID($_ALDFF_NN_), ID($_ALDFF_NP_), ID($_ALDFF_PN_), ID($_ALDFF_PP_)))
				{ port(ID::D,1); port(ID::Q,1); port(ID::C,1); port(ID::L,1); port(ID::AD,1); check_expected(); return; }

			if (cell->type.in(
					ID($_ALDFFE_NNN_), ID($_ALDFFE_NNP_), ID($_ALDFFE_NPN_), ID($_ALDFFE_NPP_),
					ID($_ALDFFE_PNN_), ID($_ALDFFE_PNP_), ID($_ALDFFE_PPN_), ID($_ALDFFE_PPP_)))
				{ port(ID::D,1); port(ID::Q,1); port(ID::C,1); port(ID::L,1); port(ID::AD,1); port(ID::E,1); check_expected(); return; }

			if (cell->type.in(
					ID($_DFFSR_NNN_), ID($_DFFSR_NNP_), ID($_DFFSR_NPN_), ID($_DFFSR_NPP_),
					ID($_DFFSR_PNN_), ID($_DFFSR_PNP_), ID($_DFFSR_PPN_), ID($_DFFSR_PPP_)))
				{ port(ID::C,1); port(ID::S,1); port(ID::R,1); port(ID::D,1); port(ID::Q,1); check_expected(); return; }

			if (cell->type.in(
					ID($_DFFSRE_NNNN_), ID($_DFFSRE_NNNP_), ID($_DFFSRE_NNPN_), ID($_DFFSRE_NNPP_),
					ID($_DFFSRE_NPNN_), ID($_DFFSRE_NPNP_), ID($_DFFSRE_NPPN_), ID($_DFFSRE_NPPP_),
					ID($_DFFSRE_PNNN_), ID($_DFFSRE_PNNP_), ID($_DFFSRE_PNPN_), ID($_DFFSRE_PNPP_),
					ID($_DFFSRE_PPNN_), ID($_DFFSRE_PPNP_), ID($_DFFSRE_PPPN_), ID($_DFFSRE_PPPP_)))
				{ port(ID::C,1); port(ID::S,1); port(ID::R,1); port(ID::D,1); port(ID::E,1); port(ID::Q,1); check_expected(); return; }

			if (cell->type.in(
					ID($_SDFF_NN0_), ID($_SDFF_NN1_), ID($_SDFF_NP0_), ID($_SDFF_NP1_),
					ID($_SDFF_PN0_), ID($_SDFF_PN1_), ID($_SDFF_PP0_), ID($_SDFF_PP1_)))
				{ port(ID::D,1); port(ID::Q,1); port(ID::C,1); port(ID::R,1); check_expected(); return; }

			if (cell->type.in(
					ID($_SDFFE_NN0N_), ID($_SDFFE_NN0P_), ID($_SDFFE_NN1N_), ID($_SDFFE_NN1P_),
					ID($_SDFFE_NP0N_), ID($_SDFFE_NP0P_), ID($_SDFFE_NP1N_), ID($_SDFFE_NP1P_),
					ID($_SDFFE_PN0N_), ID($_SDFFE_PN0P_), ID($_SDFFE_PN1N_), ID($_SDFFE_PN1P_),
					ID($_SDFFE_PP0N_), ID($_SDFFE_PP0P_), ID($_SDFFE_PP1N_), ID($_SDFFE_PP1P_),
					ID($_SDFFCE_NN0N_), ID($_SDFFCE_NN0P_), ID($_SDFFCE_NN1N_), ID($_SDFFCE_NN1P_),
					ID($_SDFFCE_NP0N_), ID($_SDFFCE_NP0P_), ID($_SDFFCE_NP1N_), ID($_SDFFCE_NP1P_),
					ID($_SDFFCE_PN0N_), ID($_SDFFCE_PN0P_), ID($_SDFFCE_PN1N_), ID($_SDFFCE_PN1P_),
					ID($_SDFFCE_PP0N_), ID($_SDFFCE_PP0P_), ID($_SDFFCE_PP1N_), ID($_SDFFCE_PP1P_)))
				{ port(ID::D,1); port(ID::Q,1); port(ID::C,1); port(ID::R,1); port(ID::E,1); check_expected(); return; }

			if (cell->type.in(ID($_DLATCH_N_), ID($_DLATCH_P_)))
				{ port(ID::E,1); port(ID::D,1); port(ID::Q,1); check_expected(); return; }

			if (cell->type.in(
					ID($_DLATCH_NN0_), ID($_DLATCH_NN1_), ID($_DLATCH_NP0_), ID($_DLATCH_NP1_),
					ID($_DLATCH_PN0_), ID($_DLATCH_PN1_), ID($_DLATCH_PP0_), ID($_DLATCH_PP1_)))
				{ port(ID::E,1); port(ID::R,1); port(ID::D,1); port(ID::Q,1); check_expected(); return; }

			if (cell->type.in(
					ID($_DLATCHSR_NNN_), ID($_DLATCHSR_NNP_), ID($_DLATCHSR_NPN_), ID($_DLATCHSR_NPP_),
					ID($_DLATCHSR_PNN_), ID($_DLATCHSR_PNP_), ID($_DLATCHSR_PPN_), ID($_DLATCHSR_PPP_)))
				{ port(ID::E,1); port(ID::S,1); port(ID::R,1); port(ID::D,1); port(ID::Q,1); check_expected(); return; }

			if (cell->type.in(ID($set_tag))) {
				param(ID::WIDTH);
				param(ID::TAG);
				port(ID::A, param(ID::WIDTH));
				port(ID::SET, param(ID::WIDTH));
				port(ID::CLR, param(ID::WIDTH));
				port(ID::Y, param(ID::WIDTH));
				check_expected();
				return;
			}
			if (cell->type.in(ID($get_tag),ID($original_tag))) {
				param(ID::WIDTH);
				param(ID::TAG);
				port(ID::A, param(ID::WIDTH));
				port(ID::Y, param(ID::WIDTH));
				check_expected();
				return;
			}
			if (cell->type.in(ID($overwrite_tag))) {
				param(ID::WIDTH);
				param(ID::TAG);
				port(ID::A, param(ID::WIDTH));
				port(ID::SET, param(ID::WIDTH));
				port(ID::CLR, param(ID::WIDTH));
				check_expected();
				return;
			}
			if (cell->type.in(ID($future_ff))) {
				param(ID::WIDTH);
				port(ID::A, param(ID::WIDTH));
				port(ID::Y, param(ID::WIDTH));
				check_expected();
				return;
			}
			if (cell->type.in(ID($input_port))) {
				param(ID::WIDTH);
				port(ID::Y, param(ID::WIDTH));
				check_expected();
				return;
			}
			if (cell->type.in(ID($connect))) {
				param(ID::WIDTH);
				port(ID::A, param(ID::WIDTH));
				port(ID::B, param(ID::WIDTH));
				check_expected();
				return;
			}
			/*
			 * Checklist for adding internal cell types
			 * ========================================
			 * Things to do right away:
			 *    - Add to kernel/celltypes.h (incl. eval() handling for non-mem cells)
			 *    - Add to InternalCellChecker::check() in kernel/rtlil.cc
			 *    - Add to techlibs/common/simlib.v
			 *    - Add to techlibs/common/techmap.v
			 *
			 * Things to do after finalizing the cell interface:
			 *    - Add support to kernel/satgen.h for the new cell type
			 *    - Add to docs/source/CHAPTER_CellLib.rst (or just add a fixme to the bottom)
			 *    - Maybe add support to the Verilog backend for dumping such cells as expression
			 *
			 */
			error(__LINE__);
		}
	};
}
#endif

void RTLIL::Module::sort()
{
	wires_.sort(sort_by_id_str());
	cells_.sort(sort_by_id_str());
	parameter_default_values.sort(sort_by_id_str());
	memories.sort(sort_by_id_str());
	processes.sort(sort_by_id_str());
	for (auto &it : cells_)
		it.second->sort();
	for (auto &it : wires_)
		it.second->attributes.sort(sort_by_id_str());
	for (auto &it : memories)
		it.second->attributes.sort(sort_by_id_str());
}

void RTLIL::Module::check()
{
#ifndef NDEBUG
	std::vector<bool> ports_declared;
	for (auto &it : wires_) {
		log_assert(this == it.second->module);
		log_assert(it.first == it.second->name);
		log_assert(!it.first.empty());
		log_assert(it.second->width >= 0);
		log_assert(it.second->port_id >= 0);
		for (auto &it2 : it.second->attributes)
			log_assert(!it2.first.empty());
		if (it.second->port_id) {
			log_assert(GetSize(ports) >= it.second->port_id);
			log_assert(ports.at(it.second->port_id-1) == it.first);
			log_assert(it.second->port_input || it.second->port_output);
			if (GetSize(ports_declared) < it.second->port_id)
				ports_declared.resize(it.second->port_id);
			log_assert(ports_declared[it.second->port_id-1] == false);
			ports_declared[it.second->port_id-1] = true;
		} else
			log_assert(!it.second->port_input && !it.second->port_output);
	}
	for (auto port_declared : ports_declared)
		log_assert(port_declared == true);
	log_assert(GetSize(ports) == GetSize(ports_declared));

	for (auto &it : memories) {
		log_assert(it.first == it.second->name);
		log_assert(!it.first.empty());
		log_assert(it.second->width >= 0);
		log_assert(it.second->size >= 0);
		for (auto &it2 : it.second->attributes)
			log_assert(!it2.first.empty());
	}

	pool<IdString> packed_memids;

	for (auto &it : cells_) {
		log_assert(this == it.second->module);
		log_assert(it.first == it.second->name);
		log_assert(!it.first.empty());
		log_assert(!it.second->type.empty());
		for (auto &it2 : it.second->connections()) {
			log_assert(!it2.first.empty());
			it2.second.check(this);
		}
		for (auto &it2 : it.second->attributes)
			log_assert(!it2.first.empty());
		for (auto &it2 : it.second->parameters)
			log_assert(!it2.first.empty());
		InternalCellChecker checker(this, it.second);
		checker.check();
		if (it.second->has_memid()) {
			log_assert(memories.count(it.second->parameters.at(ID::MEMID).decode_string()));
		} else if (it.second->is_mem_cell()) {
			IdString memid = it.second->parameters.at(ID::MEMID).decode_string();
			log_assert(!memories.count(memid));
			log_assert(!packed_memids.count(memid));
			packed_memids.insert(memid);
		}
		auto cell_mod = design->module(it.first);
		if (cell_mod != nullptr) {
			// assertion check below to make sure that there are no
			// cases where a cell has a blackbox attribute since
			// that is deprecated
			#ifdef __GNUC__
			#pragma GCC diagnostic push
			#pragma GCC diagnostic ignored "-Wdeprecated-declarations"
			#endif
			log_assert(!it.second->get_blackbox_attribute());
			#ifdef __GNUC__
			#pragma GCC diagnostic pop
			#endif
		}
	}

	for (auto &it : processes) {
		log_assert(it.first == it.second->name);
		log_assert(!it.first.empty());
		log_assert(it.second->root_case.compare.empty());
		std::vector<CaseRule*> all_cases = {&it.second->root_case};
		for (size_t i = 0; i < all_cases.size(); i++) {
			for (auto &switch_it : all_cases[i]->switches) {
				for (auto &case_it : switch_it->cases) {
					for (auto &compare_it : case_it->compare) {
						log_assert(switch_it->signal.size() == compare_it.size());
					}
					all_cases.push_back(case_it);
				}
			}
		}
		for (auto &sync_it : it.second->syncs) {
			switch (sync_it->type) {
				case SyncType::ST0:
				case SyncType::ST1:
				case SyncType::STp:
				case SyncType::STn:
				case SyncType::STe:
					log_assert(!sync_it->signal.empty());
					break;
				case SyncType::STa:
				case SyncType::STg:
				case SyncType::STi:
					log_assert(sync_it->signal.empty());
					break;
			}
		}
	}

	for (auto &it : connections_) {
		log_assert(it.first.size() == it.second.size());
		log_assert(!it.first.has_const());
		it.first.check(this);
		it.second.check(this);
	}

	for (auto &it : attributes)
		log_assert(!it.first.empty());
#endif
}

void RTLIL::Module::optimize()
{
}

void RTLIL::Module::cloneInto(RTLIL::Module *new_mod) const
{
	log_assert(new_mod->refcount_wires_ == 0);
	log_assert(new_mod->refcount_cells_ == 0);

	new_mod->avail_parameters = avail_parameters;
	new_mod->parameter_default_values = parameter_default_values;

	for (auto &conn : connections_)
		new_mod->connect(conn);

	for (auto &attr : attributes)
		new_mod->attributes[attr.first] = attr.second;

	for (auto &it : wires_)
		new_mod->addWire(it.first, it.second);

	for (auto &it : memories)
		new_mod->addMemory(it.first, it.second);

	for (auto &it : cells_)
		new_mod->addCell(it.first, it.second);

	for (auto &it : processes)
		new_mod->addProcess(it.first, it.second);

	struct RewriteSigSpecWorker
	{
		RTLIL::Module *mod;
		void operator()(RTLIL::SigSpec &sig)
		{
			sig.pack();
			for (auto &c : sig.chunks_)
				if (c.wire != NULL)
					c.wire = mod->wires_.at(c.wire->name);
		}
	};

	RewriteSigSpecWorker rewriteSigSpecWorker;
	rewriteSigSpecWorker.mod = new_mod;
	new_mod->rewrite_sigspecs(rewriteSigSpecWorker);
	new_mod->fixup_ports();
}

RTLIL::Module *RTLIL::Module::clone() const
{
	RTLIL::Module *new_mod = new RTLIL::Module;
	new_mod->name = name;
	cloneInto(new_mod);
	return new_mod;
}

bool RTLIL::Module::has_memories() const
{
	return !memories.empty();
}

bool RTLIL::Module::has_processes() const
{
	return !processes.empty();
}

bool RTLIL::Module::has_memories_warn() const
{
	if (!memories.empty())
		log_warning("Ignoring module %s because it contains memories (run 'memory' command first).\n", log_id(this));
	return !memories.empty();
}

bool RTLIL::Module::has_processes_warn() const
{
	if (!processes.empty())
		log_warning("Ignoring module %s because it contains processes (run 'proc' command first).\n", log_id(this));
	return !processes.empty();
}

bool RTLIL::Module::is_selected() const
{
	return design->selected_module(this->name);
}

bool RTLIL::Module::is_selected_whole() const
{
	return design->selected_whole_module(this->name);
}

std::vector<RTLIL::Wire*> RTLIL::Module::selected_wires() const
{
	std::vector<RTLIL::Wire*> result;
	result.reserve(wires_.size());
	for (auto &it : wires_)
		if (design->selected(this, it.second))
			result.push_back(it.second);
	return result;
}

std::vector<RTLIL::Cell*> RTLIL::Module::selected_cells() const
{
	std::vector<RTLIL::Cell*> result;
	result.reserve(cells_.size());
	for (auto &it : cells_)
		if (design->selected(this, it.second))
			result.push_back(it.second);
	return result;
}

std::vector<RTLIL::Memory*> RTLIL::Module::selected_memories() const
{
	std::vector<RTLIL::Memory*> result;
	result.reserve(memories.size());
	for (auto &it : memories)
		if (design->selected(this, it.second))
			result.push_back(it.second);
	return result;
}

std::vector<RTLIL::Process*> RTLIL::Module::selected_processes() const
{
	std::vector<RTLIL::Process*> result;
	result.reserve(processes.size());
	for (auto &it : processes)
		if (design->selected(this, it.second))
			result.push_back(it.second);
	return result;
}

std::vector<RTLIL::NamedObject*> RTLIL::Module::selected_members() const
{
	std::vector<RTLIL::NamedObject*> result;
	auto cells = selected_cells();
	auto memories = selected_memories();
	auto wires = selected_wires();
	auto processes = selected_processes();
	result.insert(result.end(), cells.begin(), cells.end());
	result.insert(result.end(), memories.begin(), memories.end());
	result.insert(result.end(), wires.begin(), wires.end());
	result.insert(result.end(), processes.begin(), processes.end());
	return result;
}

void RTLIL::Module::add(RTLIL::Wire *wire)
{
	log_assert(!wire->name.empty());
	log_assert(count_id(wire->name) == 0);
	log_assert(refcount_wires_ == 0);
	wires_[wire->name] = wire;
	wire->module = this;
}

void RTLIL::Module::add(RTLIL::Cell *cell)
{
	log_assert(!cell->name.empty());
	log_assert(count_id(cell->name) == 0);
	log_assert(refcount_cells_ == 0);
	cells_[cell->name] = cell;
	cell->module = this;
}

void RTLIL::Module::add(RTLIL::Process *process)
{
	log_assert(!process->name.empty());
	log_assert(count_id(process->name) == 0);
	processes[process->name] = process;
	process->module = this;
}

void RTLIL::Module::add(RTLIL::Binding *binding)
{
	log_assert(binding != nullptr);
	bindings_.push_back(binding);
}

void RTLIL::Module::remove(const pool<RTLIL::Wire*> &wires)
{
	log_assert(refcount_wires_ == 0);

	struct DeleteWireWorker
	{
		RTLIL::Module *module;
		const pool<RTLIL::Wire*> *wires_p;

		void operator()(RTLIL::SigSpec &sig) {
			sig.pack();
			for (auto &c : sig.chunks_)
				if (c.wire != NULL && wires_p->count(c.wire)) {
					c.wire = module->addWire(stringf("$delete_wire$%d", autoidx++), c.width);
					c.offset = 0;
				}
		}

		void operator()(RTLIL::SigSpec &lhs, RTLIL::SigSpec &rhs) {
			// If a deleted wire occurs on the lhs or rhs we just remove that part
			// of the assignment
			lhs.remove2(*wires_p, &rhs);
			rhs.remove2(*wires_p, &lhs);
		}
	};

	DeleteWireWorker delete_wire_worker;
	delete_wire_worker.module = this;
	delete_wire_worker.wires_p = &wires;
	rewrite_sigspecs2(delete_wire_worker);

	for (auto &it : wires) {
		log_assert(wires_.count(it->name) != 0);
		wires_.erase(it->name);
		delete it;
	}
}

void RTLIL::Module::remove(RTLIL::Cell *cell)
{
	while (!cell->connections_.empty())
		cell->unsetPort(cell->connections_.begin()->first);

	log_assert(cells_.count(cell->name) != 0);
	log_assert(refcount_cells_ == 0);
	cells_.erase(cell->name);
	if (design && design->flagBufferedNormalized && buf_norm_cell_queue.count(cell)) {
		cell->type.clear();
		cell->name.clear();
		pending_deleted_cells.insert(cell);
	} else {
		delete cell;
	}
}

void RTLIL::Module::remove(RTLIL::Process *process)
{
	log_assert(processes.count(process->name) != 0);
	processes.erase(process->name);
	delete process;
}

void RTLIL::Module::rename(RTLIL::Wire *wire, RTLIL::IdString new_name)
{
	log_assert(wires_[wire->name] == wire);
	log_assert(refcount_wires_ == 0);
	wires_.erase(wire->name);
	wire->name = new_name;
	add(wire);
}

void RTLIL::Module::rename(RTLIL::Cell *cell, RTLIL::IdString new_name)
{
	log_assert(cells_[cell->name] == cell);
	log_assert(refcount_wires_ == 0);
	cells_.erase(cell->name);
	cell->name = new_name;
	add(cell);
}

void RTLIL::Module::rename(RTLIL::IdString old_name, RTLIL::IdString new_name)
{
	log_assert(count_id(old_name) != 0);
	if (wires_.count(old_name))
		rename(wires_.at(old_name), new_name);
	else if (cells_.count(old_name))
		rename(cells_.at(old_name), new_name);
	else
		log_abort();
}

void RTLIL::Module::swap_names(RTLIL::Wire *w1, RTLIL::Wire *w2)
{
	log_assert(wires_[w1->name] == w1);
	log_assert(wires_[w2->name] == w2);
	log_assert(refcount_wires_ == 0);

	wires_.erase(w1->name);
	wires_.erase(w2->name);

	std::swap(w1->name, w2->name);

	wires_[w1->name] = w1;
	wires_[w2->name] = w2;
}

// Returns the RTLIL dump of a module
std::string RTLIL::Module::rtlil_dump() {
	// Sorting the module to have a canonical RTLIL
	sort();
	// Dumping the RTLIL in an in-memory stringstream
	std::stringstream stream;
	RTLIL_BACKEND::dump_module(stream, " ", this, design, false, true, false);
	return stream.str();
}

// Returns a hash of the RTLIL dump
unsigned int RTLIL::Module::rtlil_hash() {
	std::hash<std::string> hasher;
	return hasher(rtlil_dump());
}

void RTLIL::Module::swap_names(RTLIL::Cell *c1, RTLIL::Cell *c2)
{
	log_assert(cells_[c1->name] == c1);
	log_assert(cells_[c2->name] == c2);
	log_assert(refcount_cells_ == 0);

	cells_.erase(c1->name);
	cells_.erase(c2->name);

	std::swap(c1->name, c2->name);

	cells_[c1->name] = c1;
	cells_[c2->name] = c2;
}

RTLIL::IdString RTLIL::Module::uniquify(RTLIL::IdString name)
{
	int index = 0;
	return uniquify(name, index);
}

RTLIL::IdString RTLIL::Module::uniquify(RTLIL::IdString name, int &index)
{
	if (index == 0) {
		if (count_id(name) == 0)
			return name;
		index++;
	}

	while (1) {
		RTLIL::IdString new_name = stringf("%s_%d", name, index);
		if (count_id(new_name) == 0)
			return new_name;
		index++;
	}
}

static bool fixup_ports_compare(const RTLIL::Wire *a, const RTLIL::Wire *b)
{
	if (a->port_id && !b->port_id)
		return true;
	if (!a->port_id && b->port_id)
		return false;

	if (a->port_id == b->port_id)
		return a->name < b->name;
	return a->port_id < b->port_id;
}

void RTLIL::Module::connect(const RTLIL::SigSig &conn)
{
	for (auto mon : monitors)
		mon->notify_connect(this, conn);

	if (design)
		for (auto mon : design->monitors)
			mon->notify_connect(this, conn);

	// ignore all attempts to assign constants to other constants
	if (conn.first.has_const()) {
		RTLIL::SigSig new_conn;
		for (int i = 0; i < GetSize(conn.first); i++)
			if (conn.first[i].wire) {
				new_conn.first.append(conn.first[i]);
				new_conn.second.append(conn.second[i]);
			}
		if (GetSize(new_conn.first))
			connect(new_conn);
		return;
	}

	if (yosys_xtrace) {
		log("#X# Connect (SigSig) in %s: %s = %s (%d bits)\n", log_id(this), log_signal(conn.first), log_signal(conn.second), GetSize(conn.first));
		log_backtrace("-X- ", yosys_xtrace-1);
	}

	log_assert(GetSize(conn.first) == GetSize(conn.second));
	connections_.push_back(conn);
}

void RTLIL::Module::connect(const RTLIL::SigSpec &lhs, const RTLIL::SigSpec &rhs)
{
	connect(RTLIL::SigSig(lhs, rhs));
}

void RTLIL::Module::new_connections(const std::vector<RTLIL::SigSig> &new_conn)
{
	for (auto mon : monitors)
		mon->notify_connect(this, new_conn);

	if (design)
		for (auto mon : design->monitors)
			mon->notify_connect(this, new_conn);

	if (yosys_xtrace) {
		log("#X# New connections vector in %s:\n", log_id(this));
		for (auto &conn: new_conn)
			log("#X#    %s = %s (%d bits)\n", log_signal(conn.first), log_signal(conn.second), GetSize(conn.first));
		log_backtrace("-X- ", yosys_xtrace-1);
	}

	connections_ = new_conn;
}

const std::vector<RTLIL::SigSig> &RTLIL::Module::connections() const
{
	return connections_;
}

void RTLIL::Module::fixup_ports()
{
	std::vector<RTLIL::Wire*> all_ports;

	for (auto &w : wires_)
		if (w.second->port_input || w.second->port_output)
			all_ports.push_back(w.second);
		else
			w.second->port_id = 0;

	std::sort(all_ports.begin(), all_ports.end(), fixup_ports_compare);

	if (design && design->flagBufferedNormalized) {
		for (auto &w : wires_)
			if (w.second->driverCell_ && w.second->driverCell_->type == ID($input_port))
				buf_norm_wire_queue.insert(w.second);

		buf_norm_wire_queue.insert(all_ports.begin(), all_ports.end());
	}

	ports.clear();
	for (size_t i = 0; i < all_ports.size(); i++) {
		ports.push_back(all_ports[i]->name);
		all_ports[i]->port_id = i+1;
	}
}

RTLIL::Wire *RTLIL::Module::addWire(RTLIL::IdString name, int width)
{
	RTLIL::Wire *wire = new RTLIL::Wire;
	wire->name = name;
	wire->width = width;
	add(wire);
	return wire;
}

RTLIL::Wire *RTLIL::Module::addWire(RTLIL::IdString name, const RTLIL::Wire *other)
{
	RTLIL::Wire *wire = addWire(name);
	wire->width = other->width;
	wire->start_offset = other->start_offset;
	wire->port_id = other->port_id;
	wire->port_input = other->port_input;
	wire->port_output = other->port_output;
	wire->upto = other->upto;
	wire->is_signed = other->is_signed;
	wire->attributes = other->attributes;
	return wire;
}

RTLIL::Cell *RTLIL::Module::addCell(RTLIL::IdString name, RTLIL::IdString type)
{
	RTLIL::Cell *cell = new RTLIL::Cell;
	cell->name = name;
	cell->type = type;
	add(cell);
	return cell;
}

RTLIL::Cell *RTLIL::Module::addCell(RTLIL::IdString name, const RTLIL::Cell *other)
{
	RTLIL::Cell *cell = addCell(name, other->type);
	cell->connections_ = other->connections_;
	cell->parameters = other->parameters;
	cell->attributes = other->attributes;
	return cell;
}

RTLIL::Memory *RTLIL::Module::addMemory(RTLIL::IdString name, const RTLIL::Memory *other)
{
	RTLIL::Memory *mem = new RTLIL::Memory;
	mem->name = name;
	mem->width = other->width;
	mem->start_offset = other->start_offset;
	mem->size = other->size;
	mem->attributes = other->attributes;
	memories[mem->name] = mem;
	return mem;
}

RTLIL::Process *RTLIL::Module::addProcess(RTLIL::IdString name)
{
	RTLIL::Process *proc = new RTLIL::Process;
	proc->name = name;
	add(proc);
	return proc;
}

RTLIL::Process *RTLIL::Module::addProcess(RTLIL::IdString name, const RTLIL::Process *other)
{
	RTLIL::Process *proc = other->clone();
	proc->name = name;
	add(proc);
	return proc;
}

#define DEF_METHOD(_func, _y_size, _type) \
	RTLIL::Cell* RTLIL::Module::add ## _func(RTLIL::IdString name, const RTLIL::SigSpec &sig_a, const RTLIL::SigSpec &sig_y, bool is_signed, const std::string &src) { \
		RTLIL::Cell *cell = addCell(name, _type);           \
		cell->parameters[ID::A_SIGNED] = is_signed;         \
		cell->parameters[ID::A_WIDTH] = sig_a.size();       \
		cell->parameters[ID::Y_WIDTH] = sig_y.size();       \
		cell->setPort(ID::A, sig_a);                        \
		cell->setPort(ID::Y, sig_y);                        \
		cell->set_src_attribute(src);                       \
		return cell;                                        \
	} \
	RTLIL::SigSpec RTLIL::Module::_func(RTLIL::IdString name, const RTLIL::SigSpec &sig_a, bool is_signed, const std::string &src) { \
		Module *module = this; \
		RTLIL::SigSpec sig_y = addWire(NEW_ID4_SUFFIX("y"), _y_size);    \
		add ## _func(name, sig_a, sig_y, is_signed, src);   \
		return sig_y;                                       \
	} // SILIMATE: Improve the naming
DEF_METHOD(Not,        sig_a.size(), ID($not))
DEF_METHOD(Pos,        sig_a.size(), ID($pos))
DEF_METHOD(Neg,        sig_a.size(), ID($neg))
DEF_METHOD(ReduceAnd,  1, ID($reduce_and))
DEF_METHOD(ReduceOr,   1, ID($reduce_or))
DEF_METHOD(ReduceXor,  1, ID($reduce_xor))
DEF_METHOD(ReduceXnor, 1, ID($reduce_xnor))
DEF_METHOD(ReduceBool, 1, ID($reduce_bool))
DEF_METHOD(LogicNot,   1, ID($logic_not))
#undef DEF_METHOD

#define DEF_METHOD(_func, _y_size, _type) \
	RTLIL::Cell* RTLIL::Module::add ## _func(RTLIL::IdString name, const RTLIL::SigSpec &sig_a, const RTLIL::SigSpec &sig_y, bool /* is_signed */, const std::string &src) { \
		RTLIL::Cell *cell = addCell(name, _type);           \
		cell->parameters[ID::WIDTH] = sig_a.size();         \
		cell->setPort(ID::A, sig_a);                        \
		cell->setPort(ID::Y, sig_y);                        \
		cell->set_src_attribute(src);                       \
		return cell;                                        \
	} \
	RTLIL::SigSpec RTLIL::Module::_func(RTLIL::IdString name, const RTLIL::SigSpec &sig_a, bool is_signed, const std::string &src) { \
		Module *module = this; \
		RTLIL::SigSpec sig_y = addWire(NEW_ID4_SUFFIX("y"), _y_size);    \
		add ## _func(name, sig_a, sig_y, is_signed, src);   \
		return sig_y;                                       \
	} // SILIMATE: Improve the naming
DEF_METHOD(Buf, sig_a.size(), ID($buf))
#undef DEF_METHOD

#define DEF_METHOD(_func, _y_size, _type) \
	RTLIL::Cell* RTLIL::Module::add ## _func(RTLIL::IdString name, const RTLIL::SigSpec &sig_a, const RTLIL::SigSpec &sig_b, const RTLIL::SigSpec &sig_y, bool is_signed, const std::string &src) { \
		RTLIL::Cell *cell = addCell(name, _type);           \
		cell->parameters[ID::A_SIGNED] = is_signed;         \
		cell->parameters[ID::B_SIGNED] = is_signed;         \
		cell->parameters[ID::A_WIDTH] = sig_a.size();       \
		cell->parameters[ID::B_WIDTH] = sig_b.size();       \
		cell->parameters[ID::Y_WIDTH] = sig_y.size();       \
		cell->setPort(ID::A, sig_a);                        \
		cell->setPort(ID::B, sig_b);                        \
		cell->setPort(ID::Y, sig_y);                        \
		cell->set_src_attribute(src);                       \
		return cell;                                        \
	} \
	RTLIL::SigSpec RTLIL::Module::_func(RTLIL::IdString name, const RTLIL::SigSpec &sig_a, const RTLIL::SigSpec &sig_b, bool is_signed, const std::string &src) { \
		Module *module = this; \
		RTLIL::SigSpec sig_y = addWire(NEW_ID4_SUFFIX("y"), _y_size);         \
		add ## _func(name, sig_a, sig_b, sig_y, is_signed, src); \
		return sig_y;                                            \
	} // SILIMATE: Improve the naming
DEF_METHOD(And,      max(sig_a.size(), sig_b.size()), ID($and))
DEF_METHOD(Or,       max(sig_a.size(), sig_b.size()), ID($or))
DEF_METHOD(Xor,      max(sig_a.size(), sig_b.size()), ID($xor))
DEF_METHOD(Xnor,     max(sig_a.size(), sig_b.size()), ID($xnor))
DEF_METHOD(Shift,    sig_a.size(), ID($shift))
DEF_METHOD(Lt,       1, ID($lt))
DEF_METHOD(Le,       1, ID($le))
DEF_METHOD(Eq,       1, ID($eq))
DEF_METHOD(Ne,       1, ID($ne))
DEF_METHOD(Eqx,      1, ID($eqx))
DEF_METHOD(Nex,      1, ID($nex))
DEF_METHOD(Ge,       1, ID($ge))
DEF_METHOD(Gt,       1, ID($gt))
DEF_METHOD(Add,      max(sig_a.size(), sig_b.size()), ID($add))
DEF_METHOD(Sub,      max(sig_a.size(), sig_b.size()), ID($sub))
DEF_METHOD(Mul,      max(sig_a.size(), sig_b.size()), ID($mul))
DEF_METHOD(Div,      max(sig_a.size(), sig_b.size()), ID($div))
DEF_METHOD(Mod,      max(sig_a.size(), sig_b.size()), ID($mod))
DEF_METHOD(DivFloor, max(sig_a.size(), sig_b.size()), ID($divfloor))
DEF_METHOD(ModFloor, max(sig_a.size(), sig_b.size()), ID($modfloor))
DEF_METHOD(LogicAnd, 1, ID($logic_and))
DEF_METHOD(LogicOr,  1, ID($logic_or))
#undef DEF_METHOD

#define DEF_METHOD(_func, _y_size, _type) \
	RTLIL::Cell* RTLIL::Module::add ## _func(RTLIL::IdString name, const RTLIL::SigSpec &sig_a, const RTLIL::SigSpec &sig_b, const RTLIL::SigSpec &sig_y, bool is_signed, const std::string &src) { \
		RTLIL::Cell *cell = addCell(name, _type);           \
		cell->parameters[ID::A_SIGNED] = is_signed;         \
		cell->parameters[ID::B_SIGNED] = false;             \
		cell->parameters[ID::A_WIDTH] = sig_a.size();       \
		cell->parameters[ID::B_WIDTH] = sig_b.size();       \
		cell->parameters[ID::Y_WIDTH] = sig_y.size();       \
		cell->setPort(ID::A, sig_a);                        \
		cell->setPort(ID::B, sig_b);                        \
		cell->setPort(ID::Y, sig_y);                        \
		cell->set_src_attribute(src);                       \
		return cell;                                        \
	} \
	RTLIL::SigSpec RTLIL::Module::_func(RTLIL::IdString name, const RTLIL::SigSpec &sig_a, const RTLIL::SigSpec &sig_b, bool is_signed, const std::string &src) { \
		Module *module = this; \
		RTLIL::SigSpec sig_y = addWire(NEW_ID4_SUFFIX("y"), _y_size);         \
		add ## _func(name, sig_a, sig_b, sig_y, is_signed, src); \
		return sig_y;                                            \
	} // SILIMATE: Improve the naming
DEF_METHOD(Shl,      sig_a.size(), ID($shl))
DEF_METHOD(Shr,      sig_a.size(), ID($shr))
DEF_METHOD(Sshl,     sig_a.size(), ID($sshl))
DEF_METHOD(Sshr,     sig_a.size(), ID($sshr))
#undef DEF_METHOD

#define DEF_METHOD(_func, _y_size, _type) \
	RTLIL::Cell* RTLIL::Module::add ## _func(RTLIL::IdString name, const RTLIL::SigSpec &sig_a, const RTLIL::SigSpec &sig_b, const RTLIL::SigSpec &sig_y, bool is_signed, const std::string &src) { \
		RTLIL::Cell *cell = addCell(name, _type);           \
		cell->parameters[ID::A_SIGNED] = false;             \
		cell->parameters[ID::B_SIGNED] = is_signed;         \
		cell->parameters[ID::A_WIDTH] = sig_a.size();       \
		cell->parameters[ID::B_WIDTH] = sig_b.size();       \
		cell->parameters[ID::Y_WIDTH] = sig_y.size();       \
		cell->setPort(ID::A, sig_a);                        \
		cell->setPort(ID::B, sig_b);                        \
		cell->setPort(ID::Y, sig_y);                        \
		cell->set_src_attribute(src);                       \
		return cell;                                        \
	} \
	RTLIL::SigSpec RTLIL::Module::_func(RTLIL::IdString name, const RTLIL::SigSpec &sig_a, const RTLIL::SigSpec &sig_b, bool is_signed, const std::string &src) { \
		Module *module = this; \
		RTLIL::SigSpec sig_y = addWire(NEW_ID4_SUFFIX("y"), _y_size);         \
		add ## _func(name, sig_a, sig_b, sig_y, is_signed, src); \
		return sig_y;                                            \
	} // SILIMATE: Improve the naming
DEF_METHOD(Shiftx,      sig_a.size(), ID($shiftx))
#undef DEF_METHOD

#define DEF_METHOD(_func, _type, _pmux) \
	RTLIL::Cell* RTLIL::Module::add ## _func(RTLIL::IdString name, const RTLIL::SigSpec &sig_a, const RTLIL::SigSpec &sig_b, const RTLIL::SigSpec &sig_s, const RTLIL::SigSpec &sig_y, const std::string &src) { \
		RTLIL::Cell *cell = addCell(name, _type);                 \
		cell->parameters[ID::WIDTH] = sig_a.size();               \
		if (_pmux) cell->parameters[ID::S_WIDTH] = sig_s.size();  \
		cell->setPort(ID::A, sig_a);                              \
		cell->setPort(ID::B, sig_b);                              \
		cell->setPort(ID::S, sig_s);                              \
		cell->setPort(ID::Y, sig_y);                              \
		cell->set_src_attribute(src);                             \
		return cell;                                              \
	} \
	RTLIL::SigSpec RTLIL::Module::_func(RTLIL::IdString name, const RTLIL::SigSpec &sig_a, const RTLIL::SigSpec &sig_b, const RTLIL::SigSpec &sig_s, const std::string &src) { \
		Module *module = this; \
		RTLIL::SigSpec sig_y = addWire(!_pmux ? NEW_ID : NEW_ID4_SUFFIX("y"), sig_a.size());     \
		add ## _func(name, sig_a, sig_b, sig_s, sig_y, src);      \
		return sig_y;                                             \
	} // SILIMATE: Improve the naming (NOT IMPROVED FOR MUX!)
DEF_METHOD(Mux,      ID($mux),        0)
DEF_METHOD(Bwmux,    ID($bwmux),      0)
DEF_METHOD(Pmux,     ID($pmux),       1)
#undef DEF_METHOD

#define DEF_METHOD(_func, _type, _demux) \
	RTLIL::Cell* RTLIL::Module::add ## _func(RTLIL::IdString name, const RTLIL::SigSpec &sig_a, const RTLIL::SigSpec &sig_s, const RTLIL::SigSpec &sig_y, const std::string &src) { \
		RTLIL::Cell *cell = addCell(name, _type);                 \
		cell->parameters[ID::WIDTH] = _demux ? sig_a.size() : sig_y.size(); \
		cell->parameters[ID::S_WIDTH] = sig_s.size();             \
		cell->setPort(ID::A, sig_a);                              \
		cell->setPort(ID::S, sig_s);                              \
		cell->setPort(ID::Y, sig_y);                              \
		cell->set_src_attribute(src);                             \
		return cell;                                              \
	} \
	RTLIL::SigSpec RTLIL::Module::_func(RTLIL::IdString name, const RTLIL::SigSpec &sig_a, const RTLIL::SigSpec &sig_s, const std::string &src) { \
		Module *module = this; \
		RTLIL::SigSpec sig_y = addWire(NEW_ID4_SUFFIX("y"), _demux ? sig_a.size() << sig_s.size() : sig_a.size() >> sig_s.size()); \
		add ## _func(name, sig_a, sig_s, sig_y, src);             \
		return sig_y;                                             \
	} // SILIMATE: Improve the naming
DEF_METHOD(Bmux,     ID($bmux),       0)
DEF_METHOD(Demux,    ID($demux),      1)
#undef DEF_METHOD

#define DEF_METHOD(_func, _type) \
	RTLIL::Cell* RTLIL::Module::add ## _func(RTLIL::IdString name, const RTLIL::SigSpec &sig_a, const RTLIL::SigSpec &sig_b, const RTLIL::SigSpec &sig_y, const std::string &src) { \
		RTLIL::Cell *cell = addCell(name, _type);                 \
		cell->parameters[ID::WIDTH] = sig_a.size();               \
		cell->setPort(ID::A, sig_a);                              \
		cell->setPort(ID::B, sig_b);                              \
		cell->setPort(ID::Y, sig_y);                              \
		cell->set_src_attribute(src);                             \
		return cell;                                              \
	} \
	RTLIL::SigSpec RTLIL::Module::_func(RTLIL::IdString name, const RTLIL::SigSpec &sig_a, const RTLIL::SigSpec &sig_s, const std::string &src) { \
		Module *module = this; \
		RTLIL::SigSpec sig_y = addWire(NEW_ID4_SUFFIX("y"), sig_a.size());     \
		add ## _func(name, sig_a, sig_s, sig_y, src);             \
		return sig_y;                                             \
	} // SILIMATE: Improve the naming
DEF_METHOD(Bweqx,    ID($bweqx))
#undef DEF_METHOD

#define DEF_METHOD_2(_func, _type, _P1, _P2) \
	RTLIL::Cell* RTLIL::Module::add ## _func(RTLIL::IdString name, const RTLIL::SigBit &sig1, const RTLIL::SigBit &sig2, const std::string &src) { \
		RTLIL::Cell *cell = addCell(name, _type);         \
		cell->setPort("\\" #_P1, sig1);                   \
		cell->setPort("\\" #_P2, sig2);                   \
		cell->set_src_attribute(src);                     \
		return cell;                                      \
	} \
	RTLIL::SigBit RTLIL::Module::_func(RTLIL::IdString name, const RTLIL::SigBit &sig1, const std::string &src) { \
		Module *module = this; \
		RTLIL::SigBit sig2 = addWire(NEW_ID4_SUFFIX(#_P2));            \
		add ## _func(name, sig1, sig2, src);              \
		return sig2;                                      \
	} // SILIMATE: Improve the naming
#define DEF_METHOD_3(_func, _type, _P1, _P2, _P3) \
	RTLIL::Cell* RTLIL::Module::add ## _func(RTLIL::IdString name, const RTLIL::SigBit &sig1, const RTLIL::SigBit &sig2, const RTLIL::SigBit &sig3, const std::string &src) { \
		RTLIL::Cell *cell = addCell(name, _type);         \
		cell->setPort("\\" #_P1, sig1);                   \
		cell->setPort("\\" #_P2, sig2);                   \
		cell->setPort("\\" #_P3, sig3);                   \
		cell->set_src_attribute(src);                     \
		return cell;                                      \
	} \
	RTLIL::SigBit RTLIL::Module::_func(RTLIL::IdString name, const RTLIL::SigBit &sig1, const RTLIL::SigBit &sig2, const std::string &src) { \
		Module *module = this; \
		RTLIL::SigBit sig3 = addWire(NEW_ID4_SUFFIX(#_P3));             \
		add ## _func(name, sig1, sig2, sig3, src);        \
		return sig3;                                      \
	} // SILIMATE: Improve the naming
#define DEF_METHOD_4(_func, _type, _P1, _P2, _P3, _P4, _mux) \
	RTLIL::Cell* RTLIL::Module::add ## _func(RTLIL::IdString name, const RTLIL::SigBit &sig1, const RTLIL::SigBit &sig2, const RTLIL::SigBit &sig3, const RTLIL::SigBit &sig4, const std::string &src) { \
		RTLIL::Cell *cell = addCell(name, _type);         \
		cell->setPort("\\" #_P1, sig1);                   \
		cell->setPort("\\" #_P2, sig2);                   \
		cell->setPort("\\" #_P3, sig3);                   \
		cell->setPort("\\" #_P4, sig4);                   \
		cell->set_src_attribute(src);                     \
		return cell;                                      \
	} \
	RTLIL::SigBit RTLIL::Module::_func(RTLIL::IdString name, const RTLIL::SigBit &sig1, const RTLIL::SigBit &sig2, const RTLIL::SigBit &sig3, const std::string &src) { \
		Module *module = this; \
		RTLIL::SigBit sig4 = addWire(_mux ? NEW_ID : NEW_ID4_SUFFIX(#_P4));             \
		add ## _func(name, sig1, sig2, sig3, sig4, src);  \
		return sig4;                                      \
	} // SILIMATE: Improve the naming (NOT IMPROVED AT ALL!)
#define DEF_METHOD_5(_func, _type, _P1, _P2, _P3, _P4, _P5) \
	RTLIL::Cell* RTLIL::Module::add ## _func(RTLIL::IdString name, const RTLIL::SigBit &sig1, const RTLIL::SigBit &sig2, const RTLIL::SigBit &sig3, const RTLIL::SigBit &sig4, const RTLIL::SigBit &sig5, const std::string &src) { \
		RTLIL::Cell *cell = addCell(name, _type);         \
		cell->setPort("\\" #_P1, sig1);                   \
		cell->setPort("\\" #_P2, sig2);                   \
		cell->setPort("\\" #_P3, sig3);                   \
		cell->setPort("\\" #_P4, sig4);                   \
		cell->setPort("\\" #_P5, sig5);                   \
		cell->set_src_attribute(src);                     \
		return cell;                                      \
	} \
	RTLIL::SigBit RTLIL::Module::_func(RTLIL::IdString name, const RTLIL::SigBit &sig1, const RTLIL::SigBit &sig2, const RTLIL::SigBit &sig3, const RTLIL::SigBit &sig4, const std::string &src) { \
		Module *module = this; \
		RTLIL::SigBit sig5 = addWire(NEW_ID4_SUFFIX("sig5"));                  \
		add ## _func(name, sig1, sig2, sig3, sig4, sig5, src); \
		return sig5;                                           \
	} // SILIMATE: Improve the naming
DEF_METHOD_2(BufGate,    ID($_BUF_),    A, Y)
DEF_METHOD_2(NotGate,    ID($_NOT_),    A, Y)
DEF_METHOD_3(AndGate,    ID($_AND_),    A, B, Y)
DEF_METHOD_3(NandGate,   ID($_NAND_),   A, B, Y)
DEF_METHOD_3(OrGate,     ID($_OR_),     A, B, Y)
DEF_METHOD_3(NorGate,    ID($_NOR_),    A, B, Y)
DEF_METHOD_3(XorGate,    ID($_XOR_),    A, B, Y)
DEF_METHOD_3(XnorGate,   ID($_XNOR_),   A, B, Y)
DEF_METHOD_3(AndnotGate, ID($_ANDNOT_), A, B, Y)
DEF_METHOD_3(OrnotGate,  ID($_ORNOT_),  A, B, Y)
DEF_METHOD_4(MuxGate,    ID($_MUX_),    A, B, S, Y, 1)
DEF_METHOD_4(NmuxGate,   ID($_NMUX_),   A, B, S, Y, 0)
DEF_METHOD_4(Aoi3Gate,   ID($_AOI3_),   A, B, C, Y, 0)
DEF_METHOD_4(Oai3Gate,   ID($_OAI3_),   A, B, C, Y, 0)
DEF_METHOD_5(Aoi4Gate,   ID($_AOI4_),   A, B, C, D, Y)
DEF_METHOD_5(Oai4Gate,   ID($_OAI4_),   A, B, C, D, Y)
#undef DEF_METHOD_2
#undef DEF_METHOD_3
#undef DEF_METHOD_4
#undef DEF_METHOD_5

RTLIL::Cell* RTLIL::Module::addPow(RTLIL::IdString name, const RTLIL::SigSpec &sig_a, const RTLIL::SigSpec &sig_b, const RTLIL::SigSpec &sig_y, bool a_signed, bool b_signed, const std::string &src)
{
	RTLIL::Cell *cell = addCell(name, ID($pow));
	cell->parameters[ID::A_SIGNED] = a_signed;
	cell->parameters[ID::B_SIGNED] = b_signed;
	cell->parameters[ID::A_WIDTH] = sig_a.size();
	cell->parameters[ID::B_WIDTH] = sig_b.size();
	cell->parameters[ID::Y_WIDTH] = sig_y.size();
	cell->setPort(ID::A, sig_a);
	cell->setPort(ID::B, sig_b);
	cell->setPort(ID::Y, sig_y);
	cell->set_src_attribute(src);
	return cell;
}

RTLIL::Cell* RTLIL::Module::addFa(RTLIL::IdString name, const RTLIL::SigSpec &sig_a, const RTLIL::SigSpec &sig_b, const RTLIL::SigSpec &sig_c, const RTLIL::SigSpec &sig_x, const RTLIL::SigSpec &sig_y, const std::string &src)
{
	RTLIL::Cell *cell = addCell(name, ID($fa));
	cell->parameters[ID::WIDTH] = sig_a.size();
	cell->setPort(ID::A, sig_a);
	cell->setPort(ID::B, sig_b);
	cell->setPort(ID::C, sig_c);
	cell->setPort(ID::X, sig_x);
	cell->setPort(ID::Y, sig_y);
	cell->set_src_attribute(src);
	return cell;
}

RTLIL::Cell* RTLIL::Module::addSlice(RTLIL::IdString name, const RTLIL::SigSpec &sig_a, const RTLIL::SigSpec &sig_y, RTLIL::Const offset, const std::string &src)
{
	RTLIL::Cell *cell = addCell(name, ID($slice));
	cell->parameters[ID::A_WIDTH] = sig_a.size();
	cell->parameters[ID::Y_WIDTH] = sig_y.size();
	cell->parameters[ID::OFFSET] = offset;
	cell->setPort(ID::A, sig_a);
	cell->setPort(ID::Y, sig_y);
	cell->set_src_attribute(src);
	return cell;
}

RTLIL::Cell* RTLIL::Module::addConcat(RTLIL::IdString name, const RTLIL::SigSpec &sig_a, const RTLIL::SigSpec &sig_b, const RTLIL::SigSpec &sig_y, const std::string &src)
{
	RTLIL::Cell *cell = addCell(name, ID($concat));
	cell->parameters[ID::A_WIDTH] = sig_a.size();
	cell->parameters[ID::B_WIDTH] = sig_b.size();
	cell->setPort(ID::A, sig_a);
	cell->setPort(ID::B, sig_b);
	cell->setPort(ID::Y, sig_y);
	cell->set_src_attribute(src);
	return cell;
}

RTLIL::Cell* RTLIL::Module::addLut(RTLIL::IdString name, const RTLIL::SigSpec &sig_a, const RTLIL::SigSpec &sig_y, RTLIL::Const lut, const std::string &src)
{
	RTLIL::Cell *cell = addCell(name, ID($lut));
	cell->parameters[ID::LUT] = lut;
	cell->parameters[ID::WIDTH] = sig_a.size();
	cell->setPort(ID::A, sig_a);
	cell->setPort(ID::Y, sig_y);
	cell->set_src_attribute(src);
	return cell;
}

RTLIL::Cell* RTLIL::Module::addTribuf(RTLIL::IdString name, const RTLIL::SigSpec &sig_a, const RTLIL::SigSpec &sig_en, const RTLIL::SigSpec &sig_y, const std::string &src)
{
	RTLIL::Cell *cell = addCell(name, ID($tribuf));
	cell->parameters[ID::WIDTH] = sig_a.size();
	cell->setPort(ID::A, sig_a);
	cell->setPort(ID::EN, sig_en);
	cell->setPort(ID::Y, sig_y);
	cell->set_src_attribute(src);
	return cell;
}

RTLIL::Cell* RTLIL::Module::addAssert(RTLIL::IdString name, const RTLIL::SigSpec &sig_a, const RTLIL::SigSpec &sig_en, const std::string &src)
{
	RTLIL::Cell *cell = addCell(name, ID($assert));
	cell->setPort(ID::A, sig_a);
	cell->setPort(ID::EN, sig_en);
	cell->set_src_attribute(src);
	return cell;
}

RTLIL::Cell* RTLIL::Module::addAssume(RTLIL::IdString name, const RTLIL::SigSpec &sig_a, const RTLIL::SigSpec &sig_en, const std::string &src)
{
	RTLIL::Cell *cell = addCell(name, ID($assume));
	cell->setPort(ID::A, sig_a);
	cell->setPort(ID::EN, sig_en);
	cell->set_src_attribute(src);
	return cell;
}

RTLIL::Cell* RTLIL::Module::addLive(RTLIL::IdString name, const RTLIL::SigSpec &sig_a, const RTLIL::SigSpec &sig_en, const std::string &src)
{
	RTLIL::Cell *cell = addCell(name, ID($live));
	cell->setPort(ID::A, sig_a);
	cell->setPort(ID::EN, sig_en);
	cell->set_src_attribute(src);
	return cell;
}

RTLIL::Cell* RTLIL::Module::addFair(RTLIL::IdString name, const RTLIL::SigSpec &sig_a, const RTLIL::SigSpec &sig_en, const std::string &src)
{
	RTLIL::Cell *cell = addCell(name, ID($fair));
	cell->setPort(ID::A, sig_a);
	cell->setPort(ID::EN, sig_en);
	cell->set_src_attribute(src);
	return cell;
}

RTLIL::Cell* RTLIL::Module::addCover(RTLIL::IdString name, const RTLIL::SigSpec &sig_a, const RTLIL::SigSpec &sig_en, const std::string &src)
{
	RTLIL::Cell *cell = addCell(name, ID($cover));
	cell->setPort(ID::A, sig_a);
	cell->setPort(ID::EN, sig_en);
	cell->set_src_attribute(src);
	return cell;
}

RTLIL::Cell* RTLIL::Module::addEquiv(RTLIL::IdString name, const RTLIL::SigSpec &sig_a, const RTLIL::SigSpec &sig_b, const RTLIL::SigSpec &sig_y, const std::string &src)
{
	RTLIL::Cell *cell = addCell(name, ID($equiv));
	cell->setPort(ID::A, sig_a);
	cell->setPort(ID::B, sig_b);
	cell->setPort(ID::Y, sig_y);
	cell->set_src_attribute(src);
	return cell;
}

RTLIL::Cell* RTLIL::Module::addSr(RTLIL::IdString name, const RTLIL::SigSpec &sig_set, const RTLIL::SigSpec &sig_clr, const RTLIL::SigSpec &sig_q, bool set_polarity, bool clr_polarity, const std::string &src)
{
	RTLIL::Cell *cell = addCell(name, ID($sr));
	cell->parameters[ID::SET_POLARITY] = set_polarity;
	cell->parameters[ID::CLR_POLARITY] = clr_polarity;
	cell->parameters[ID::WIDTH] = sig_q.size();
	cell->setPort(ID::SET, sig_set);
	cell->setPort(ID::CLR, sig_clr);
	cell->setPort(ID::Q, sig_q);
	cell->set_src_attribute(src);
	return cell;
}

RTLIL::Cell* RTLIL::Module::addFf(RTLIL::IdString name, const RTLIL::SigSpec &sig_d, const RTLIL::SigSpec &sig_q, const std::string &src)
{
	RTLIL::Cell *cell = addCell(name, ID($ff));
	cell->parameters[ID::WIDTH] = sig_q.size();
	cell->setPort(ID::D, sig_d);
	cell->setPort(ID::Q, sig_q);
	cell->set_src_attribute(src);
	return cell;
}

RTLIL::Cell* RTLIL::Module::addDff(RTLIL::IdString name, const RTLIL::SigSpec &sig_clk, const RTLIL::SigSpec &sig_d, const RTLIL::SigSpec &sig_q, bool clk_polarity, const std::string &src)
{
	RTLIL::Cell *cell = addCell(name, ID($dff));
	cell->parameters[ID::CLK_POLARITY] = clk_polarity;
	cell->parameters[ID::WIDTH] = sig_q.size();
	cell->setPort(ID::CLK, sig_clk);
	cell->setPort(ID::D, sig_d);
	cell->setPort(ID::Q, sig_q);
	cell->set_src_attribute(src);
	return cell;
}

RTLIL::Cell* RTLIL::Module::addDffe(RTLIL::IdString name, const RTLIL::SigSpec &sig_clk, const RTLIL::SigSpec &sig_en, const RTLIL::SigSpec &sig_d, const RTLIL::SigSpec &sig_q, bool clk_polarity, bool en_polarity, const std::string &src)
{
	RTLIL::Cell *cell = addCell(name, ID($dffe));
	cell->parameters[ID::CLK_POLARITY] = clk_polarity;
	cell->parameters[ID::EN_POLARITY] = en_polarity;
	cell->parameters[ID::WIDTH] = sig_q.size();
	cell->setPort(ID::CLK, sig_clk);
	cell->setPort(ID::EN, sig_en);
	cell->setPort(ID::D, sig_d);
	cell->setPort(ID::Q, sig_q);
	cell->set_src_attribute(src);
	return cell;
}

RTLIL::Cell* RTLIL::Module::addDffsr(RTLIL::IdString name, const RTLIL::SigSpec &sig_clk, const RTLIL::SigSpec &sig_set, const RTLIL::SigSpec &sig_clr,
		RTLIL::SigSpec sig_d, const RTLIL::SigSpec &sig_q, bool clk_polarity, bool set_polarity, bool clr_polarity, const std::string &src)
{
	RTLIL::Cell *cell = addCell(name, ID($dffsr));
	cell->parameters[ID::CLK_POLARITY] = clk_polarity;
	cell->parameters[ID::SET_POLARITY] = set_polarity;
	cell->parameters[ID::CLR_POLARITY] = clr_polarity;
	cell->parameters[ID::WIDTH] = sig_q.size();
	cell->setPort(ID::CLK, sig_clk);
	cell->setPort(ID::SET, sig_set);
	cell->setPort(ID::CLR, sig_clr);
	cell->setPort(ID::D, sig_d);
	cell->setPort(ID::Q, sig_q);
	cell->set_src_attribute(src);
	return cell;
}

RTLIL::Cell* RTLIL::Module::addDffsre(RTLIL::IdString name, const RTLIL::SigSpec &sig_clk, const RTLIL::SigSpec &sig_en, const RTLIL::SigSpec &sig_set, const RTLIL::SigSpec &sig_clr,
		RTLIL::SigSpec sig_d, const RTLIL::SigSpec &sig_q, bool clk_polarity, bool en_polarity, bool set_polarity, bool clr_polarity, const std::string &src)
{
	RTLIL::Cell *cell = addCell(name, ID($dffsre));
	cell->parameters[ID::CLK_POLARITY] = clk_polarity;
	cell->parameters[ID::EN_POLARITY] = en_polarity;
	cell->parameters[ID::SET_POLARITY] = set_polarity;
	cell->parameters[ID::CLR_POLARITY] = clr_polarity;
	cell->parameters[ID::WIDTH] = sig_q.size();
	cell->setPort(ID::CLK, sig_clk);
	cell->setPort(ID::EN, sig_en);
	cell->setPort(ID::SET, sig_set);
	cell->setPort(ID::CLR, sig_clr);
	cell->setPort(ID::D, sig_d);
	cell->setPort(ID::Q, sig_q);
	cell->set_src_attribute(src);
	return cell;
}

RTLIL::Cell* RTLIL::Module::addAdff(RTLIL::IdString name, const RTLIL::SigSpec &sig_clk, const RTLIL::SigSpec &sig_arst, const RTLIL::SigSpec &sig_d, const RTLIL::SigSpec &sig_q,
		RTLIL::Const arst_value, bool clk_polarity, bool arst_polarity, const std::string &src)
{
	RTLIL::Cell *cell = addCell(name, ID($adff));
	cell->parameters[ID::CLK_POLARITY] = clk_polarity;
	cell->parameters[ID::ARST_POLARITY] = arst_polarity;
	cell->parameters[ID::ARST_VALUE] = arst_value;
	cell->parameters[ID::WIDTH] = sig_q.size();
	cell->setPort(ID::CLK, sig_clk);
	cell->setPort(ID::ARST, sig_arst);
	cell->setPort(ID::D, sig_d);
	cell->setPort(ID::Q, sig_q);
	cell->set_src_attribute(src);
	return cell;
}

RTLIL::Cell* RTLIL::Module::addAdffe(RTLIL::IdString name, const RTLIL::SigSpec &sig_clk, const RTLIL::SigSpec &sig_en, const RTLIL::SigSpec &sig_arst, const RTLIL::SigSpec &sig_d, const RTLIL::SigSpec &sig_q,
		RTLIL::Const arst_value, bool clk_polarity, bool en_polarity, bool arst_polarity, const std::string &src)
{
	RTLIL::Cell *cell = addCell(name, ID($adffe));
	cell->parameters[ID::CLK_POLARITY] = clk_polarity;
	cell->parameters[ID::EN_POLARITY] = en_polarity;
	cell->parameters[ID::ARST_POLARITY] = arst_polarity;
	cell->parameters[ID::ARST_VALUE] = arst_value;
	cell->parameters[ID::WIDTH] = sig_q.size();
	cell->setPort(ID::CLK, sig_clk);
	cell->setPort(ID::EN, sig_en);
	cell->setPort(ID::ARST, sig_arst);
	cell->setPort(ID::D, sig_d);
	cell->setPort(ID::Q, sig_q);
	cell->set_src_attribute(src);
	return cell;
}

RTLIL::Cell* RTLIL::Module::addAldff(RTLIL::IdString name, const RTLIL::SigSpec &sig_clk, const RTLIL::SigSpec &sig_aload, const RTLIL::SigSpec &sig_d, const RTLIL::SigSpec &sig_q,
		const RTLIL::SigSpec &sig_ad, bool clk_polarity, bool aload_polarity, const std::string &src)
{
	RTLIL::Cell *cell = addCell(name, ID($aldff));
	cell->parameters[ID::CLK_POLARITY] = clk_polarity;
	cell->parameters[ID::ALOAD_POLARITY] = aload_polarity;
	cell->parameters[ID::WIDTH] = sig_q.size();
	cell->setPort(ID::CLK, sig_clk);
	cell->setPort(ID::ALOAD, sig_aload);
	cell->setPort(ID::D, sig_d);
	cell->setPort(ID::AD, sig_ad);
	cell->setPort(ID::Q, sig_q);
	cell->set_src_attribute(src);
	return cell;
}

RTLIL::Cell* RTLIL::Module::addAldffe(RTLIL::IdString name, const RTLIL::SigSpec &sig_clk, const RTLIL::SigSpec &sig_en, const RTLIL::SigSpec &sig_aload, const RTLIL::SigSpec &sig_d, const RTLIL::SigSpec &sig_q,
		const RTLIL::SigSpec &sig_ad, bool clk_polarity, bool en_polarity, bool aload_polarity, const std::string &src)
{
	RTLIL::Cell *cell = addCell(name, ID($aldffe));
	cell->parameters[ID::CLK_POLARITY] = clk_polarity;
	cell->parameters[ID::EN_POLARITY] = en_polarity;
	cell->parameters[ID::ALOAD_POLARITY] = aload_polarity;
	cell->parameters[ID::WIDTH] = sig_q.size();
	cell->setPort(ID::CLK, sig_clk);
	cell->setPort(ID::EN, sig_en);
	cell->setPort(ID::ALOAD, sig_aload);
	cell->setPort(ID::D, sig_d);
	cell->setPort(ID::AD, sig_ad);
	cell->setPort(ID::Q, sig_q);
	cell->set_src_attribute(src);
	return cell;
}

RTLIL::Cell* RTLIL::Module::addSdff(RTLIL::IdString name, const RTLIL::SigSpec &sig_clk, const RTLIL::SigSpec &sig_srst, const RTLIL::SigSpec &sig_d, const RTLIL::SigSpec &sig_q,
		RTLIL::Const srst_value, bool clk_polarity, bool srst_polarity, const std::string &src)
{
	RTLIL::Cell *cell = addCell(name, ID($sdff));
	cell->parameters[ID::CLK_POLARITY] = clk_polarity;
	cell->parameters[ID::SRST_POLARITY] = srst_polarity;
	cell->parameters[ID::SRST_VALUE] = srst_value;
	cell->parameters[ID::WIDTH] = sig_q.size();
	cell->setPort(ID::CLK, sig_clk);
	cell->setPort(ID::SRST, sig_srst);
	cell->setPort(ID::D, sig_d);
	cell->setPort(ID::Q, sig_q);
	cell->set_src_attribute(src);
	return cell;
}

RTLIL::Cell* RTLIL::Module::addSdffe(RTLIL::IdString name, const RTLIL::SigSpec &sig_clk, const RTLIL::SigSpec &sig_en, const RTLIL::SigSpec &sig_srst, const RTLIL::SigSpec &sig_d, const RTLIL::SigSpec &sig_q,
		RTLIL::Const srst_value, bool clk_polarity, bool en_polarity, bool srst_polarity, const std::string &src)
{
	RTLIL::Cell *cell = addCell(name, ID($sdffe));
	cell->parameters[ID::CLK_POLARITY] = clk_polarity;
	cell->parameters[ID::EN_POLARITY] = en_polarity;
	cell->parameters[ID::SRST_POLARITY] = srst_polarity;
	cell->parameters[ID::SRST_VALUE] = srst_value;
	cell->parameters[ID::WIDTH] = sig_q.size();
	cell->setPort(ID::CLK, sig_clk);
	cell->setPort(ID::EN, sig_en);
	cell->setPort(ID::SRST, sig_srst);
	cell->setPort(ID::D, sig_d);
	cell->setPort(ID::Q, sig_q);
	cell->set_src_attribute(src);
	return cell;
}

RTLIL::Cell* RTLIL::Module::addSdffce(RTLIL::IdString name, const RTLIL::SigSpec &sig_clk, const RTLIL::SigSpec &sig_en, const RTLIL::SigSpec &sig_srst, const RTLIL::SigSpec &sig_d, const RTLIL::SigSpec &sig_q,
		RTLIL::Const srst_value, bool clk_polarity, bool en_polarity, bool srst_polarity, const std::string &src)
{
	RTLIL::Cell *cell = addCell(name, ID($sdffce));
	cell->parameters[ID::CLK_POLARITY] = clk_polarity;
	cell->parameters[ID::EN_POLARITY] = en_polarity;
	cell->parameters[ID::SRST_POLARITY] = srst_polarity;
	cell->parameters[ID::SRST_VALUE] = srst_value;
	cell->parameters[ID::WIDTH] = sig_q.size();
	cell->setPort(ID::CLK, sig_clk);
	cell->setPort(ID::EN, sig_en);
	cell->setPort(ID::SRST, sig_srst);
	cell->setPort(ID::D, sig_d);
	cell->setPort(ID::Q, sig_q);
	cell->set_src_attribute(src);
	return cell;
}

RTLIL::Cell* RTLIL::Module::addDlatch(RTLIL::IdString name, const RTLIL::SigSpec &sig_en, const RTLIL::SigSpec &sig_d, const RTLIL::SigSpec &sig_q, bool en_polarity, const std::string &src)
{
	RTLIL::Cell *cell = addCell(name, ID($dlatch));
	cell->parameters[ID::EN_POLARITY] = en_polarity;
	cell->parameters[ID::WIDTH] = sig_q.size();
	cell->setPort(ID::EN, sig_en);
	cell->setPort(ID::D, sig_d);
	cell->setPort(ID::Q, sig_q);
	cell->set_src_attribute(src);
	return cell;
}

RTLIL::Cell* RTLIL::Module::addAdlatch(RTLIL::IdString name, const RTLIL::SigSpec &sig_en, const RTLIL::SigSpec &sig_arst, const RTLIL::SigSpec &sig_d, const RTLIL::SigSpec &sig_q,
		RTLIL::Const arst_value, bool en_polarity, bool arst_polarity, const std::string &src)
{
	RTLIL::Cell *cell = addCell(name, ID($adlatch));
	cell->parameters[ID::EN_POLARITY] = en_polarity;
	cell->parameters[ID::ARST_POLARITY] = arst_polarity;
	cell->parameters[ID::ARST_VALUE] = arst_value;
	cell->parameters[ID::WIDTH] = sig_q.size();
	cell->setPort(ID::EN, sig_en);
	cell->setPort(ID::ARST, sig_arst);
	cell->setPort(ID::D, sig_d);
	cell->setPort(ID::Q, sig_q);
	cell->set_src_attribute(src);
	return cell;
}

RTLIL::Cell* RTLIL::Module::addDlatchsr(RTLIL::IdString name, const RTLIL::SigSpec &sig_en, const RTLIL::SigSpec &sig_set, const RTLIL::SigSpec &sig_clr,
		RTLIL::SigSpec sig_d, const RTLIL::SigSpec &sig_q, bool en_polarity, bool set_polarity, bool clr_polarity, const std::string &src)
{
	RTLIL::Cell *cell = addCell(name, ID($dlatchsr));
	cell->parameters[ID::EN_POLARITY] = en_polarity;
	cell->parameters[ID::SET_POLARITY] = set_polarity;
	cell->parameters[ID::CLR_POLARITY] = clr_polarity;
	cell->parameters[ID::WIDTH] = sig_q.size();
	cell->setPort(ID::EN, sig_en);
	cell->setPort(ID::SET, sig_set);
	cell->setPort(ID::CLR, sig_clr);
	cell->setPort(ID::D, sig_d);
	cell->setPort(ID::Q, sig_q);
	cell->set_src_attribute(src);
	return cell;
}

RTLIL::Cell* RTLIL::Module::addSrGate(RTLIL::IdString name, const RTLIL::SigSpec &sig_set, const RTLIL::SigSpec &sig_clr,
		const RTLIL::SigSpec &sig_q, bool set_polarity, bool clr_polarity, const std::string &src)
{
	RTLIL::Cell *cell = addCell(name, stringf("$_SR_%c%c_", set_polarity ? 'P' : 'N', clr_polarity ? 'P' : 'N'));
	cell->setPort(ID::S, sig_set);
	cell->setPort(ID::R, sig_clr);
	cell->setPort(ID::Q, sig_q);
	cell->set_src_attribute(src);
	return cell;
}

RTLIL::Cell* RTLIL::Module::addFfGate(RTLIL::IdString name, const RTLIL::SigSpec &sig_d, const RTLIL::SigSpec &sig_q, const std::string &src)
{
	RTLIL::Cell *cell = addCell(name, ID($_FF_));
	cell->setPort(ID::D, sig_d);
	cell->setPort(ID::Q, sig_q);
	cell->set_src_attribute(src);
	return cell;
}

RTLIL::Cell* RTLIL::Module::addDffGate(RTLIL::IdString name, const RTLIL::SigSpec &sig_clk, const RTLIL::SigSpec &sig_d, const RTLIL::SigSpec &sig_q, bool clk_polarity, const std::string &src)
{
	RTLIL::Cell *cell = addCell(name, stringf("$_DFF_%c_", clk_polarity ? 'P' : 'N'));
	cell->setPort(ID::C, sig_clk);
	cell->setPort(ID::D, sig_d);
	cell->setPort(ID::Q, sig_q);
	cell->set_src_attribute(src);
	return cell;
}

RTLIL::Cell* RTLIL::Module::addDffeGate(RTLIL::IdString name, const RTLIL::SigSpec &sig_clk, const RTLIL::SigSpec &sig_en, const RTLIL::SigSpec &sig_d, const RTLIL::SigSpec &sig_q, bool clk_polarity, bool en_polarity, const std::string &src)
{
	RTLIL::Cell *cell = addCell(name, stringf("$_DFFE_%c%c_", clk_polarity ? 'P' : 'N', en_polarity ? 'P' : 'N'));
	cell->setPort(ID::C, sig_clk);
	cell->setPort(ID::E, sig_en);
	cell->setPort(ID::D, sig_d);
	cell->setPort(ID::Q, sig_q);
	cell->set_src_attribute(src);
	return cell;
}

RTLIL::Cell* RTLIL::Module::addDffsrGate(RTLIL::IdString name, const RTLIL::SigSpec &sig_clk, const RTLIL::SigSpec &sig_set, const RTLIL::SigSpec &sig_clr,
		RTLIL::SigSpec sig_d, const RTLIL::SigSpec &sig_q, bool clk_polarity, bool set_polarity, bool clr_polarity, const std::string &src)
{
	RTLIL::Cell *cell = addCell(name, stringf("$_DFFSR_%c%c%c_", clk_polarity ? 'P' : 'N', set_polarity ? 'P' : 'N', clr_polarity ? 'P' : 'N'));
	cell->setPort(ID::C, sig_clk);
	cell->setPort(ID::S, sig_set);
	cell->setPort(ID::R, sig_clr);
	cell->setPort(ID::D, sig_d);
	cell->setPort(ID::Q, sig_q);
	cell->set_src_attribute(src);
	return cell;
}

RTLIL::Cell* RTLIL::Module::addDffsreGate(RTLIL::IdString name, const RTLIL::SigSpec &sig_clk, const RTLIL::SigSpec &sig_en, const RTLIL::SigSpec &sig_set, const RTLIL::SigSpec &sig_clr,
		RTLIL::SigSpec sig_d, const RTLIL::SigSpec &sig_q, bool clk_polarity, bool en_polarity, bool set_polarity, bool clr_polarity, const std::string &src)
{
	RTLIL::Cell *cell = addCell(name, stringf("$_DFFSRE_%c%c%c%c_", clk_polarity ? 'P' : 'N', set_polarity ? 'P' : 'N', clr_polarity ? 'P' : 'N', en_polarity ? 'P' : 'N'));
	cell->setPort(ID::C, sig_clk);
	cell->setPort(ID::S, sig_set);
	cell->setPort(ID::R, sig_clr);
	cell->setPort(ID::E, sig_en);
	cell->setPort(ID::D, sig_d);
	cell->setPort(ID::Q, sig_q);
	cell->set_src_attribute(src);
	return cell;
}

RTLIL::Cell* RTLIL::Module::addAdffGate(RTLIL::IdString name, const RTLIL::SigSpec &sig_clk, const RTLIL::SigSpec &sig_arst, const RTLIL::SigSpec &sig_d, const RTLIL::SigSpec &sig_q,
		bool arst_value, bool clk_polarity, bool arst_polarity, const std::string &src)
{
	RTLIL::Cell *cell = addCell(name, stringf("$_DFF_%c%c%c_", clk_polarity ? 'P' : 'N', arst_polarity ? 'P' : 'N', arst_value ? '1' : '0'));
	cell->setPort(ID::C, sig_clk);
	cell->setPort(ID::R, sig_arst);
	cell->setPort(ID::D, sig_d);
	cell->setPort(ID::Q, sig_q);
	cell->set_src_attribute(src);
	return cell;
}

RTLIL::Cell* RTLIL::Module::addAdffeGate(RTLIL::IdString name, const RTLIL::SigSpec &sig_clk, const RTLIL::SigSpec &sig_en, const RTLIL::SigSpec &sig_arst, const RTLIL::SigSpec &sig_d, const RTLIL::SigSpec &sig_q,
		bool arst_value, bool clk_polarity, bool en_polarity, bool arst_polarity, const std::string &src)
{
	RTLIL::Cell *cell = addCell(name, stringf("$_DFFE_%c%c%c%c_", clk_polarity ? 'P' : 'N', arst_polarity ? 'P' : 'N', arst_value ? '1' : '0', en_polarity ? 'P' : 'N'));
	cell->setPort(ID::C, sig_clk);
	cell->setPort(ID::R, sig_arst);
	cell->setPort(ID::E, sig_en);
	cell->setPort(ID::D, sig_d);
	cell->setPort(ID::Q, sig_q);
	cell->set_src_attribute(src);
	return cell;
}

RTLIL::Cell* RTLIL::Module::addAldffGate(RTLIL::IdString name, const RTLIL::SigSpec &sig_clk, const RTLIL::SigSpec &sig_aload, const RTLIL::SigSpec &sig_d, const RTLIL::SigSpec &sig_q,
		const RTLIL::SigSpec &sig_ad, bool clk_polarity, bool aload_polarity, const std::string &src)
{
	RTLIL::Cell *cell = addCell(name, stringf("$_ALDFF_%c%c_", clk_polarity ? 'P' : 'N', aload_polarity ? 'P' : 'N'));
	cell->setPort(ID::C, sig_clk);
	cell->setPort(ID::L, sig_aload);
	cell->setPort(ID::D, sig_d);
	cell->setPort(ID::AD, sig_ad);
	cell->setPort(ID::Q, sig_q);
	cell->set_src_attribute(src);
	return cell;
}

RTLIL::Cell* RTLIL::Module::addAldffeGate(RTLIL::IdString name, const RTLIL::SigSpec &sig_clk, const RTLIL::SigSpec &sig_en, const RTLIL::SigSpec &sig_aload, const RTLIL::SigSpec &sig_d, const RTLIL::SigSpec &sig_q,
		const RTLIL::SigSpec &sig_ad, bool clk_polarity, bool en_polarity, bool aload_polarity, const std::string &src)
{
	RTLIL::Cell *cell = addCell(name, stringf("$_ALDFFE_%c%c%c_", clk_polarity ? 'P' : 'N', aload_polarity ? 'P' : 'N', en_polarity ? 'P' : 'N'));
	cell->setPort(ID::C, sig_clk);
	cell->setPort(ID::L, sig_aload);
	cell->setPort(ID::E, sig_en);
	cell->setPort(ID::D, sig_d);
	cell->setPort(ID::AD, sig_ad);
	cell->setPort(ID::Q, sig_q);
	cell->set_src_attribute(src);
	return cell;
}

RTLIL::Cell* RTLIL::Module::addSdffGate(RTLIL::IdString name, const RTLIL::SigSpec &sig_clk, const RTLIL::SigSpec &sig_srst, const RTLIL::SigSpec &sig_d, const RTLIL::SigSpec &sig_q,
		bool srst_value, bool clk_polarity, bool srst_polarity, const std::string &src)
{
	RTLIL::Cell *cell = addCell(name, stringf("$_SDFF_%c%c%c_", clk_polarity ? 'P' : 'N', srst_polarity ? 'P' : 'N', srst_value ? '1' : '0'));
	cell->setPort(ID::C, sig_clk);
	cell->setPort(ID::R, sig_srst);
	cell->setPort(ID::D, sig_d);
	cell->setPort(ID::Q, sig_q);
	cell->set_src_attribute(src);
	return cell;
}

RTLIL::Cell* RTLIL::Module::addSdffeGate(RTLIL::IdString name, const RTLIL::SigSpec &sig_clk, const RTLIL::SigSpec &sig_en, const RTLIL::SigSpec &sig_srst, const RTLIL::SigSpec &sig_d, const RTLIL::SigSpec &sig_q,
		bool srst_value, bool clk_polarity, bool en_polarity, bool srst_polarity, const std::string &src)
{
	RTLIL::Cell *cell = addCell(name, stringf("$_SDFFE_%c%c%c%c_", clk_polarity ? 'P' : 'N', srst_polarity ? 'P' : 'N', srst_value ? '1' : '0', en_polarity ? 'P' : 'N'));
	cell->setPort(ID::C, sig_clk);
	cell->setPort(ID::R, sig_srst);
	cell->setPort(ID::E, sig_en);
	cell->setPort(ID::D, sig_d);
	cell->setPort(ID::Q, sig_q);
	cell->set_src_attribute(src);
	return cell;
}

RTLIL::Cell* RTLIL::Module::addSdffceGate(RTLIL::IdString name, const RTLIL::SigSpec &sig_clk, const RTLIL::SigSpec &sig_en, const RTLIL::SigSpec &sig_srst, const RTLIL::SigSpec &sig_d, const RTLIL::SigSpec &sig_q,
		bool srst_value, bool clk_polarity, bool en_polarity, bool srst_polarity, const std::string &src)
{
	RTLIL::Cell *cell = addCell(name, stringf("$_SDFFCE_%c%c%c%c_", clk_polarity ? 'P' : 'N', srst_polarity ? 'P' : 'N', srst_value ? '1' : '0', en_polarity ? 'P' : 'N'));
	cell->setPort(ID::C, sig_clk);
	cell->setPort(ID::R, sig_srst);
	cell->setPort(ID::E, sig_en);
	cell->setPort(ID::D, sig_d);
	cell->setPort(ID::Q, sig_q);
	cell->set_src_attribute(src);
	return cell;
}

RTLIL::Cell* RTLIL::Module::addDlatchGate(RTLIL::IdString name, const RTLIL::SigSpec &sig_en, const RTLIL::SigSpec &sig_d, const RTLIL::SigSpec &sig_q, bool en_polarity, const std::string &src)
{
	RTLIL::Cell *cell = addCell(name, stringf("$_DLATCH_%c_", en_polarity ? 'P' : 'N'));
	cell->setPort(ID::E, sig_en);
	cell->setPort(ID::D, sig_d);
	cell->setPort(ID::Q, sig_q);
	cell->set_src_attribute(src);
	return cell;
}

RTLIL::Cell* RTLIL::Module::addAdlatchGate(RTLIL::IdString name, const RTLIL::SigSpec &sig_en, const RTLIL::SigSpec &sig_arst, const RTLIL::SigSpec &sig_d, const RTLIL::SigSpec &sig_q,
		bool arst_value, bool en_polarity, bool arst_polarity, const std::string &src)
{
	RTLIL::Cell *cell = addCell(name, stringf("$_DLATCH_%c%c%c_", en_polarity ? 'P' : 'N', arst_polarity ? 'P' : 'N', arst_value ? '1' : '0'));
	cell->setPort(ID::E, sig_en);
	cell->setPort(ID::R, sig_arst);
	cell->setPort(ID::D, sig_d);
	cell->setPort(ID::Q, sig_q);
	cell->set_src_attribute(src);
	return cell;
}

RTLIL::Cell* RTLIL::Module::addDlatchsrGate(RTLIL::IdString name, const RTLIL::SigSpec &sig_en, const RTLIL::SigSpec &sig_set, const RTLIL::SigSpec &sig_clr,
		RTLIL::SigSpec sig_d, const RTLIL::SigSpec &sig_q, bool en_polarity, bool set_polarity, bool clr_polarity, const std::string &src)
{
	RTLIL::Cell *cell = addCell(name, stringf("$_DLATCHSR_%c%c%c_", en_polarity ? 'P' : 'N', set_polarity ? 'P' : 'N', clr_polarity ? 'P' : 'N'));
	cell->setPort(ID::E, sig_en);
	cell->setPort(ID::S, sig_set);
	cell->setPort(ID::R, sig_clr);
	cell->setPort(ID::D, sig_d);
	cell->setPort(ID::Q, sig_q);
	cell->set_src_attribute(src);
	return cell;
}

RTLIL::Cell* RTLIL::Module::addAnyinit(RTLIL::IdString name, const RTLIL::SigSpec &sig_d, const RTLIL::SigSpec &sig_q, const std::string &src)
{
	RTLIL::Cell *cell = addCell(name, ID($anyinit));
	cell->parameters[ID::WIDTH] = sig_q.size();
	cell->setPort(ID::D, sig_d);
	cell->setPort(ID::Q, sig_q);
	cell->set_src_attribute(src);
	return cell;
}

RTLIL::SigSpec RTLIL::Module::Anyconst(RTLIL::IdString name, int width, const std::string &src)
{
	Module *module = this; // SILIMATE: Improve the naming
	RTLIL::SigSpec sig = addWire(NEW_ID4_SUFFIX("y"), width); // SILIMATE: Improve the naming
	Cell *cell = addCell(name, ID($anyconst));
	cell->setParam(ID::WIDTH, width);
	cell->setPort(ID::Y, sig);
	cell->set_src_attribute(src);
	return sig;
}

RTLIL::SigSpec RTLIL::Module::Anyseq(RTLIL::IdString name, int width, const std::string &src)
{
	Module *module = this; // SILIMATE: Improve the naming
	RTLIL::SigSpec sig = addWire(NEW_ID4_SUFFIX("y"), width); // SILIMATE: Improve the naming
	Cell *cell = addCell(name, ID($anyseq));
	cell->setParam(ID::WIDTH, width);
	cell->setPort(ID::Y, sig);
	cell->set_src_attribute(src);
	return sig;
}

RTLIL::SigSpec RTLIL::Module::Allconst(RTLIL::IdString name, int width, const std::string &src)
{
	Module *module = this; // SILIMATE: Improve the naming
	RTLIL::SigSpec sig = addWire(NEW_ID4_SUFFIX("y"), width); // SILIMATE: Improve the naming
	Cell *cell = addCell(name, ID($allconst));
	cell->setParam(ID::WIDTH, width);
	cell->setPort(ID::Y, sig);
	cell->set_src_attribute(src);
	return sig;
}

RTLIL::SigSpec RTLIL::Module::Allseq(RTLIL::IdString name, int width, const std::string &src)
{
	Module *module = this; // SILIMATE: Improve the naming
	RTLIL::SigSpec sig = addWire(NEW_ID4_SUFFIX("y"), width); // SILIMATE: Improve the naming
	Cell *cell = addCell(name, ID($allseq));
	cell->setParam(ID::WIDTH, width);
	cell->setPort(ID::Y, sig);
	cell->set_src_attribute(src);
	return sig;
}

RTLIL::SigSpec RTLIL::Module::Initstate(RTLIL::IdString name, const std::string &src)
{
	Module *module = this; // SILIMATE: Improve the naming
	RTLIL::SigSpec sig = addWire(NEW_ID4_SUFFIX("y")); // SILIMATE: Improve the naming
	Cell *cell = addCell(name, ID($initstate));
	cell->setPort(ID::Y, sig);
	cell->set_src_attribute(src);
	return sig;
}

RTLIL::SigSpec RTLIL::Module::SetTag(RTLIL::IdString name, const std::string &tag, const RTLIL::SigSpec &sig_a, const RTLIL::SigSpec &sig_s, const RTLIL::SigSpec &sig_c, const std::string &src)
{
	Module *module = this; // SILIMATE: Improve the naming
	RTLIL::SigSpec sig = addWire(NEW_ID4_SUFFIX("y"), sig_a.size()); // SILIMATE: Improve the naming
	Cell *cell = addCell(name, ID($set_tag));
	cell->parameters[ID::WIDTH] = sig_a.size();
	cell->parameters[ID::TAG] = tag;
	cell->setPort(ID::A, sig_a);
	cell->setPort(ID::SET, sig_s);
	cell->setPort(ID::CLR, sig_c);
	cell->setPort(ID::Y, sig);
	cell->set_src_attribute(src);
	return sig;
}

RTLIL::Cell* RTLIL::Module::addSetTag(RTLIL::IdString name, const std::string &tag, const RTLIL::SigSpec &sig_a, const RTLIL::SigSpec &sig_s, const RTLIL::SigSpec &sig_c, const RTLIL::SigSpec &sig_y, const std::string &src)
{
	Cell *cell = addCell(name, ID($set_tag));
	cell->parameters[ID::WIDTH] = sig_a.size();
	cell->parameters[ID::TAG] = tag;
	cell->setPort(ID::A, sig_a);
	cell->setPort(ID::SET, sig_s);
	cell->setPort(ID::CLR, sig_c);
	cell->setPort(ID::Y, sig_y);
	cell->set_src_attribute(src);
	return cell;
}

RTLIL::SigSpec RTLIL::Module::GetTag(RTLIL::IdString name, const std::string &tag, const RTLIL::SigSpec &sig_a, const std::string &src)
{
	Module *module = this; // SILIMATE: Improve the naming
	RTLIL::SigSpec sig = addWire(NEW_ID4_SUFFIX("y"), sig_a.size()); // SILIMATE: Improve the naming
	Cell *cell = addCell(name, ID($get_tag));
	cell->parameters[ID::WIDTH] = sig_a.size();
	cell->parameters[ID::TAG] = tag;
	cell->setPort(ID::A, sig_a);
	cell->setPort(ID::Y, sig);
	cell->set_src_attribute(src);
	return sig;
}

RTLIL::Cell* RTLIL::Module::addOverwriteTag(RTLIL::IdString name, const std::string &tag, const RTLIL::SigSpec &sig_a, const RTLIL::SigSpec &sig_s, const RTLIL::SigSpec &sig_c, const std::string &src)
{
	RTLIL::Cell *cell = addCell(name, ID($overwrite_tag));
	cell->parameters[ID::WIDTH] = sig_a.size();
	cell->parameters[ID::TAG] = tag;
	cell->setPort(ID::A, sig_a);
	cell->setPort(ID::SET, sig_s);
	cell->setPort(ID::CLR, sig_c);
	cell->set_src_attribute(src);
	return cell;
}

RTLIL::SigSpec RTLIL::Module::OriginalTag(RTLIL::IdString name, const std::string &tag, const RTLIL::SigSpec &sig_a, const std::string &src)
{
	Module *module = this; // SILIMATE: Improve the naming
	RTLIL::SigSpec sig = addWire(NEW_ID4_SUFFIX("y"), sig_a.size()); // SILIMATE: Improve the naming
	Cell *cell = addCell(name, ID($original_tag));
	cell->parameters[ID::WIDTH] = sig_a.size();
	cell->parameters[ID::TAG] = tag;
	cell->setPort(ID::A, sig_a);
	cell->setPort(ID::Y, sig);
	cell->set_src_attribute(src);
	return sig;
}

RTLIL::SigSpec RTLIL::Module::FutureFF(RTLIL::IdString name, const RTLIL::SigSpec &sig_e, const std::string &src)
{
	Module *module = this; // SILIMATE: Improve the naming
	RTLIL::SigSpec sig = addWire(NEW_ID4_SUFFIX("y"), sig_e.size()); // SILIMATE: Improve the naming
	Cell *cell = addCell(name, ID($future_ff));
	cell->parameters[ID::WIDTH] = sig_e.size();
	cell->setPort(ID::A, sig_e);
	cell->setPort(ID::Y, sig);
	cell->set_src_attribute(src);
	return sig;
}

RTLIL::Wire::Wire()
{
	static unsigned int hashidx_count = 123456789;
	hashidx_count = mkhash_xorshift(hashidx_count);
	hashidx_ = hashidx_count;

	module = nullptr;
	width = 1;
	start_offset = 0;
	port_id = 0;
	port_input = false;
	port_output = false;
	upto = false;
	is_signed = false;

#ifdef WITH_PYTHON
	RTLIL::Wire::get_all_wires()->insert(std::pair<unsigned int, RTLIL::Wire*>(hashidx_, this));
#endif
}

RTLIL::Wire::~Wire()
{
#ifdef WITH_PYTHON
	RTLIL::Wire::get_all_wires()->erase(hashidx_);
#endif
}

#ifdef WITH_PYTHON
static std::map<unsigned int, RTLIL::Wire*> all_wires;
std::map<unsigned int, RTLIL::Wire*> *RTLIL::Wire::get_all_wires(void)
{
	return &all_wires;
}
#endif

RTLIL::Memory::Memory()
{
	static unsigned int hashidx_count = 123456789;
	hashidx_count = mkhash_xorshift(hashidx_count);
	hashidx_ = hashidx_count;

	width = 1;
	start_offset = 0;
	size = 0;
#ifdef WITH_PYTHON
	RTLIL::Memory::get_all_memorys()->insert(std::pair<unsigned int, RTLIL::Memory*>(hashidx_, this));
#endif
}

RTLIL::Process::Process() : module(nullptr)
{
	static unsigned int hashidx_count = 123456789;
	hashidx_count = mkhash_xorshift(hashidx_count);
	hashidx_ = hashidx_count;
}

RTLIL::Cell::Cell() : module(nullptr)
{
	static unsigned int hashidx_count = 123456789;
	hashidx_count = mkhash_xorshift(hashidx_count);
	hashidx_ = hashidx_count;

	// log("#memtrace# %p\n", this);
	memhasher();

#ifdef WITH_PYTHON
	RTLIL::Cell::get_all_cells()->insert(std::pair<unsigned int, RTLIL::Cell*>(hashidx_, this));
#endif
}

RTLIL::Cell::~Cell()
{
#ifdef WITH_PYTHON
	RTLIL::Cell::get_all_cells()->erase(hashidx_);
#endif
}

#ifdef WITH_PYTHON
static std::map<unsigned int, RTLIL::Cell*> all_cells;
std::map<unsigned int, RTLIL::Cell*> *RTLIL::Cell::get_all_cells(void)
{
	return &all_cells;
}
#endif

bool RTLIL::Cell::hasPort(const RTLIL::IdString& portname) const
{
	return connections_.count(portname) != 0;
}

<<<<<<< HEAD
void RTLIL::Cell::unsetPort(const RTLIL::IdString& portname)
{
	RTLIL::SigSpec signal;
	auto conn_it = connections_.find(portname);

	if (conn_it != connections_.end())
	{
		for (auto mon : module->monitors)
			mon->notify_connect(this, conn_it->first, conn_it->second, signal);

		if (module->design)
			for (auto mon : module->design->monitors)
				mon->notify_connect(this, conn_it->first, conn_it->second, signal);

		if (yosys_xtrace) {
			log("#X# Unconnect %s.%s.%s\n", log_id(this->module), log_id(this), log_id(portname));
			log_backtrace("-X- ", yosys_xtrace-1);
		}

		connections_.erase(conn_it);
	}
}

void RTLIL::Design::bufNormalize(bool enable)
{
	if (!enable)
	{
		if (!flagBufferedNormalized)
			return;

		for (auto module : modules()) {
			module->bufNormQueue.clear();
			for (auto wire : module->wires()) {
				wire->driverCell_ = nullptr;
				wire->driverPort_ = IdString();
			}
		}

		flagBufferedNormalized = false;
		return;
	}

	if (!flagBufferedNormalized)
	{
		for (auto module : modules())
		{
			for (auto cell : module->cells())
			for (auto &conn : cell->connections()) {
				if (!cell->output(conn.first) || GetSize(conn.second) == 0)
					continue;
				if (conn.second.is_wire()) {
					Wire *wire = conn.second.as_wire();
					log_assert(wire->driverCell_ == nullptr);
					wire->driverCell_ = cell;
					wire->driverPort_ = conn.first;
				} else {
					pair<RTLIL::Cell*, RTLIL::IdString> key(cell, conn.first);
					module->bufNormQueue.insert(key);
				}
			}
		}

		flagBufferedNormalized = true;
	}

	for (auto module : modules())
		module->bufNormalize();
}

void RTLIL::Module::bufNormalize()
{
	if (!design->flagBufferedNormalized)
		return;

	while (GetSize(bufNormQueue) || !connections_.empty())
	{
		pool<pair<RTLIL::Cell*, RTLIL::IdString>> queue;
		bufNormQueue.swap(queue);

		pool<Wire*> outWires;
		for (auto &conn : connections())
		for (auto &chunk : conn.first.chunks())
			if (chunk.wire) outWires.insert(chunk.wire);

		SigMap sigmap(this);
		new_connections({});

		Module *module = this; // SILIMATE: Improve the naming

		for (auto &key : queue)
		{
			Cell *cell = key.first;
			const IdString &portname = key.second;
			const SigSpec &sig = cell->getPort(portname);
			if (GetSize(sig) == 0) continue;

			if (sig.is_wire()) {
				Wire *wire = sig.as_wire();
				if (wire->driverCell_) {
					log_error("Conflict between %s %s in module %s\n",
										log_id(cell), log_id(wire->driverCell_), log_id(this));
				}
				log_assert(wire->driverCell_ == nullptr);
				wire->driverCell_ = cell;
				wire->driverPort_ = portname;
				continue;
			}

			for (auto &chunk : sig.chunks())
				if (chunk.wire) outWires.insert(chunk.wire);

			Wire *wire = addWire(NEW_ID2_SUFFIX(portname.str()), GetSize(sig)); // SILIMATE: Improve the naming
			sigmap.add(sig, wire);
			cell->setPort(portname, wire);

			// FIXME: Move init attributes from old 'sig' to new 'wire'
		}

		for (auto wire : outWires)
		{
			SigSpec outsig = wire, insig = sigmap(wire);
			for (int i = 0; i < GetSize(wire); i++)
				if (insig[i] == outsig[i])
					insig[i] = State::Sx;
			addBuf(NEW_ID4_SUFFIX("buf"), insig, outsig); // SILIMATE: Improve the naming
		}
	}
}

void RTLIL::Cell::setPort(const RTLIL::IdString& portname, RTLIL::SigSpec signal)
{
	auto r = connections_.insert(portname);
	auto conn_it = r.first;
	if (!r.second && conn_it->second == signal)
		return;

	for (auto mon : module->monitors)
		mon->notify_connect(this, conn_it->first, conn_it->second, signal);

	if (module->design)
		for (auto mon : module->design->monitors)
			mon->notify_connect(this, conn_it->first, conn_it->second, signal);

	if (yosys_xtrace) {
		log("#X# Connect %s.%s.%s = %s (%d)\n", log_id(this->module), log_id(this), log_id(portname), log_signal(signal), GetSize(signal));
		log_backtrace("-X- ", yosys_xtrace-1);
	}

	while (module->design && module->design->flagBufferedNormalized && output(portname))
	{
		pair<RTLIL::Cell*, RTLIL::IdString> key(this, portname);

		if (conn_it->second.is_wire()) {
			Wire *w = conn_it->second.as_wire();
			if (w->driverCell_ == this && w->driverPort_ == portname) {
				w->driverCell_ = nullptr;
				w->driverPort_ = IdString();
			}
		}

		if (GetSize(signal) == 0) {
			module->bufNormQueue.erase(key);
			break;
		}

		if (!signal.is_wire()) {
			module->bufNormQueue.insert(key);
			break;
		}

		Wire *w = signal.as_wire();
		if (w->driverCell_ != nullptr) {
			pair<RTLIL::Cell*, RTLIL::IdString> other_key(w->driverCell_, w->driverPort_);
			module->bufNormQueue.insert(other_key);
		}
		w->driverCell_ = this;
		w->driverPort_ = portname;

		module->bufNormQueue.erase(key);
		break;
	}

	conn_it->second = std::move(signal);
}
=======
// bufnorm
>>>>>>> b9dc5784

const RTLIL::SigSpec &RTLIL::Cell::getPort(const RTLIL::IdString& portname) const
{
	return connections_.at(portname);
}

const dict<RTLIL::IdString, RTLIL::SigSpec> &RTLIL::Cell::connections() const
{
	return connections_;
}

bool RTLIL::Cell::known() const
{
	if (yosys_celltypes.cell_known(type))
		return true;
	if (module && module->design && module->design->module(type))
		return true;
	return false;
}

bool RTLIL::Cell::input(const RTLIL::IdString& portname) const
{
	if (yosys_celltypes.cell_known(type))
		return yosys_celltypes.cell_input(type, portname);
	if (module && module->design) {
		RTLIL::Module *m = module->design->module(type);
		RTLIL::Wire *w = m ? m->wire(portname) : nullptr;
		return w && w->port_input;
	}
	return false;
}

bool RTLIL::Cell::output(const RTLIL::IdString& portname) const
{
	if (yosys_celltypes.cell_known(type))
		return yosys_celltypes.cell_output(type, portname);
	if (module && module->design) {
		RTLIL::Module *m = module->design->module(type);
		RTLIL::Wire *w = m ? m->wire(portname) : nullptr;
		return w && w->port_output;
	}
	return false;
}

RTLIL::PortDir RTLIL::Cell::port_dir(const RTLIL::IdString& portname) const
{
	if (yosys_celltypes.cell_known(type))
		return yosys_celltypes.cell_port_dir(type, portname);
	if (module && module->design) {
		RTLIL::Module *m = module->design->module(type);
		if (m == nullptr)
			return PortDir::PD_UNKNOWN;
		RTLIL::Wire *w = m->wire(portname);
		if (w == nullptr)
			return PortDir::PD_UNKNOWN;
		return PortDir(w->port_input + w->port_output * 2);
	}
	return PortDir::PD_UNKNOWN;
}

bool RTLIL::Cell::hasParam(const RTLIL::IdString& paramname) const
{
	return parameters.count(paramname) != 0;
}

void RTLIL::Cell::unsetParam(const RTLIL::IdString& paramname)
{
	parameters.erase(paramname);
}

void RTLIL::Cell::setParam(const RTLIL::IdString& paramname, RTLIL::Const value)
{
	parameters[paramname] = std::move(value);
}

const RTLIL::Const &RTLIL::Cell::getParam(const RTLIL::IdString& paramname) const
{
	const auto &it = parameters.find(paramname);
	if (it != parameters.end())
		return it->second;
	if (module && module->design) {
		RTLIL::Module *m = module->design->module(type);
		if (m)
			return m->parameter_default_values.at(paramname);
	}
	log_warning("Parameter `%s' not found in cell `%s' of type `%s'.\n", paramname.c_str(), name.c_str(), type.c_str());
	if (module)
		log_warning("Module `%s' contains that cell.\n", module->name.c_str());
	log_flush();
	throw std::out_of_range("Cell::getParam()");
}

void RTLIL::Cell::sort()
{
	connections_.sort(sort_by_id_str());
	parameters.sort(sort_by_id_str());
	attributes.sort(sort_by_id_str());
}

void RTLIL::Cell::check()
{
#ifndef NDEBUG
	InternalCellChecker checker(NULL, this);
	checker.check();
#endif
}

void RTLIL::Cell::fixup_parameters(bool set_a_signed, bool set_b_signed)
{
	if (!type.begins_with("$") || type.begins_with("$_") || type.begins_with("$paramod") || type.begins_with("$fmcombine") ||
			type.begins_with("$verific$") || type.begins_with("$array:") || type.begins_with("$extern:"))
		return;

	if (type == ID($buf) || type == ID($mux) || type == ID($pmux) || type == ID($bmux) || type == ID($bwmux) || type == ID($bweqx)) {
		parameters[ID::WIDTH] = GetSize(connections_[ID::Y]);
		if (type.in(ID($pmux), ID($bmux)))
			parameters[ID::S_WIDTH] = GetSize(connections_[ID::S]);
		check();
		return;
	}

	if (type == ID($demux)) {
		parameters[ID::WIDTH] = GetSize(connections_[ID::A]);
		parameters[ID::S_WIDTH] = GetSize(connections_[ID::S]);
		check();
		return;
	}

	if (type == ID($lut) || type == ID($sop)) {
		parameters[ID::WIDTH] = GetSize(connections_[ID::A]);
		return;
	}

	if (type == ID($fa)) {
		parameters[ID::WIDTH] = GetSize(connections_[ID::Y]);
		return;
	}

	if (type == ID($lcu)) {
		parameters[ID::WIDTH] = GetSize(connections_[ID::CO]);
		return;
	}

	if (type == ID($macc_v2)) {
		parameters[ID::Y_WIDTH] = GetSize(connections_[ID::Y]);
		return;
	}

	bool signedness_ab = !type.in(ID($slice), ID($concat), ID($macc));

	if (connections_.count(ID::A)) {
		if (signedness_ab) {
			if (set_a_signed)
				parameters[ID::A_SIGNED] = true;
			else if (parameters.count(ID::A_SIGNED) == 0)
				parameters[ID::A_SIGNED] = false;
		}
		parameters[ID::A_WIDTH] = GetSize(connections_[ID::A]);
	}

	if (connections_.count(ID::B)) {
		if (signedness_ab) {
			if (set_b_signed)
				parameters[ID::B_SIGNED] = true;
			else if (parameters.count(ID::B_SIGNED) == 0)
				parameters[ID::B_SIGNED] = false;
		}
		parameters[ID::B_WIDTH] = GetSize(connections_[ID::B]);
	}

	if (connections_.count(ID::Y) && type != ID($concat))
		parameters[ID::Y_WIDTH] = GetSize(connections_[ID::Y]);

	if (connections_.count(ID::Q))
		parameters[ID::WIDTH] = GetSize(connections_[ID::Q]);

	check();
}

bool RTLIL::Cell::has_memid() const
{
	return type.in(ID($memwr), ID($memwr_v2), ID($memrd), ID($memrd_v2), ID($meminit), ID($meminit_v2));
}

bool RTLIL::Cell::is_mem_cell() const
{
	return type.in(ID($mem), ID($mem_v2)) || has_memid();
}

bool RTLIL::Cell::is_builtin_ff() const {
	return builtin_ff_cell_types_internal().count(type) > 0;
}

RTLIL::SigChunk::SigChunk(const RTLIL::SigBit &bit)
{
	wire = bit.wire;
	offset = 0;
	if (wire == NULL)
		data = {bit.data};
	else
		offset = bit.offset;
	width = 1;
}

RTLIL::SigChunk RTLIL::SigChunk::extract(int offset, int length) const
{
	log_assert(offset >= 0);
	log_assert(length >= 0);
	log_assert(offset + length <= width);
	RTLIL::SigChunk ret;
	if (wire) {
		ret.wire = wire;
		ret.offset = this->offset + offset;
		ret.width = length;
	} else {
		for (int i = 0; i < length; i++)
			ret.data.push_back(data[offset+i]);
		ret.width = length;
	}
	return ret;
}

RTLIL::SigBit RTLIL::SigChunk::operator[](int offset) const
{
	log_assert(offset >= 0);
	log_assert(offset <= width);
	RTLIL::SigBit ret;
	if (wire) {
		ret.wire = wire;
		ret.offset = this->offset + offset;
	} else {
		ret.data = data[offset];
	}
	return ret;
}

bool RTLIL::SigChunk::operator <(const RTLIL::SigChunk &other) const
{
	if (wire && other.wire)
		if (wire->name != other.wire->name)
			return wire->name < other.wire->name;

	if (wire != other.wire)
		return wire < other.wire;

	if (offset != other.offset)
		return offset < other.offset;

	if (width != other.width)
		return width < other.width;

	return data < other.data;
}

bool RTLIL::SigChunk::operator ==(const RTLIL::SigChunk &other) const
{
	return wire == other.wire && width == other.width && offset == other.offset && data == other.data;
}

bool RTLIL::SigChunk::operator !=(const RTLIL::SigChunk &other) const
{
	if (*this == other)
		return false;
	return true;
}

RTLIL::SigSpec::SigSpec(std::initializer_list<RTLIL::SigSpec> parts)
{
	cover("kernel.rtlil.sigspec.init.list");

	width_ = 0;
	hash_ = 0;

	log_assert(parts.size() > 0);
	auto ie = parts.begin();
	auto it = ie + parts.size() - 1;
	while (it >= ie)
		append(*it--);
}

RTLIL::SigSpec::SigSpec(const RTLIL::Const &value)
{
	cover("kernel.rtlil.sigspec.init.const");

	if (GetSize(value) != 0) {
		chunks_.emplace_back(value);
		width_ = chunks_.back().width;
	} else {
		width_ = 0;
	}
	hash_ = 0;
	check();
}

RTLIL::SigSpec::SigSpec(RTLIL::Const &&value)
{
	cover("kernel.rtlil.sigspec.init.const.move");

	if (GetSize(value) != 0) {
		chunks_.emplace_back(std::move(value));
		width_ = chunks_.back().width;
	} else {
		width_ = 0;
	}
	hash_ = 0;
	check();
}

RTLIL::SigSpec::SigSpec(const RTLIL::SigChunk &chunk)
{
	cover("kernel.rtlil.sigspec.init.chunk");

	if (chunk.width != 0) {
		chunks_.emplace_back(chunk);
		width_ = chunks_.back().width;
	} else {
		width_ = 0;
	}
	hash_ = 0;
	check();
}

RTLIL::SigSpec::SigSpec(RTLIL::SigChunk &&chunk)
{
	cover("kernel.rtlil.sigspec.init.chunk.move");

	if (chunk.width != 0) {
		chunks_.emplace_back(std::move(chunk));
		width_ = chunks_.back().width;
	} else {
		width_ = 0;
	}
	hash_ = 0;
	check();
}

RTLIL::SigSpec::SigSpec(RTLIL::Wire *wire)
{
	cover("kernel.rtlil.sigspec.init.wire");

	if (wire->width != 0) {
		chunks_.emplace_back(wire);
		width_ = chunks_.back().width;
	} else {
		width_ = 0;
	}
	hash_ = 0;
	check();
}

RTLIL::SigSpec::SigSpec(RTLIL::Wire *wire, int offset, int width)
{
	cover("kernel.rtlil.sigspec.init.wire_part");

	if (width != 0) {
		chunks_.emplace_back(wire, offset, width);
		width_ = chunks_.back().width;
	} else {
		width_ = 0;
	}
	hash_ = 0;
	check();
}

RTLIL::SigSpec::SigSpec(const std::string &str)
{
	cover("kernel.rtlil.sigspec.init.str");

	if (str.size() != 0) {
		chunks_.emplace_back(str);
		width_ = chunks_.back().width;
	} else {
		width_ = 0;
	}
	hash_ = 0;
	check();
}

RTLIL::SigSpec::SigSpec(int val, int width)
{
	cover("kernel.rtlil.sigspec.init.int");

	if (width != 0)
		chunks_.emplace_back(val, width);
	width_ = width;
	hash_ = 0;
	check();
}

RTLIL::SigSpec::SigSpec(RTLIL::State bit, int width)
{
	cover("kernel.rtlil.sigspec.init.state");

	if (width != 0)
		chunks_.emplace_back(bit, width);
	width_ = width;
	hash_ = 0;
	check();
}

RTLIL::SigSpec::SigSpec(const RTLIL::SigBit &bit, int width)
{
	cover("kernel.rtlil.sigspec.init.bit");

	if (width != 0) {
		if (bit.wire == NULL)
			chunks_.emplace_back(bit.data, width);
		else
			for (int i = 0; i < width; i++)
				chunks_.push_back(bit);
	}
	width_ = width;
	hash_ = 0;
	check();
}

RTLIL::SigSpec::SigSpec(const std::vector<RTLIL::SigChunk> &chunks)
{
	cover("kernel.rtlil.sigspec.init.stdvec_chunks");

	width_ = 0;
	hash_ = 0;
	for (const auto &c : chunks)
		append(c);
	check();
}

RTLIL::SigSpec::SigSpec(const std::vector<RTLIL::SigBit> &bits)
{
	cover("kernel.rtlil.sigspec.init.stdvec_bits");

	width_ = 0;
	hash_ = 0;
	for (const auto &bit : bits)
		append(bit);
	check();
}

RTLIL::SigSpec::SigSpec(pool<RTLIL::SigBit> &bits)
{
	cover("kernel.rtlil.sigspec.init.pool_bits");

	width_ = 0;
	hash_ = 0;
	for (const auto &bit : bits)
		append(bit);
	check();
}

RTLIL::SigSpec::SigSpec(const std::set<RTLIL::SigBit> &bits)
{
	cover("kernel.rtlil.sigspec.init.stdset_bits");

	width_ = 0;
	hash_ = 0;
	for (const auto &bit : bits)
		append(bit);
	check();
}

RTLIL::SigSpec::SigSpec(bool bit)
{
	cover("kernel.rtlil.sigspec.init.bool");

	width_ = 0;
	hash_ = 0;
	append(SigBit(bit));
	check();
}

void RTLIL::SigSpec::pack() const
{
	RTLIL::SigSpec *that = (RTLIL::SigSpec*)this;

	if (that->bits_.empty())
		return;

	cover("kernel.rtlil.sigspec.convert.pack");
	log_assert(that->chunks_.empty());

	std::vector<RTLIL::SigBit> old_bits;
	old_bits.swap(that->bits_);

	RTLIL::SigChunk *last = NULL;
	int last_end_offset = 0;

	for (auto &bit : old_bits) {
		if (last && bit.wire == last->wire) {
			if (bit.wire == NULL) {
				last->data.push_back(bit.data);
				last->width++;
				continue;
			} else if (last_end_offset == bit.offset) {
				last_end_offset++;
				last->width++;
				continue;
			}
		}
		that->chunks_.push_back(bit);
		last = &that->chunks_.back();
		last_end_offset = bit.offset + 1;
	}

	check();
}

void RTLIL::SigSpec::unpack() const
{
	RTLIL::SigSpec *that = (RTLIL::SigSpec*)this;

	if (that->chunks_.empty())
		return;

	cover("kernel.rtlil.sigspec.convert.unpack");
	log_assert(that->bits_.empty());

	that->bits_.reserve(that->width_);
	for (auto &c : that->chunks_)
		for (int i = 0; i < c.width; i++)
			that->bits_.emplace_back(c, i);

	that->chunks_.clear();
	that->hash_ = 0;
}

void RTLIL::SigSpec::updhash() const
{
	RTLIL::SigSpec *that = (RTLIL::SigSpec*)this;

	if (that->hash_ != 0)
		return;

	cover("kernel.rtlil.sigspec.hash");
	that->pack();

	Hasher h;
	for (auto &c : that->chunks_)
		if (c.wire == NULL) {
			for (auto &v : c.data)
				h.eat(v);
		} else {
			h.eat(c.wire->name.index_);
			h.eat(c.offset);
			h.eat(c.width);
		}
	that->hash_ = h.yield();
	if (that->hash_ == 0)
		that->hash_ = 1;
}

void RTLIL::SigSpec::sort()
{
	unpack();
	cover("kernel.rtlil.sigspec.sort");
	std::sort(bits_.begin(), bits_.end());
}

void RTLIL::SigSpec::sort_and_unify()
{
	unpack();
	cover("kernel.rtlil.sigspec.sort_and_unify");

	// A copy of the bits vector is used to prevent duplicating the logic from
	// SigSpec::SigSpec(std::vector<SigBit>).  This incurrs an extra copy but
	// that isn't showing up as significant in profiles.
	std::vector<SigBit> unique_bits = bits_;
	std::sort(unique_bits.begin(), unique_bits.end());
	auto last = std::unique(unique_bits.begin(), unique_bits.end());
	unique_bits.erase(last, unique_bits.end());

	*this = unique_bits;
}

void RTLIL::SigSpec::replace(const RTLIL::SigSpec &pattern, const RTLIL::SigSpec &with)
{
	replace(pattern, with, this);
}

void RTLIL::SigSpec::replace(const RTLIL::SigSpec &pattern, const RTLIL::SigSpec &with, RTLIL::SigSpec *other) const
{
	log_assert(other != NULL);
	log_assert(width_ == other->width_);
	log_assert(pattern.width_ == with.width_);

	pattern.unpack();
	with.unpack();
	unpack();
	other->unpack();

	dict<RTLIL::SigBit, int> pattern_to_with;
	for (int i = 0; i < GetSize(pattern.bits_); i++) {
		if (pattern.bits_[i].wire != NULL) {
			pattern_to_with.emplace(pattern.bits_[i], i);
		}
	}

	for (int j = 0; j < GetSize(bits_); j++) {
		auto it = pattern_to_with.find(bits_[j]);
		if (it != pattern_to_with.end()) {
			other->bits_[j] = with.bits_[it->second];
		}
	}

	other->check();
}

void RTLIL::SigSpec::replace(const dict<RTLIL::SigBit, RTLIL::SigBit> &rules)
{
	replace(rules, this);
}

void RTLIL::SigSpec::replace(const dict<RTLIL::SigBit, RTLIL::SigBit> &rules, RTLIL::SigSpec *other) const
{
	cover("kernel.rtlil.sigspec.replace_dict");

	log_assert(other != NULL);
	log_assert(width_ == other->width_);

	if (rules.empty()) return;
	unpack();
	other->unpack();

	for (int i = 0; i < GetSize(bits_); i++) {
		auto it = rules.find(bits_[i]);
		if (it != rules.end())
			other->bits_[i] = it->second;
	}

	other->check();
}

void RTLIL::SigSpec::replace(const std::map<RTLIL::SigBit, RTLIL::SigBit> &rules)
{
	replace(rules, this);
}

void RTLIL::SigSpec::replace(const std::map<RTLIL::SigBit, RTLIL::SigBit> &rules, RTLIL::SigSpec *other) const
{
	cover("kernel.rtlil.sigspec.replace_map");

	log_assert(other != NULL);
	log_assert(width_ == other->width_);

	if (rules.empty()) return;
	unpack();
	other->unpack();

	for (int i = 0; i < GetSize(bits_); i++) {
		auto it = rules.find(bits_[i]);
		if (it != rules.end())
			other->bits_[i] = it->second;
	}

	other->check();
}

void RTLIL::SigSpec::remove(const RTLIL::SigSpec &pattern)
{
	remove2(pattern, NULL);
}

void RTLIL::SigSpec::remove(const RTLIL::SigSpec &pattern, RTLIL::SigSpec *other) const
{
	RTLIL::SigSpec tmp = *this;
	tmp.remove2(pattern, other);
}

void RTLIL::SigSpec::remove2(const RTLIL::SigSpec &pattern, RTLIL::SigSpec *other)
{
	if (other)
		cover("kernel.rtlil.sigspec.remove_other");
	else
		cover("kernel.rtlil.sigspec.remove");

	unpack();
	if (other != NULL) {
		log_assert(width_ == other->width_);
		other->unpack();
	}

	for (int i = GetSize(bits_) - 1; i >= 0; i--)
	{
		if (bits_[i].wire == NULL) continue;

		for (auto &pattern_chunk : pattern.chunks())
			if (bits_[i].wire == pattern_chunk.wire &&
				bits_[i].offset >= pattern_chunk.offset &&
				bits_[i].offset < pattern_chunk.offset + pattern_chunk.width) {
				bits_.erase(bits_.begin() + i);
				width_--;
				if (other != NULL) {
					other->bits_.erase(other->bits_.begin() + i);
					other->width_--;
				}
				break;
			}
	}

	check();
}

void RTLIL::SigSpec::remove(const pool<RTLIL::SigBit> &pattern)
{
	remove2(pattern, NULL);
}

void RTLIL::SigSpec::remove(const pool<RTLIL::SigBit> &pattern, RTLIL::SigSpec *other) const
{
	RTLIL::SigSpec tmp = *this;
	tmp.remove2(pattern, other);
}

void RTLIL::SigSpec::remove2(const pool<RTLIL::SigBit> &pattern, RTLIL::SigSpec *other)
{
	if (other)
		cover("kernel.rtlil.sigspec.remove_other");
	else
		cover("kernel.rtlil.sigspec.remove");

	unpack();

	if (other != NULL) {
		log_assert(width_ == other->width_);
		other->unpack();
	}

	for (int i = GetSize(bits_) - 1; i >= 0; i--) {
		if (bits_[i].wire != NULL && pattern.count(bits_[i])) {
			bits_.erase(bits_.begin() + i);
			width_--;
			if (other != NULL) {
				other->bits_.erase(other->bits_.begin() + i);
				other->width_--;
			}
		}
	}

	check();
}

void RTLIL::SigSpec::remove2(const std::set<RTLIL::SigBit> &pattern, RTLIL::SigSpec *other)
{
	if (other)
		cover("kernel.rtlil.sigspec.remove_other");
	else
		cover("kernel.rtlil.sigspec.remove");

	unpack();

	if (other != NULL) {
		log_assert(width_ == other->width_);
		other->unpack();
	}

	for (int i = GetSize(bits_) - 1; i >= 0; i--) {
		if (bits_[i].wire != NULL && pattern.count(bits_[i])) {
			bits_.erase(bits_.begin() + i);
			width_--;
			if (other != NULL) {
				other->bits_.erase(other->bits_.begin() + i);
				other->width_--;
			}
		}
	}

	check();
}

void RTLIL::SigSpec::remove2(const pool<RTLIL::Wire*> &pattern, RTLIL::SigSpec *other)
{
	if (other)
		cover("kernel.rtlil.sigspec.remove_other");
	else
		cover("kernel.rtlil.sigspec.remove");

	unpack();

	if (other != NULL) {
		log_assert(width_ == other->width_);
		other->unpack();
	}

	for (int i = GetSize(bits_) - 1; i >= 0; i--) {
		if (bits_[i].wire != NULL && pattern.count(bits_[i].wire)) {
			bits_.erase(bits_.begin() + i);
			width_--;
			if (other != NULL) {
				other->bits_.erase(other->bits_.begin() + i);
				other->width_--;
			}
		}
	}

	check();
}

RTLIL::SigSpec RTLIL::SigSpec::extract(const RTLIL::SigSpec &pattern, const RTLIL::SigSpec *other) const
{
	if (other)
		cover("kernel.rtlil.sigspec.extract_other");
	else
		cover("kernel.rtlil.sigspec.extract");

	log_assert(other == NULL || width_ == other->width_);

	RTLIL::SigSpec ret;
	std::vector<RTLIL::SigBit> bits_match = to_sigbit_vector();

	for (auto& pattern_chunk : pattern.chunks()) {
		if (other) {
			std::vector<RTLIL::SigBit> bits_other = other->to_sigbit_vector();
			for (int i = 0; i < width_; i++)
				if (bits_match[i].wire &&
					bits_match[i].wire == pattern_chunk.wire &&
					bits_match[i].offset >= pattern_chunk.offset &&
					bits_match[i].offset < pattern_chunk.offset + pattern_chunk.width)
					ret.append(bits_other[i]);
		} else {
			for (int i = 0; i < width_; i++)
				if (bits_match[i].wire &&
					bits_match[i].wire == pattern_chunk.wire &&
					bits_match[i].offset >= pattern_chunk.offset &&
					bits_match[i].offset < pattern_chunk.offset + pattern_chunk.width)
					ret.append(bits_match[i]);
		}
	}

	ret.check();
	return ret;
}

RTLIL::SigSpec RTLIL::SigSpec::extract(const pool<RTLIL::SigBit> &pattern, const RTLIL::SigSpec *other) const
{
	if (other)
		cover("kernel.rtlil.sigspec.extract_other");
	else
		cover("kernel.rtlil.sigspec.extract");

	log_assert(other == NULL || width_ == other->width_);

	std::vector<RTLIL::SigBit> bits_match = to_sigbit_vector();
	RTLIL::SigSpec ret;

	if (other) {
		std::vector<RTLIL::SigBit> bits_other = other->to_sigbit_vector();
		for (int i = 0; i < width_; i++)
			if (bits_match[i].wire && pattern.count(bits_match[i]))
				ret.append(bits_other[i]);
	} else {
		for (int i = 0; i < width_; i++)
			if (bits_match[i].wire && pattern.count(bits_match[i]))
				ret.append(bits_match[i]);
	}

	ret.check();
	return ret;
}

void RTLIL::SigSpec::replace(int offset, const RTLIL::SigSpec &with)
{
	cover("kernel.rtlil.sigspec.replace_pos");

	unpack();
	with.unpack();

	log_assert(offset >= 0);
	log_assert(with.width_ >= 0);
	log_assert(offset+with.width_ <= width_);

	for (int i = 0; i < with.width_; i++)
		bits_.at(offset + i) = with.bits_.at(i);

	check();
}

void RTLIL::SigSpec::remove_const()
{
	if (packed())
	{
		cover("kernel.rtlil.sigspec.remove_const.packed");

		std::vector<RTLIL::SigChunk> new_chunks;
		new_chunks.reserve(GetSize(chunks_));

		width_ = 0;
		for (auto &chunk : chunks_)
			if (chunk.wire != NULL) {
				if (!new_chunks.empty() &&
					new_chunks.back().wire == chunk.wire &&
					new_chunks.back().offset + new_chunks.back().width == chunk.offset) {
					new_chunks.back().width += chunk.width;
				} else {
					new_chunks.push_back(chunk);
				}
				width_ += chunk.width;
			}

		chunks_.swap(new_chunks);
	}
	else
	{
		cover("kernel.rtlil.sigspec.remove_const.unpacked");

		std::vector<RTLIL::SigBit> new_bits;
		new_bits.reserve(width_);

		for (auto &bit : bits_)
			if (bit.wire != NULL)
				new_bits.push_back(bit);

		bits_.swap(new_bits);
		width_ = bits_.size();
	}

	check();
}

void RTLIL::SigSpec::remove(int offset, int length)
{
	cover("kernel.rtlil.sigspec.remove_pos");

	unpack();

	log_assert(offset >= 0);
	log_assert(length >= 0);
	log_assert(offset + length <= width_);

	bits_.erase(bits_.begin() + offset, bits_.begin() + offset + length);
	width_ = bits_.size();

	check();
}

RTLIL::SigSpec RTLIL::SigSpec::extract(int offset, int length) const
{
	log_assert(offset >= 0);
	log_assert(length >= 0);
	log_assert(offset + length <= width_);

	cover("kernel.rtlil.sigspec.extract_pos");

	if (packed()) {
		SigSpec extracted;
		extracted.width_ = length;

		auto it = chunks_.begin();
		for (; offset; offset -= it->width, it++) {
			if (offset < it->width) {
				int chunk_length = min(it->width - offset, length);
				extracted.chunks_.emplace_back(it->extract(offset, chunk_length));
				length -= chunk_length;
				it++;
				break;
			}
		}
		for (; length; length -= it->width, it++) {
			if (length >= it->width) {
				extracted.chunks_.emplace_back(*it);
			} else {
				extracted.chunks_.emplace_back(it->extract(0, length));
				break;
			}
		}

		return extracted;
	} else {
		return std::vector<RTLIL::SigBit>(bits_.begin() + offset, bits_.begin() + offset + length);
	}
}

void RTLIL::SigSpec::append(const RTLIL::SigSpec &signal)
{
	if (signal.width_ == 0)
		return;

	if (width_ == 0) {
		*this = signal;
		return;
	}

	cover("kernel.rtlil.sigspec.append");

	if (packed() != signal.packed()) {
		pack();
		signal.pack();
	}

	if (packed())
		for (auto &other_c : signal.chunks_)
		{
			auto &my_last_c = chunks_.back();
			if (my_last_c.wire == NULL && other_c.wire == NULL) {
				auto &this_data = my_last_c.data;
				auto &other_data = other_c.data;
				this_data.insert(this_data.end(), other_data.begin(), other_data.end());
				my_last_c.width += other_c.width;
			} else
			if (my_last_c.wire == other_c.wire && my_last_c.offset + my_last_c.width == other_c.offset) {
				my_last_c.width += other_c.width;
			} else
				chunks_.push_back(other_c);
		}
	else
		bits_.insert(bits_.end(), signal.bits_.begin(), signal.bits_.end());

	width_ += signal.width_;
	check();
}

void RTLIL::SigSpec::append(const RTLIL::SigBit &bit)
{
	if (packed())
	{
		cover("kernel.rtlil.sigspec.append_bit.packed");

		if (chunks_.size() == 0)
			chunks_.push_back(bit);
		else
			if (bit.wire == NULL)
				if (chunks_.back().wire == NULL) {
					chunks_.back().data.push_back(bit.data);
					chunks_.back().width++;
				} else
					chunks_.push_back(bit);
			else
				if (chunks_.back().wire == bit.wire && chunks_.back().offset + chunks_.back().width == bit.offset)
					chunks_.back().width++;
				else
					chunks_.push_back(bit);
	}
	else
	{
		cover("kernel.rtlil.sigspec.append_bit.unpacked");
		bits_.push_back(bit);
	}

	width_++;
	check();
}

void RTLIL::SigSpec::extend_u0(int width, bool is_signed)
{
	cover("kernel.rtlil.sigspec.extend_u0");

	pack();

	if (width_ > width)
		remove(width, width_ - width);

	if (width_ < width) {
		RTLIL::SigBit padding = width_ > 0 ? (*this)[width_ - 1] : RTLIL::State::Sx;
		if (!is_signed)
			padding = RTLIL::State::S0;
		while (width_ < width)
			append(padding);
	}

}

RTLIL::SigSpec RTLIL::SigSpec::repeat(int num) const
{
	cover("kernel.rtlil.sigspec.repeat");

	RTLIL::SigSpec sig;
	for (int i = 0; i < num; i++)
		sig.append(*this);
	return sig;
}

#ifndef NDEBUG
void RTLIL::SigSpec::check(Module *mod) const
{
	if (width_ > 64)
	{
		cover("kernel.rtlil.sigspec.check.skip");
	}
	else if (packed())
	{
		cover("kernel.rtlil.sigspec.check.packed");

		int w = 0;
		for (size_t i = 0; i < chunks_.size(); i++) {
			const RTLIL::SigChunk &chunk = chunks_[i];
			log_assert(chunk.width != 0);
			if (chunk.wire == NULL) {
				if (i > 0)
					log_assert(chunks_[i-1].wire != NULL);
				log_assert(chunk.offset == 0);
				log_assert(chunk.data.size() == (size_t)chunk.width);
			} else {
				if (i > 0 && chunks_[i-1].wire == chunk.wire)
					log_assert(chunk.offset != chunks_[i-1].offset + chunks_[i-1].width);
				log_assert(chunk.offset >= 0);
				log_assert(chunk.width >= 0);
				log_assert(chunk.offset + chunk.width <= chunk.wire->width);
				log_assert(chunk.data.size() == 0);
				if (mod != nullptr)
					log_assert(chunk.wire->module == mod);
			}
			w += chunk.width;
		}
		log_assert(w == width_);
		log_assert(bits_.empty());
	}
	else
	{
		cover("kernel.rtlil.sigspec.check.unpacked");

		if (mod != nullptr) {
			for (size_t i = 0; i < bits_.size(); i++)
				if (bits_[i].wire != nullptr)
					log_assert(bits_[i].wire->module == mod);
		}

		log_assert(width_ == GetSize(bits_));
		log_assert(chunks_.empty());
	}
}
#endif

bool RTLIL::SigSpec::operator <(const RTLIL::SigSpec &other) const
{
	cover("kernel.rtlil.sigspec.comp_lt");

	if (this == &other)
		return false;

	if (width_ != other.width_)
		return width_ < other.width_;

	pack();
	other.pack();

	if (chunks_.size() != other.chunks_.size())
		return chunks_.size() < other.chunks_.size();

	updhash();
	other.updhash();

	if (hash_ != other.hash_)
		return hash_ < other.hash_;

	for (size_t i = 0; i < chunks_.size(); i++)
		if (chunks_[i] != other.chunks_[i]) {
			cover("kernel.rtlil.sigspec.comp_lt.hash_collision");
			return chunks_[i] < other.chunks_[i];
		}

	cover("kernel.rtlil.sigspec.comp_lt.equal");
	return false;
}

bool RTLIL::SigSpec::operator ==(const RTLIL::SigSpec &other) const
{
	cover("kernel.rtlil.sigspec.comp_eq");

	if (this == &other)
		return true;

	if (width_ != other.width_)
		return false;

	// Without this, SigSpec() == SigSpec(State::S0, 0) will fail
	//   since the RHS will contain one SigChunk of width 0 causing
	//   the size check below to fail
	if (width_ == 0)
		return true;

	pack();
	other.pack();

	if (chunks_.size() != other.chunks_.size())
		return false;

	updhash();
	other.updhash();

	if (hash_ != other.hash_)
		return false;

	for (size_t i = 0; i < chunks_.size(); i++)
		if (chunks_[i] != other.chunks_[i]) {
			cover("kernel.rtlil.sigspec.comp_eq.hash_collision");
			return false;
		}

	cover("kernel.rtlil.sigspec.comp_eq.equal");
	return true;
}

bool RTLIL::SigSpec::is_wire() const
{
	cover("kernel.rtlil.sigspec.is_wire");

	pack();
	return GetSize(chunks_) == 1 && chunks_[0].wire && chunks_[0].wire->width == width_;
}

bool RTLIL::SigSpec::is_chunk() const
{
	cover("kernel.rtlil.sigspec.is_chunk");

	pack();
	return GetSize(chunks_) == 1;
}

<<<<<<< HEAD
bool RTLIL::SigSpec::is_mostly_const() const
{
	cover("kernel.rtlil.sigspec.is_mostly_const");

	pack();
	int constbits = 0;
	for (auto it = chunks_.begin(); it != chunks_.end(); it++)
		if (it->width > 0 && it->wire == NULL)
			constbits += it->width;
	return (constbits > width_/2);
=======
bool RTLIL::SigSpec::known_driver() const
{
	pack();
	for (auto &chunk : chunks_)
		if (chunk.is_wire() && !chunk.wire->known_driver())
			return false;
	return true;
>>>>>>> b9dc5784
}

bool RTLIL::SigSpec::is_fully_const() const
{
	cover("kernel.rtlil.sigspec.is_fully_const");

	pack();
	for (auto it = chunks_.begin(); it != chunks_.end(); it++)
		if (it->width > 0 && it->wire != NULL)
			return false;
	return true;
}

bool RTLIL::SigSpec::is_fully_zero() const
{
	cover("kernel.rtlil.sigspec.is_fully_zero");

	pack();
	for (auto it = chunks_.begin(); it != chunks_.end(); it++) {
		if (it->width > 0 && it->wire != NULL)
			return false;
		for (size_t i = 0; i < it->data.size(); i++)
			if (it->data[i] != RTLIL::State::S0)
				return false;
	}
	return true;
}

bool RTLIL::SigSpec::is_fully_ones() const
{
	cover("kernel.rtlil.sigspec.is_fully_ones");

	pack();
	for (auto it = chunks_.begin(); it != chunks_.end(); it++) {
		if (it->width > 0 && it->wire != NULL)
			return false;
		for (size_t i = 0; i < it->data.size(); i++)
			if (it->data[i] != RTLIL::State::S1)
				return false;
	}
	return true;
}

bool RTLIL::SigSpec::is_fully_def() const
{
	cover("kernel.rtlil.sigspec.is_fully_def");

	pack();
	for (auto it = chunks_.begin(); it != chunks_.end(); it++) {
		if (it->width > 0 && it->wire != NULL)
			return false;
		for (size_t i = 0; i < it->data.size(); i++)
			if (it->data[i] != RTLIL::State::S0 && it->data[i] != RTLIL::State::S1)
				return false;
	}
	return true;
}

bool RTLIL::SigSpec::is_fully_undef() const
{
	cover("kernel.rtlil.sigspec.is_fully_undef");

	pack();
	for (auto it = chunks_.begin(); it != chunks_.end(); it++) {
		if (it->width > 0 && it->wire != NULL)
			return false;
		for (size_t i = 0; i < it->data.size(); i++)
			if (it->data[i] != RTLIL::State::Sx && it->data[i] != RTLIL::State::Sz)
				return false;
	}
	return true;
}

bool RTLIL::SigSpec::has_const() const
{
	cover("kernel.rtlil.sigspec.has_const");

	pack();
	for (auto it = chunks_.begin(); it != chunks_.end(); it++)
		if (it->width > 0 && it->wire == NULL)
			return true;
	return false;
}

bool RTLIL::SigSpec::has_const(State state) const
{
	cover("kernel.rtlil.sigspec.has_const");

	pack();
	for (auto it = chunks_.begin(); it != chunks_.end(); it++)
		if (it->width > 0 && it->wire == NULL && std::find(it->data.begin(), it->data.end(), state) != it->data.end())
			return true;
	return false;
}


bool RTLIL::SigSpec::has_marked_bits() const
{
	cover("kernel.rtlil.sigspec.has_marked_bits");

	pack();
	for (auto it = chunks_.begin(); it != chunks_.end(); it++)
		if (it->width > 0 && it->wire == NULL) {
			for (size_t i = 0; i < it->data.size(); i++)
				if (it->data[i] == RTLIL::State::Sm)
					return true;
		}
	return false;
}

bool RTLIL::SigSpec::is_onehot(int *pos) const
{
	cover("kernel.rtlil.sigspec.is_onehot");

	pack();
	if (!is_fully_const())
		return false;
	log_assert(GetSize(chunks_) <= 1);
	if (width_)
		return RTLIL::Const(chunks_[0].data).is_onehot(pos);
	return false;
}

bool RTLIL::SigSpec::as_bool() const
{
	cover("kernel.rtlil.sigspec.as_bool");

	pack();
	log_assert(is_fully_const() && GetSize(chunks_) <= 1);
	if (width_)
		return RTLIL::Const(chunks_[0].data).as_bool();
	return false;
}

int RTLIL::SigSpec::as_int(bool is_signed) const
{
	cover("kernel.rtlil.sigspec.as_int");

	pack();
	log_assert(is_fully_const() && GetSize(chunks_) <= 1);
	if (width_)
		return RTLIL::Const(chunks_[0].data).as_int(is_signed);
	return 0;
}

bool RTLIL::SigSpec::convertible_to_int(bool is_signed) const
{
	cover("kernel.rtlil.sigspec.convertible_to_int");

	pack();
	if (!is_fully_const())
		return false;

	if (empty())
		return true;

	return RTLIL::Const(chunks_[0].data).convertible_to_int(is_signed);
}

std::optional<int> RTLIL::SigSpec::try_as_int(bool is_signed) const
{
	cover("kernel.rtlil.sigspec.try_as_int");

	pack();
	if (!is_fully_const())
		return std::nullopt;

	if (empty())
		return 0;

	return RTLIL::Const(chunks_[0].data).try_as_int(is_signed);
}

int RTLIL::SigSpec::as_int_saturating(bool is_signed) const
{
	cover("kernel.rtlil.sigspec.try_as_int");

	pack();
	log_assert(is_fully_const() && GetSize(chunks_) <= 1);

	if (empty())
		return 0;

	return RTLIL::Const(chunks_[0].data).as_int_saturating(is_signed);
}

std::string RTLIL::SigSpec::as_string() const
{
	cover("kernel.rtlil.sigspec.as_string");

	pack();
	std::string str;
	str.reserve(size());
	for (size_t i = chunks_.size(); i > 0; i--) {
		const RTLIL::SigChunk &chunk = chunks_[i-1];
		if (chunk.wire != NULL)
			str.append(chunk.width, '?');
		else
			str += RTLIL::Const(chunk.data).as_string();
	}
	return str;
}

RTLIL::Const RTLIL::SigSpec::as_const() const
{
	cover("kernel.rtlil.sigspec.as_const");

	pack();
	log_assert(is_fully_const() && GetSize(chunks_) <= 1);
	if (width_)
		return chunks_[0].data;
	return RTLIL::Const();
}

RTLIL::Wire *RTLIL::SigSpec::as_wire() const
{
	cover("kernel.rtlil.sigspec.as_wire");

	pack();
	log_assert(is_wire());
	return chunks_[0].wire;
}

RTLIL::SigChunk RTLIL::SigSpec::as_chunk() const
{
	cover("kernel.rtlil.sigspec.as_chunk");

	pack();
	log_assert(is_chunk());
	return chunks_[0];
}

RTLIL::SigBit RTLIL::SigSpec::as_bit() const
{
	cover("kernel.rtlil.sigspec.as_bit");

	log_assert(width_ == 1);
	if (packed())
		return RTLIL::SigBit(*chunks_.begin());
	else
		return bits_[0];
}

bool RTLIL::SigSpec::match(const char* pattern) const
{
	cover("kernel.rtlil.sigspec.match");

	unpack();
	log_assert(int(strlen(pattern)) == GetSize(bits_));

	for (auto it = bits_.rbegin(); it != bits_.rend(); it++, pattern++) {
		if (*pattern == ' ')
			continue;
		if (*pattern == '*') {
			if (*it != State::Sz && *it != State::Sx)
				return false;
			continue;
		}
		if (*pattern == '0') {
			if (*it != State::S0)
				return false;
		} else
		if (*pattern == '1') {
			if (*it != State::S1)
				return false;
		} else
			log_abort();
	}

	return true;
}

std::set<RTLIL::SigBit> RTLIL::SigSpec::to_sigbit_set() const
{
	cover("kernel.rtlil.sigspec.to_sigbit_set");

	pack();
	std::set<RTLIL::SigBit> sigbits;
	for (auto &c : chunks_)
		for (int i = 0; i < c.width; i++)
			sigbits.insert(RTLIL::SigBit(c, i));
	return sigbits;
}

pool<RTLIL::SigBit> RTLIL::SigSpec::to_sigbit_pool() const
{
	cover("kernel.rtlil.sigspec.to_sigbit_pool");

	pack();
	pool<RTLIL::SigBit> sigbits;
	sigbits.reserve(size());
	for (auto &c : chunks_)
		for (int i = 0; i < c.width; i++)
			sigbits.insert(RTLIL::SigBit(c, i));
	return sigbits;
}

std::vector<RTLIL::SigBit> RTLIL::SigSpec::to_sigbit_vector() const
{
	cover("kernel.rtlil.sigspec.to_sigbit_vector");

	unpack();
	return bits_;
}

std::map<RTLIL::SigBit, RTLIL::SigBit> RTLIL::SigSpec::to_sigbit_map(const RTLIL::SigSpec &other) const
{
	cover("kernel.rtlil.sigspec.to_sigbit_map");

	unpack();
	other.unpack();

	log_assert(width_ == other.width_);

	std::map<RTLIL::SigBit, RTLIL::SigBit> new_map;
	for (int i = 0; i < width_; i++)
		new_map[bits_[i]] = other.bits_[i];

	return new_map;
}

dict<RTLIL::SigBit, RTLIL::SigBit> RTLIL::SigSpec::to_sigbit_dict(const RTLIL::SigSpec &other) const
{
	cover("kernel.rtlil.sigspec.to_sigbit_dict");

	unpack();
	other.unpack();

	log_assert(width_ == other.width_);

	dict<RTLIL::SigBit, RTLIL::SigBit> new_map;
	new_map.reserve(size());
	for (int i = 0; i < width_; i++)
		new_map[bits_[i]] = other.bits_[i];

	return new_map;
}

static void sigspec_parse_split(std::vector<std::string> &tokens, const std::string &text, char sep)
{
	size_t start = 0, end = 0;
	while ((end = text.find(sep, start)) != std::string::npos) {
		tokens.push_back(text.substr(start, end - start));
		start = end + 1;
	}
	tokens.push_back(text.substr(start));
}

bool RTLIL::SigSpec::parse(RTLIL::SigSpec &sig, RTLIL::Module *module, std::string str)
{
	cover("kernel.rtlil.sigspec.parse");


	std::vector<std::string> tokens;
	sigspec_parse_split(tokens, str, ',');

	sig = RTLIL::SigSpec();
	for (int tokidx = int(tokens.size())-1; tokidx >= 0; tokidx--)
	{
		std::string netname = tokens[tokidx];
		std::string indices;

		if (netname.size() == 0)
			continue;

		if (('0' <= netname[0] && netname[0] <= '9') || netname[0] == '\'') {
			cover("kernel.rtlil.sigspec.parse.const");
			VERILOG_FRONTEND::ConstParser p{Location()};
			auto ast = p.const2ast(netname);
			if (ast == nullptr)
				return false;
			sig.append(RTLIL::Const(ast->bits));
			continue;
		}

		if (module == NULL)
			return false;

		cover("kernel.rtlil.sigspec.parse.net");

		if (netname[0] != '$' && netname[0] != '\\')
			netname = "\\" + netname;

		if (module->wires_.count(netname) == 0) {
			size_t indices_pos = netname.size()-1;
			if (indices_pos > 2 && netname[indices_pos] == ']')
			{
				indices_pos--;
				while (indices_pos > 0 && ('0' <= netname[indices_pos] && netname[indices_pos] <= '9')) indices_pos--;
				if (indices_pos > 0 && netname[indices_pos] == ':') {
					indices_pos--;
					while (indices_pos > 0 && ('0' <= netname[indices_pos] && netname[indices_pos] <= '9')) indices_pos--;
				}
				if (indices_pos > 0 && netname[indices_pos] == '[') {
					indices = netname.substr(indices_pos);
					netname = netname.substr(0, indices_pos);
				}
			}
		}

		if (module->wires_.count(netname) == 0)
			return false;

		RTLIL::Wire *wire = module->wires_.at(netname);
		if (!indices.empty()) {
			std::vector<std::string> index_tokens;
			sigspec_parse_split(index_tokens, indices.substr(1, indices.size()-2), ':');
			if (index_tokens.size() == 1) {
				cover("kernel.rtlil.sigspec.parse.bit_sel");
				int a = atoi(index_tokens.at(0).c_str());
				if (a < 0 || a >= wire->width)
					return false;
				sig.append(RTLIL::SigSpec(wire, a));
			} else {
				cover("kernel.rtlil.sigspec.parse.part_sel");
				int a = atoi(index_tokens.at(0).c_str());
				int b = atoi(index_tokens.at(1).c_str());
				if (a > b) {
					int tmp = a;
					a = b, b = tmp;
				}
				if (a < 0 || a >= wire->width)
					return false;
				if (b < 0 || b >= wire->width)
					return false;
				sig.append(RTLIL::SigSpec(wire, a, b-a+1));
			}
		} else
			sig.append(wire);
	}

	return true;
}

bool RTLIL::SigSpec::parse_sel(RTLIL::SigSpec &sig, RTLIL::Design *design, RTLIL::Module *module, std::string str)
{
	if (str.empty() || str[0] != '@')
		return parse(sig, module, str);

	cover("kernel.rtlil.sigspec.parse.sel");

	str = RTLIL::escape_id(str.substr(1));
	if (design->selection_vars.count(str) == 0)
		return false;

	sig = RTLIL::SigSpec();
	RTLIL::Selection &sel = design->selection_vars.at(str);
	for (auto &it : module->wires_)
		if (sel.selected_member(module->name, it.first))
			sig.append(it.second);

	return true;
}

bool RTLIL::SigSpec::parse_rhs(const RTLIL::SigSpec &lhs, RTLIL::SigSpec &sig, RTLIL::Module *module, std::string str)
{
	if (str == "0") {
		cover("kernel.rtlil.sigspec.parse.rhs_zeros");
		sig = RTLIL::SigSpec(RTLIL::State::S0, lhs.width_);
		return true;
	}

	if (str == "~0") {
		cover("kernel.rtlil.sigspec.parse.rhs_ones");
		sig = RTLIL::SigSpec(RTLIL::State::S1, lhs.width_);
		return true;
	}

	if (lhs.chunks_.size() == 1) {
		char *p = (char*)str.c_str(), *endptr;
		long int val = strtol(p, &endptr, 10);
		if (endptr && endptr != p && *endptr == 0) {
			sig = RTLIL::SigSpec(val, lhs.width_);
			cover("kernel.rtlil.sigspec.parse.rhs_dec");
			return true;
		}
	}

	if (!parse(sig, module, str))
		return false;
	if (sig.width_ > lhs.width_)
		sig.remove(lhs.width_, sig.width_ - lhs.width_);
	return true;
}

RTLIL::CaseRule::~CaseRule()
{
	for (auto it = switches.begin(); it != switches.end(); it++)
		delete *it;
}

bool RTLIL::CaseRule::empty() const
{
	return actions.empty() && switches.empty();
}

RTLIL::CaseRule *RTLIL::CaseRule::clone() const
{
	RTLIL::CaseRule *new_caserule = new RTLIL::CaseRule;
	new_caserule->compare = compare;
	new_caserule->actions = actions;
	for (auto &it : switches)
		new_caserule->switches.push_back(it->clone());
	return new_caserule;
}

RTLIL::SwitchRule::~SwitchRule()
{
	for (auto it = cases.begin(); it != cases.end(); it++)
		delete *it;
}

bool RTLIL::SwitchRule::empty() const
{
	return cases.empty();
}

RTLIL::SwitchRule *RTLIL::SwitchRule::clone() const
{
	RTLIL::SwitchRule *new_switchrule = new RTLIL::SwitchRule;
	new_switchrule->signal = signal;
	new_switchrule->attributes = attributes;
	for (auto &it : cases)
		new_switchrule->cases.push_back(it->clone());
	return new_switchrule;

}

RTLIL::SyncRule *RTLIL::SyncRule::clone() const
{
	RTLIL::SyncRule *new_syncrule = new RTLIL::SyncRule;
	new_syncrule->type = type;
	new_syncrule->signal = signal;
	new_syncrule->actions = actions;
	new_syncrule->mem_write_actions = mem_write_actions;
	return new_syncrule;
}

RTLIL::Process::~Process()
{
	for (auto it = syncs.begin(); it != syncs.end(); it++)
		delete *it;
}

RTLIL::Process *RTLIL::Process::clone() const
{
	RTLIL::Process *new_proc = new RTLIL::Process;

	new_proc->name = name;
	new_proc->attributes = attributes;

	RTLIL::CaseRule *rc_ptr = root_case.clone();
	new_proc->root_case = *rc_ptr;
	rc_ptr->switches.clear();
	delete rc_ptr;

	for (auto &it : syncs)
		new_proc->syncs.push_back(it->clone());

	return new_proc;
}

#ifdef WITH_PYTHON
RTLIL::Memory::~Memory()
{
	RTLIL::Memory::get_all_memorys()->erase(hashidx_);
}
static std::map<unsigned int, RTLIL::Memory*> all_memorys;
std::map<unsigned int, RTLIL::Memory*> *RTLIL::Memory::get_all_memorys(void)
{
	return &all_memorys;
}
#endif
YOSYS_NAMESPACE_END<|MERGE_RESOLUTION|>--- conflicted
+++ resolved
@@ -273,9 +273,6 @@
 	tag = backing_tag::string;
 }
 
-<<<<<<< HEAD
-RTLIL::Const::Const(int val, int width)
-=======
 RTLIL::Const::Const(long long val) // default width 32
 {
 	flags = RTLIL::CONST_FLAG_NONE;
@@ -287,7 +284,6 @@
 }
 
 RTLIL::Const::Const(long long val, int width)
->>>>>>> b9dc5784
 {
 	flags = RTLIL::CONST_FLAG_NONE;
 	if ((width & 7) == 0) {
@@ -4234,194 +4230,7 @@
 	return connections_.count(portname) != 0;
 }
 
-<<<<<<< HEAD
-void RTLIL::Cell::unsetPort(const RTLIL::IdString& portname)
-{
-	RTLIL::SigSpec signal;
-	auto conn_it = connections_.find(portname);
-
-	if (conn_it != connections_.end())
-	{
-		for (auto mon : module->monitors)
-			mon->notify_connect(this, conn_it->first, conn_it->second, signal);
-
-		if (module->design)
-			for (auto mon : module->design->monitors)
-				mon->notify_connect(this, conn_it->first, conn_it->second, signal);
-
-		if (yosys_xtrace) {
-			log("#X# Unconnect %s.%s.%s\n", log_id(this->module), log_id(this), log_id(portname));
-			log_backtrace("-X- ", yosys_xtrace-1);
-		}
-
-		connections_.erase(conn_it);
-	}
-}
-
-void RTLIL::Design::bufNormalize(bool enable)
-{
-	if (!enable)
-	{
-		if (!flagBufferedNormalized)
-			return;
-
-		for (auto module : modules()) {
-			module->bufNormQueue.clear();
-			for (auto wire : module->wires()) {
-				wire->driverCell_ = nullptr;
-				wire->driverPort_ = IdString();
-			}
-		}
-
-		flagBufferedNormalized = false;
-		return;
-	}
-
-	if (!flagBufferedNormalized)
-	{
-		for (auto module : modules())
-		{
-			for (auto cell : module->cells())
-			for (auto &conn : cell->connections()) {
-				if (!cell->output(conn.first) || GetSize(conn.second) == 0)
-					continue;
-				if (conn.second.is_wire()) {
-					Wire *wire = conn.second.as_wire();
-					log_assert(wire->driverCell_ == nullptr);
-					wire->driverCell_ = cell;
-					wire->driverPort_ = conn.first;
-				} else {
-					pair<RTLIL::Cell*, RTLIL::IdString> key(cell, conn.first);
-					module->bufNormQueue.insert(key);
-				}
-			}
-		}
-
-		flagBufferedNormalized = true;
-	}
-
-	for (auto module : modules())
-		module->bufNormalize();
-}
-
-void RTLIL::Module::bufNormalize()
-{
-	if (!design->flagBufferedNormalized)
-		return;
-
-	while (GetSize(bufNormQueue) || !connections_.empty())
-	{
-		pool<pair<RTLIL::Cell*, RTLIL::IdString>> queue;
-		bufNormQueue.swap(queue);
-
-		pool<Wire*> outWires;
-		for (auto &conn : connections())
-		for (auto &chunk : conn.first.chunks())
-			if (chunk.wire) outWires.insert(chunk.wire);
-
-		SigMap sigmap(this);
-		new_connections({});
-
-		Module *module = this; // SILIMATE: Improve the naming
-
-		for (auto &key : queue)
-		{
-			Cell *cell = key.first;
-			const IdString &portname = key.second;
-			const SigSpec &sig = cell->getPort(portname);
-			if (GetSize(sig) == 0) continue;
-
-			if (sig.is_wire()) {
-				Wire *wire = sig.as_wire();
-				if (wire->driverCell_) {
-					log_error("Conflict between %s %s in module %s\n",
-										log_id(cell), log_id(wire->driverCell_), log_id(this));
-				}
-				log_assert(wire->driverCell_ == nullptr);
-				wire->driverCell_ = cell;
-				wire->driverPort_ = portname;
-				continue;
-			}
-
-			for (auto &chunk : sig.chunks())
-				if (chunk.wire) outWires.insert(chunk.wire);
-
-			Wire *wire = addWire(NEW_ID2_SUFFIX(portname.str()), GetSize(sig)); // SILIMATE: Improve the naming
-			sigmap.add(sig, wire);
-			cell->setPort(portname, wire);
-
-			// FIXME: Move init attributes from old 'sig' to new 'wire'
-		}
-
-		for (auto wire : outWires)
-		{
-			SigSpec outsig = wire, insig = sigmap(wire);
-			for (int i = 0; i < GetSize(wire); i++)
-				if (insig[i] == outsig[i])
-					insig[i] = State::Sx;
-			addBuf(NEW_ID4_SUFFIX("buf"), insig, outsig); // SILIMATE: Improve the naming
-		}
-	}
-}
-
-void RTLIL::Cell::setPort(const RTLIL::IdString& portname, RTLIL::SigSpec signal)
-{
-	auto r = connections_.insert(portname);
-	auto conn_it = r.first;
-	if (!r.second && conn_it->second == signal)
-		return;
-
-	for (auto mon : module->monitors)
-		mon->notify_connect(this, conn_it->first, conn_it->second, signal);
-
-	if (module->design)
-		for (auto mon : module->design->monitors)
-			mon->notify_connect(this, conn_it->first, conn_it->second, signal);
-
-	if (yosys_xtrace) {
-		log("#X# Connect %s.%s.%s = %s (%d)\n", log_id(this->module), log_id(this), log_id(portname), log_signal(signal), GetSize(signal));
-		log_backtrace("-X- ", yosys_xtrace-1);
-	}
-
-	while (module->design && module->design->flagBufferedNormalized && output(portname))
-	{
-		pair<RTLIL::Cell*, RTLIL::IdString> key(this, portname);
-
-		if (conn_it->second.is_wire()) {
-			Wire *w = conn_it->second.as_wire();
-			if (w->driverCell_ == this && w->driverPort_ == portname) {
-				w->driverCell_ = nullptr;
-				w->driverPort_ = IdString();
-			}
-		}
-
-		if (GetSize(signal) == 0) {
-			module->bufNormQueue.erase(key);
-			break;
-		}
-
-		if (!signal.is_wire()) {
-			module->bufNormQueue.insert(key);
-			break;
-		}
-
-		Wire *w = signal.as_wire();
-		if (w->driverCell_ != nullptr) {
-			pair<RTLIL::Cell*, RTLIL::IdString> other_key(w->driverCell_, w->driverPort_);
-			module->bufNormQueue.insert(other_key);
-		}
-		w->driverCell_ = this;
-		w->driverPort_ = portname;
-
-		module->bufNormQueue.erase(key);
-		break;
-	}
-
-	conn_it->second = std::move(signal);
-}
-=======
 // bufnorm
->>>>>>> b9dc5784
 
 const RTLIL::SigSpec &RTLIL::Cell::getPort(const RTLIL::IdString& portname) const
 {
@@ -5628,7 +5437,6 @@
 	return GetSize(chunks_) == 1;
 }
 
-<<<<<<< HEAD
 bool RTLIL::SigSpec::is_mostly_const() const
 {
 	cover("kernel.rtlil.sigspec.is_mostly_const");
@@ -5639,7 +5447,8 @@
 		if (it->width > 0 && it->wire == NULL)
 			constbits += it->width;
 	return (constbits > width_/2);
-=======
+}
+
 bool RTLIL::SigSpec::known_driver() const
 {
 	pack();
@@ -5647,7 +5456,6 @@
 		if (chunk.is_wire() && !chunk.wire->known_driver())
 			return false;
 	return true;
->>>>>>> b9dc5784
 }
 
 bool RTLIL::SigSpec::is_fully_const() const
