--- conflicted
+++ resolved
@@ -9,15 +9,10 @@
 brew "xdot"
 brew "bash"
 brew "boost-python3"
-<<<<<<< HEAD
-brew "llvm"
+brew "llvm@20"
 brew "lld"
 
 brew "autoconf"
 
 brew "dwarfutils"
-brew "libelf"
-=======
-brew "llvm@20"
-brew "lld"
->>>>>>> 012ddc2f
+brew "libelf"