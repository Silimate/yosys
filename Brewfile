--- conflicted
+++ resolved
@@ -11,14 +11,12 @@
 brew "boost-python3"
 brew "llvm@20"
 brew "lld"
-<<<<<<< HEAD
+
+brew "googletest"
 
 brew "autoconf"
 
 brew "dwarfutils"
 brew "libelf"
 
-brew "ccache"
-=======
-brew "googletest"
->>>>>>> 7ebd9721
+brew "ccache"