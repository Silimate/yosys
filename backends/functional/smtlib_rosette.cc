--- conflicted
+++ resolved
@@ -19,8 +19,8 @@
  */
 
 #include "kernel/functional.h"
+#include "kernel/sexpr.h"
 #include "kernel/yosys.h"
-#include "kernel/sexpr.h"
 #include <ctype.h>
 
 USING_YOSYS_NAMESPACE
@@ -29,26 +29,24 @@
 using SExprUtil::list;
 
 const char *reserved_keywords[] = {
-	// reserved keywords from the racket spec
-	"struct", "lambda", "values", "extract", "concat", "bv", "let", "define", "cons", "list", "read", "write",
-	"stream", "error", "raise", "exit", "for", "begin", "when", "unless", "module", "require", "provide", "apply",
-	"if", "cond", "even", "odd", "any", "and", "or", "match", "command-line", "ffi-lib", "thread", "kill", "sync",
-	"future", "touch", "subprocess", "make-custodian", "custodian-shutdown-all", "current-custodian", "make", "tcp",
-	"connect", "prepare", "malloc", "free", "_fun", "_cprocedure", "build", "path", "file", "peek", "bytes",
-	"flush", "with", "lexer", "parser", "syntax", "interface", "send", "make-object", "new", "instantiate",
-	"define-generics", "set",
-
-	// reserved for our own purposes
-	"inputs", "state", "name",
-	nullptr
-};
+  // reserved keywords from the racket spec
+  "struct", "lambda", "values", "extract", "concat", "bv", "let", "define", "cons", "list", "read", "write", "stream", "error", "raise", "exit",
+  "for", "begin", "when", "unless", "module", "require", "provide", "apply", "if", "cond", "even", "odd", "any", "and", "or", "match", "command-line",
+  "ffi-lib", "thread", "kill", "sync", "future", "touch", "subprocess", "make-custodian", "custodian-shutdown-all", "current-custodian", "make",
+  "tcp", "connect", "prepare", "malloc", "free", "_fun", "_cprocedure", "build", "path", "file", "peek", "bytes", "flush", "with", "lexer", "parser",
+  "syntax", "interface", "send", "make-object", "new", "instantiate", "define-generics", "set",
+
+  // reserved for our own purposes
+  "inputs", "state", "name", nullptr};
 
 struct SmtrScope : public Functional::Scope<int> {
-	SmtrScope() {
-		for(const char **p = reserved_keywords; *p != nullptr; p++)
+	SmtrScope()
+	{
+		for (const char **p = reserved_keywords; *p != nullptr; p++)
 			reserve(*p);
 	}
-	bool is_character_legal(char c, int index) override {
+	bool is_character_legal(char c, int index) override
+	{
 		return isascii(c) && (isalpha(c) || (isdigit(c) && index > 0) || strchr("@$%^&_+=.", c));
 	}
 };
@@ -56,10 +54,11 @@
 struct SmtrSort {
 	Functional::Sort sort;
 	SmtrSort(Functional::Sort sort) : sort(sort) {}
-	SExpr to_sexpr() const {
-		if(sort.is_memory()) {
+	SExpr to_sexpr() const
+	{
+		if (sort.is_memory()) {
 			return list("list", list("bitvector", sort.addr_width()), list("bitvector", sort.data_width()));
-		} else if(sort.is_signal()) {
+		} else if (sort.is_signal()) {
 			return list("bitvector", sort.width());
 		} else {
 			log_error("unknown sort");
@@ -67,7 +66,8 @@
 	}
 };
 
-class SmtrStruct {
+class SmtrStruct
+{
 	struct Field {
 		SmtrSort sort;
 		std::string accessor;
@@ -77,19 +77,22 @@
 	vector<Field> fields;
 	SmtrScope &global_scope;
 	SmtrScope local_scope;
-public:
+
+      public:
 	std::string name;
 	SmtrStruct(std::string name, SmtrScope &scope) : global_scope(scope), local_scope(), name(name) {}
-	void insert(IdString field_name, SmtrSort sort) {
+	void insert(IdString field_name, SmtrSort sort)
+	{
 		field_names(field_name);
 		auto base_name = local_scope.unique_name(field_name);
 		auto accessor = name + "-" + base_name;
 		global_scope.reserve(accessor);
 		fields.emplace_back(Field{sort, accessor, base_name});
 	}
-	void write_definition(SExprWriter &w) {
+	void write_definition(SExprWriter &w)
+	{
 		vector<SExpr> field_list;
-		for(const auto &field : fields) {
+		for (const auto &field : fields) {
 			field_list.emplace_back(field.name);
 		}
 		w.push();
@@ -102,23 +105,26 @@
 		}
 		w.pop();
 	}
-	template<typename Fn> void write_value(SExprWriter &w, Fn fn) {
+	template <typename Fn> void write_value(SExprWriter &w, Fn fn)
+	{
 		w.open(list(name));
-		for(auto field_name : field_names) {
+		for (auto field_name : field_names) {
 			w << fn(field_name);
 			w.comment(RTLIL::unescape_id(field_name), true);
 		}
 		w.close();
 	}
-	SExpr access(SExpr record, IdString name) {
+	SExpr access(SExpr record, IdString name)
+	{
 		size_t i = field_names.at(name);
 		return list(fields[i].accessor, std::move(record));
 	}
 };
 
-std::string smt_const(RTLIL::Const const &c) {
+std::string smt_const(RTLIL::Const const &c)
+{
 	std::string s = "#b";
-	for(int i = c.size(); i-- > 0; )
+	for (int i = c.size(); i-- > 0;)
 		s += c[i] == State::S1 ? '1' : '0';
 	return s;
 }
@@ -131,15 +137,9 @@
 
 	SmtrPrintVisitor(SmtrStruct &input_struct, SmtrStruct &state_struct) : input_struct(input_struct), state_struct(state_struct) {}
 
-	SExpr from_bool(SExpr &&arg) {
-		return list("bool->bitvector", std::move(arg));
-	}
-	SExpr to_bool(SExpr &&arg) {
-		return list("bitvector->bool", std::move(arg));
-	}
-	SExpr to_list(SExpr &&arg) {
-		return list("bitvector->bits", std::move(arg));
-	}
+	SExpr from_bool(SExpr &&arg) { return list("bool->bitvector", std::move(arg)); }
+	SExpr to_bool(SExpr &&arg) { return list("bitvector->bool", std::move(arg)); }
+	SExpr to_list(SExpr &&arg) { return list("bitvector->bits", std::move(arg)); }
 
 	SExpr buf(Node, Node a) override { return n(a); }
 	SExpr slice(Node, Node a, int offset, int out_width) override { return list("extract", offset + out_width - 1, offset, n(a)); }
@@ -166,8 +166,9 @@
 	SExpr unsigned_greater_than(Node, Node a, Node b) override { return from_bool(list("bvugt", n(a), n(b))); }
 	SExpr unsigned_greater_equal(Node, Node a, Node b) override { return from_bool(list("bvuge", n(a), n(b))); }
 
-	SExpr extend(SExpr &&a, int in_width, int out_width) {
-		if(in_width < out_width)
+	SExpr extend(SExpr &&a, int in_width, int out_width)
+	{
+		if (in_width < out_width)
 			return list("zero-extend", std::move(a), list("bitvector", out_width));
 		else
 			return std::move(a);
@@ -176,12 +177,20 @@
 	SExpr logical_shift_right(Node, Node a, Node b) override { return list("bvlshr", n(a), extend(n(b), b.width(), a.width())); }
 	SExpr arithmetic_shift_right(Node, Node a, Node b) override { return list("bvashr", n(a), extend(n(b), b.width(), a.width())); }
 	SExpr mux(Node, Node a, Node b, Node s) override { return list("if", to_bool(n(s)), n(b), n(a)); }
-	SExpr constant(Node, RTLIL::Const const& value) override { return list("bv", smt_const(value), value.size()); }
+	SExpr constant(Node, RTLIL::Const const &value) override { return list("bv", smt_const(value), value.size()); }
 	SExpr memory_read(Node, Node mem, Node addr) override { return list("list-ref-bv", n(mem), n(addr)); }
 	SExpr memory_write(Node, Node mem, Node addr, Node data) override { return list("list-set-bv", n(mem), n(addr), n(data)); }
 
-	SExpr input(Node, IdString name, IdString kind) override { log_assert(kind == ID($input)); return input_struct.access("inputs", name); }
-	SExpr state(Node, IdString name, IdString kind) override { log_assert(kind == ID($state)); return state_struct.access("state", name); }
+	SExpr input(Node, IdString name, IdString kind) override
+	{
+		log_assert(kind == ID($input));
+		return input_struct.access("inputs", name);
+	}
+	SExpr state(Node, IdString name, IdString kind) override
+	{
+		log_assert(kind == ID($state));
+		return state_struct.access("state", name);
+	}
 };
 
 struct SmtrModule {
@@ -196,12 +205,10 @@
 	SmtrStruct state_struct;
 
 	SmtrModule(Module *module, bool assoc_list_helpers)
-		: ir(Functional::IR::from_module(module))
-		, scope()
-		, name(scope.unique_name(module->name))
-		, input_struct(scope.unique_name(module->name.str() + "_Inputs"), scope)
-		, output_struct(scope.unique_name(module->name.str() + "_Outputs"), scope)
-		, state_struct(scope.unique_name(module->name.str() + "_State"), scope)
+	    : ir(Functional::IR::from_module(module)), scope(), name(scope.unique_name(module->name)),
+	      input_struct(scope.unique_name(module->name.str() + "_Inputs"), scope),
+	      output_struct(scope.unique_name(module->name.str() + "_Outputs"), scope),
+	      state_struct(scope.unique_name(module->name.str() + "_State"), scope)
 	{
 		scope.reserve(name + "_initial");
 		if (assoc_list_helpers) {
@@ -222,19 +229,17 @@
 	{
 		w.push();
 		w.open(list("define", list(name, "inputs", "state")));
-		auto inlined = [&](Functional::Node n) {
-			return n.fn() == Functional::Fn::constant;
-		};
+		auto inlined = [&](Functional::Node n) { return n.fn() == Functional::Fn::constant; };
 		SmtrPrintVisitor visitor(input_struct, state_struct);
 		auto node_to_sexpr = [&](Functional::Node n) -> SExpr {
-			if(inlined(n))
+			if (inlined(n))
 				return n.visit(visitor);
 			else
 				return scope(n.id(), n.name());
 		};
 		visitor.n = node_to_sexpr;
-		for(auto n : ir)
-			if(!inlined(n)) {
+		for (auto n : ir)
+			if (!inlined(n)) {
 				w.open(list("let", list(list(node_to_sexpr(n), n.visit(visitor)))), false);
 				w.comment(SmtrSort(n.sort()).to_sexpr().to_string(), true);
 			}
@@ -256,7 +261,7 @@
 			else if (state->sort.is_memory()) {
 				const auto &contents = state->initial_value_memory();
 				w.open(list("list"));
-				for(int i = 0; i < 1<<state->sort.addr_width(); i++) {
+				for (int i = 0; i < 1 << state->sort.addr_width(); i++) {
 					w << list("bv", smt_const(contents[i]), state->sort.data_width());
 				}
 				w.close();
@@ -303,7 +308,7 @@
 	}
 
 	void write(std::ostream &out)
-	{    
+	{
 		SExprWriter w(out);
 
 		input_struct.write_definition(w);
@@ -324,8 +329,9 @@
 struct FunctionalSmtrBackend : public Backend {
 	FunctionalSmtrBackend() : Backend("functional_rosette", "Generate Rosette compatible Racket from Functional IR") {}
 
-    	void help() override {
-        	//   |---v---|---v---|---v---|---v---|---v---|---v---|---v---|---v---|---v---|---v---|
+	void help() override
+	{
+		//   |---v---|---v---|---v---|---v---|---v---|---v---|---v---|---v---|---v---|---v---|
 		log("\n");
 		log("    write_functional_rosette [options] [filename]\n");
 		log("\n");
@@ -347,8 +353,7 @@
 		log_header(design, "Executing Functional Rosette Backend.\n");
 
 		size_t argidx;
-		for (argidx = 1; argidx < args.size(); argidx++)
-		{
+		for (argidx = 1; argidx < args.size(); argidx++) {
 			if (args[argidx] == "-provides")
 				provides = true;
 			else if (args[argidx] == "-assoc-list-helpers")
@@ -364,13 +369,8 @@
 		}
 
 		for (auto module : design->selected_modules()) {
-<<<<<<< HEAD
 			log("Processing module `%s`.\n", module->name.c_str());
 			SmtrModule smtr(module, assoc_list_helpers);
-=======
-			log("Processing module `%s`.\n", module->name);
-			SmtrModule smtr(module);
->>>>>>> 34fa8a4f
 			smtr.write(*f);
 		}
 	}
