--- conflicted
+++ resolved
@@ -395,15 +395,10 @@
 		dump_sigchunk(f, sig.as_chunk());
 	} else {
 		f << stringf("{ ");
-<<<<<<< HEAD
 		int i = 0;
-		for (auto it = sig.chunks().rbegin(); it != sig.chunks().rend(); ++it) {
-			if (it != sig.chunks().rbegin())
-=======
 		auto chunks = sig.chunks();
 		for (auto it = chunks.rbegin(); it != chunks.rend(); ++it) {
 			if (it != chunks.rbegin())
->>>>>>> 5f76729c
 				f << stringf(", ");
 			if (i++ % 20 == 19)
 				f << stringf("\n");
