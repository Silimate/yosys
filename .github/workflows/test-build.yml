name: Build and run tests

on: [push, pull_request]

jobs:
  pre_job:
    runs-on: ubuntu-latest
    outputs:
      should_skip: ${{ steps.skip_check.outputs.should_skip }}
    steps:
      - id: skip_check
        uses: fkirc/skip-duplicate-actions@v5
        with:
          paths_ignore: '["**/README.md", "docs/**", "guidelines/**"]'
          # cancel previous builds if a new commit is pushed
          cancel_others: 'true'
          # only run on push *or* pull_request, not both
          concurrent_skipping: 'same_content_newer'
  pre_docs_job:
    runs-on: ubuntu-latest
    outputs:
      should_skip: ${{ steps.skip_check.outputs.should_skip }}
    steps:
      - id: skip_check
        uses: fkirc/skip-duplicate-actions@v5
        with:
          paths_ignore: '["**/README.md"]'
          # cancel previous builds if a new commit is pushed
          cancel_others: 'true'
          # only run on push *or* pull_request, not both
          concurrent_skipping: 'same_content_newer'

  build-yosys:
    name: Reusable build
    runs-on: ${{ matrix.os }}
    needs: pre_docs_job
    if: needs.pre_docs_job.outputs.should_skip != 'true'
    env:
      CC: clang
    strategy:
      matrix:
        os: [ubuntu-latest, macos-latest]
      fail-fast: false
    steps:
      - name: Checkout Yosys
        uses: actions/checkout@v4
        with:
          submodules: true
<<<<<<< HEAD
          ssh-key: ${{ secrets.SSH_PRIVATE_KEY }}
=======
          persist-credentials: false
>>>>>>> 1788ffca

      - name: Setup environment
        uses: ./.github/actions/setup-build-env

      - name: Build Verific
        run: cd verific/tclmain && make -j$procs

      - name: Build
        shell: bash
        run: |
          mkdir build
          cd build
          make -f ../Makefile config-$CC SMALL=0 ENABLE_ABC=1 ENABLE_PLUGINS=1 ENABLE_PYOSYS=0 ENABLE_CCACHE=0 ENABLE_EDITLINE=0 VERIFIC_DIR=../verific
          make -f ../Makefile -j$procs ENABLE_LTO=1 SMALL=0 ENABLE_ABC=1 ENABLE_PLUGINS=1 ENABLE_PYOSYS=0 ENABLE_CCACHE=0 ENABLE_EDITLINE=0 VERIFIC_DIR=../verific

      - name: Log yosys-config output
        run: |
          ./yosys-config || true

      - name: Compress build
        shell: bash
        run: |
          cd build
          tar -cvf ../build.tar share/ yosys yosys-*

      - name: Store build artifact
        uses: actions/upload-artifact@v4
        with:
          name: build-${{ matrix.os }}
          path: build.tar
          retention-days: 1

  test-yosys:
    name: Run tests
    runs-on: ${{ matrix.os }}
    needs: [build-yosys, pre_job]
    if: needs.pre_job.outputs.should_skip != 'true'
    env:
      CC: clang
      UBSAN_OPTIONS: halt_on_error=1
    strategy:
      matrix:
        os: [ubuntu-latest, macos-latest]
      fail-fast: false
    steps:
      - name: Checkout Yosys
        uses: actions/checkout@v4
        with:
<<<<<<< HEAD
          submodules: true
          ssh-key: ${{ secrets.SSH_PRIVATE_KEY }}
=======
          persist-credentials: false
>>>>>>> 1788ffca

      - name: Setup environment
        uses: ./.github/actions/setup-build-env

      - name: Get iverilog
        shell: bash
        run: |
          git clone https://github.com/steveicarus/iverilog.git
          cd iverilog
          echo "IVERILOG_GIT=$(git rev-parse HEAD)" >> $GITHUB_ENV

      - name: Get vcd2fst
        shell: bash
        run: |
          git clone https://github.com/mmicko/libwave.git
          mkdir -p ${{ github.workspace }}/.local/
          cd libwave
          cmake . -DCMAKE_INSTALL_PREFIX=${{ github.workspace }}/.local
          make -j$procs
          make install

      - name: Cache iverilog
        id: cache-iverilog
        uses: actions/cache@v4
        with:
          path: .local/
          key: ${{ matrix.os }}-${IVERILOG_GIT}

      - name: Build iverilog
        if: steps.cache-iverilog.outputs.cache-hit != 'true'
        shell: bash
        run: |
          mkdir -p ${{ github.workspace }}/.local/
          cd iverilog
          autoconf
          CC=gcc CXX=g++ ./configure --prefix=${{ github.workspace }}/.local
          make -j$procs
          make install

      - name: Download build artifact
        uses: actions/download-artifact@v4
        with:
          name: build-${{ matrix.os }}

      - name: Uncompress build
        shell: bash
        run:
          tar -xvf build.tar

      - name: Log yosys-config output
        run: |
          ./yosys-config || true

      - name: Build Verific
        run: cd verific/tclmain && make -j$procs

      - name: Run tests
        shell: bash
        run: |
          make -j$procs test TARGETS= EXTRA_TARGETS= CONFIG=$CC SMALL=0 ENABLE_ABC=1 ENABLE_PLUGINS=1 ENABLE_PYOSYS=0 ENABLE_CCACHE=0 ENABLE_EDITLINE=0

      - name: Report errors
        if: ${{ failure() }}
        shell: bash
        run: |
          find tests/**/*.err -print -exec cat {} \;

  test-docs:
    name: Run docs tests
    runs-on: ${{ matrix.os }}
    needs: [build-yosys, pre_docs_job]
    if: needs.pre_docs_job.outputs.should_skip != 'true'
    env:
      CC: clang
    strategy:
      matrix:
        os: [ubuntu-latest]
      fail-fast: false
    steps:
      - name: Checkout Yosys
        uses: actions/checkout@v4
        with:
<<<<<<< HEAD
          submodules: true
          ssh-key: ${{ secrets.SSH_PRIVATE_KEY }}
=======
          persist-credentials: false
>>>>>>> 1788ffca

      - name: Setup environment
        uses: ./.github/actions/setup-build-env

      - name: Download build artifact
        uses: actions/download-artifact@v4
        with:
          name: build-${{ matrix.os }}

      - name: Uncompress build
        shell: bash
        run:
          tar -xvf build.tar

      - name: Log yosys-config output
        run: |
          ./yosys-config || true

<<<<<<< HEAD
      - name: Build Verific
        run: cd verific/tclmain && make -j$procs
=======
      - name: Run tests
        shell: bash
        run: |
          make -C docs test -j$procs

  test-docs-build:
    name: Try build docs
    runs-on: [self-hosted, linux, x64, fast]
    needs: [pre_docs_job]
    if: needs.pre_docs_job.outputs.should_skip != 'true'
    strategy:
      matrix:
        docs-target: [html, latexpdf]
      fail-fast: false
    steps:
      - name: Checkout Yosys
        uses: actions/checkout@v4
        with:
          submodules: true
          persist-credentials: false

      - name: Runtime environment
        run: |
          echo "procs=$(nproc)" >> $GITHUB_ENV

      - name: Build Yosys
        run: |
          make config-clang
          echo "ENABLE_CCACHE := 1" >> Makefile.conf
          make -j$procs
>>>>>>> 1788ffca

      - name: Run tests
        shell: bash
        run: |
<<<<<<< HEAD
          make -C docs test -j${{ env.procs }} SMALL=0 ENABLE_ABC=1 ENABLE_PLUGINS=1 ENABLE_PYOSYS=0 ENABLE_CCACHE=0 ENABLE_EDITLINE=0
=======
          make docs DOC_TARGET=${{ matrix.docs-target }} -j$procs

      - name: Store docs build artifact
        uses: actions/upload-artifact@v4
        with:
          name: docs-build-${{ matrix.docs-target }}
          path: docs/build/
          retention-days: 7
>>>>>>> 1788ffca
<|MERGE_RESOLUTION|>--- conflicted
+++ resolved
@@ -46,11 +46,7 @@
         uses: actions/checkout@v4
         with:
           submodules: true
-<<<<<<< HEAD
-          ssh-key: ${{ secrets.SSH_PRIVATE_KEY }}
-=======
-          persist-credentials: false
->>>>>>> 1788ffca
+          ssh-key: ${{ secrets.SSH_PRIVATE_KEY }}
 
       - name: Setup environment
         uses: ./.github/actions/setup-build-env
@@ -99,12 +95,8 @@
       - name: Checkout Yosys
         uses: actions/checkout@v4
         with:
-<<<<<<< HEAD
-          submodules: true
-          ssh-key: ${{ secrets.SSH_PRIVATE_KEY }}
-=======
-          persist-credentials: false
->>>>>>> 1788ffca
+          submodules: true
+          ssh-key: ${{ secrets.SSH_PRIVATE_KEY }}
 
       - name: Setup environment
         uses: ./.github/actions/setup-build-env
@@ -187,12 +179,8 @@
       - name: Checkout Yosys
         uses: actions/checkout@v4
         with:
-<<<<<<< HEAD
-          submodules: true
-          ssh-key: ${{ secrets.SSH_PRIVATE_KEY }}
-=======
-          persist-credentials: false
->>>>>>> 1788ffca
+          submodules: true
+          ssh-key: ${{ secrets.SSH_PRIVATE_KEY }}
 
       - name: Setup environment
         uses: ./.github/actions/setup-build-env
@@ -211,14 +199,13 @@
         run: |
           ./yosys-config || true
 
-<<<<<<< HEAD
       - name: Build Verific
         run: cd verific/tclmain && make -j$procs
-=======
+
       - name: Run tests
         shell: bash
         run: |
-          make -C docs test -j$procs
+          make -C docs test -j${{ env.procs }} SMALL=0 ENABLE_ABC=1 ENABLE_PLUGINS=1 ENABLE_PYOSYS=0 ENABLE_CCACHE=0 ENABLE_EDITLINE=0
 
   test-docs-build:
     name: Try build docs
@@ -234,7 +221,7 @@
         uses: actions/checkout@v4
         with:
           submodules: true
-          persist-credentials: false
+          ssh-key: ${{ secrets.SSH_PRIVATE_KEY }}
 
       - name: Runtime environment
         run: |
@@ -245,14 +232,15 @@
           make config-clang
           echo "ENABLE_CCACHE := 1" >> Makefile.conf
           make -j$procs
->>>>>>> 1788ffca
-
-      - name: Run tests
-        shell: bash
-        run: |
-<<<<<<< HEAD
-          make -C docs test -j${{ env.procs }} SMALL=0 ENABLE_ABC=1 ENABLE_PLUGINS=1 ENABLE_PYOSYS=0 ENABLE_CCACHE=0 ENABLE_EDITLINE=0
-=======
+
+      - name: Install doc prereqs
+        shell: bash
+        run: |
+          make docs/reqs
+
+      - name: Build docs
+        shell: bash
+        run: |
           make docs DOC_TARGET=${{ matrix.docs-target }} -j$procs
 
       - name: Store docs build artifact
@@ -260,5 +248,4 @@
         with:
           name: docs-build-${{ matrix.docs-target }}
           path: docs/build/
-          retention-days: 7
->>>>>>> 1788ffca
+          retention-days: 7