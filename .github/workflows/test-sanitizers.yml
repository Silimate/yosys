--- conflicted
+++ resolved
@@ -98,11 +98,7 @@
         run: |
           make config-$CC SMALL=0 ENABLE_ABC=1 ENABLE_PLUGINS=1 ENABLE_PYOSYS=0 ENABLE_CCACHE=0 ENABLE_EDITLINE=0 ENABLE_VERIFIC=0
           echo 'SANITIZER = ${{ matrix.sanitizer }}' >> Makefile.conf
-<<<<<<< HEAD
           make -j$procs ENABLE_LTO=1 SMALL=0 ENABLE_ABC=1 ENABLE_PLUGINS=1 ENABLE_PYOSYS=0 ENABLE_CCACHE=0 ENABLE_EDITLINE=0 ENABLE_VERIFIC=0
-=======
-          make -j$procs
->>>>>>> 7ebd9721
 
       - name: Log yosys-config output
         run: |
@@ -111,11 +107,7 @@
       - name: Run tests
         shell: bash
         run: |
-<<<<<<< HEAD
           make -j$procs test TARGETS= EXTRA_TARGETS= CONFIG=$CC SMALL=0 ENABLE_ABC=1 ENABLE_PLUGINS=1 ENABLE_PYOSYS=0 ENABLE_CCACHE=0 ENABLE_EDITLINE=0 ENABLE_VERIFIC=0
-=======
-          make -j$procs test TARGETS= EXTRA_TARGETS=
->>>>>>> 7ebd9721
 
       - name: Report errors
         if: ${{ failure() }}
