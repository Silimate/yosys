name: "CodeQL"

on:
  workflow_dispatch:
  schedule:
    - cron: '0 3 * * *'

jobs:
  analyze:
    name: Analyze
    runs-on: ubuntu-latest
    permissions: write-all
    steps:
<<<<<<< HEAD
=======
    - name: Install deps
      run: sudo apt-get install bison flex libfl-dev libreadline-dev tcl-dev libffi-dev

>>>>>>> 195d3ef9
    - name: Checkout repository
      uses: actions/checkout@v4
      with:
        submodules: true
        persist-credentials: false
        ssh-key: ${{ secrets.SSH_PRIVATE_KEY }}

    - name: Setup environment
      uses: ./.github/actions/setup-build-env

    - name: Initialize CodeQL
      uses: github/codeql-action/init@v3
      with:
        languages: cpp
        queries: security-extended,security-and-quality

    - name: Build Verific
      run: cd verific/tclmain && make -j6

    - name: Build
      run: make yosys -j6 ENABLE_CCACHE=0

    - name: Perform CodeQL Analysis
      uses: github/codeql-action/analyze@v3<|MERGE_RESOLUTION|>--- conflicted
+++ resolved
@@ -11,12 +11,9 @@
     runs-on: ubuntu-latest
     permissions: write-all
     steps:
-<<<<<<< HEAD
-=======
     - name: Install deps
       run: sudo apt-get install bison flex libfl-dev libreadline-dev tcl-dev libffi-dev
 
->>>>>>> 195d3ef9
     - name: Checkout repository
       uses: actions/checkout@v4
       with:
